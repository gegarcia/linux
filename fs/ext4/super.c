// SPDX-License-Identifier: GPL-2.0
/*
 *  linux/fs/ext4/super.c
 *
 * Copyright (C) 1992, 1993, 1994, 1995
 * Remy Card (card@masi.ibp.fr)
 * Laboratoire MASI - Institut Blaise Pascal
 * Universite Pierre et Marie Curie (Paris VI)
 *
 *  from
 *
 *  linux/fs/minix/inode.c
 *
 *  Copyright (C) 1991, 1992  Linus Torvalds
 *
 *  Big-endian to little-endian byte-swapping/bitmaps by
 *        David S. Miller (davem@caip.rutgers.edu), 1995
 */

#include <linux/module.h>
#include <linux/string.h>
#include <linux/fs.h>
#include <linux/time.h>
#include <linux/vmalloc.h>
#include <linux/slab.h>
#include <linux/init.h>
#include <linux/blkdev.h>
#include <linux/backing-dev.h>
#include <linux/parser.h>
#include <linux/buffer_head.h>
#include <linux/exportfs.h>
#include <linux/vfs.h>
#include <linux/random.h>
#include <linux/mount.h>
#include <linux/namei.h>
#include <linux/quotaops.h>
#include <linux/seq_file.h>
#include <linux/ctype.h>
#include <linux/log2.h>
#include <linux/crc16.h>
#include <linux/dax.h>
#include <linux/cleancache.h>
#include <linux/uaccess.h>
#include <linux/iversion.h>
#include <linux/unicode.h>

#include <linux/kthread.h>
#include <linux/freezer.h>

#include "ext4.h"
#include "ext4_extents.h"	/* Needed for trace points definition */
#include "ext4_jbd2.h"
#include "xattr.h"
#include "acl.h"
#include "mballoc.h"
#include "fsmap.h"

#define CREATE_TRACE_POINTS
#include <trace/events/ext4.h>

static struct ext4_lazy_init *ext4_li_info;
static struct mutex ext4_li_mtx;
static struct ratelimit_state ext4_mount_msg_ratelimit;

static int ext4_load_journal(struct super_block *, struct ext4_super_block *,
			     unsigned long journal_devnum);
static int ext4_show_options(struct seq_file *seq, struct dentry *root);
static int ext4_commit_super(struct super_block *sb, int sync);
static void ext4_mark_recovery_complete(struct super_block *sb,
					struct ext4_super_block *es);
static void ext4_clear_journal_err(struct super_block *sb,
				   struct ext4_super_block *es);
static int ext4_sync_fs(struct super_block *sb, int wait);
static int ext4_remount(struct super_block *sb, int *flags, char *data);
static int ext4_statfs(struct dentry *dentry, struct kstatfs *buf);
static int ext4_unfreeze(struct super_block *sb);
static int ext4_freeze(struct super_block *sb);
static struct dentry *ext4_mount(struct file_system_type *fs_type, int flags,
		       const char *dev_name, void *data);
static inline int ext2_feature_set_ok(struct super_block *sb);
static inline int ext3_feature_set_ok(struct super_block *sb);
static int ext4_feature_set_ok(struct super_block *sb, int readonly);
static void ext4_destroy_lazyinit_thread(void);
static void ext4_unregister_li_request(struct super_block *sb);
static void ext4_clear_request_list(void);
static struct inode *ext4_get_journal_inode(struct super_block *sb,
					    unsigned int journal_inum);

/*
 * Lock ordering
 *
 * Note the difference between i_mmap_sem (EXT4_I(inode)->i_mmap_sem) and
 * i_mmap_rwsem (inode->i_mmap_rwsem)!
 *
 * page fault path:
 * mmap_sem -> sb_start_pagefault -> i_mmap_sem (r) -> transaction start ->
 *   page lock -> i_data_sem (rw)
 *
 * buffered write path:
 * sb_start_write -> i_mutex -> mmap_sem
 * sb_start_write -> i_mutex -> transaction start -> page lock ->
 *   i_data_sem (rw)
 *
 * truncate:
 * sb_start_write -> i_mutex -> i_mmap_sem (w) -> i_mmap_rwsem (w) -> page lock
 * sb_start_write -> i_mutex -> i_mmap_sem (w) -> transaction start ->
 *   i_data_sem (rw)
 *
 * direct IO:
 * sb_start_write -> i_mutex -> mmap_sem
 * sb_start_write -> i_mutex -> transaction start -> i_data_sem (rw)
 *
 * writepages:
 * transaction start -> page lock(s) -> i_data_sem (rw)
 */

#if !defined(CONFIG_EXT2_FS) && !defined(CONFIG_EXT2_FS_MODULE) && defined(CONFIG_EXT4_USE_FOR_EXT2)
static struct file_system_type ext2_fs_type = {
	.owner		= THIS_MODULE,
	.name		= "ext2",
	.mount		= ext4_mount,
	.kill_sb	= kill_block_super,
	.fs_flags	= FS_REQUIRES_DEV,
};
MODULE_ALIAS_FS("ext2");
MODULE_ALIAS("ext2");
#define IS_EXT2_SB(sb) ((sb)->s_bdev->bd_holder == &ext2_fs_type)
#else
#define IS_EXT2_SB(sb) (0)
#endif


static struct file_system_type ext3_fs_type = {
	.owner		= THIS_MODULE,
	.name		= "ext3",
	.mount		= ext4_mount,
	.kill_sb	= kill_block_super,
	.fs_flags	= FS_REQUIRES_DEV,
};
MODULE_ALIAS_FS("ext3");
MODULE_ALIAS("ext3");
#define IS_EXT3_SB(sb) ((sb)->s_bdev->bd_holder == &ext3_fs_type)

/*
 * This works like sb_bread() except it uses ERR_PTR for error
 * returns.  Currently with sb_bread it's impossible to distinguish
 * between ENOMEM and EIO situations (since both result in a NULL
 * return.
 */
struct buffer_head *
ext4_sb_bread(struct super_block *sb, sector_t block, int op_flags)
{
	struct buffer_head *bh = sb_getblk(sb, block);

	if (bh == NULL)
		return ERR_PTR(-ENOMEM);
	if (ext4_buffer_uptodate(bh))
		return bh;
	ll_rw_block(REQ_OP_READ, REQ_META | op_flags, 1, &bh);
	wait_on_buffer(bh);
	if (buffer_uptodate(bh))
		return bh;
	put_bh(bh);
	return ERR_PTR(-EIO);
}

static int ext4_verify_csum_type(struct super_block *sb,
				 struct ext4_super_block *es)
{
	if (!ext4_has_feature_metadata_csum(sb))
		return 1;

	return es->s_checksum_type == EXT4_CRC32C_CHKSUM;
}

static __le32 ext4_superblock_csum(struct super_block *sb,
				   struct ext4_super_block *es)
{
	struct ext4_sb_info *sbi = EXT4_SB(sb);
	int offset = offsetof(struct ext4_super_block, s_checksum);
	__u32 csum;

	csum = ext4_chksum(sbi, ~0, (char *)es, offset);

	return cpu_to_le32(csum);
}

static int ext4_superblock_csum_verify(struct super_block *sb,
				       struct ext4_super_block *es)
{
	if (!ext4_has_metadata_csum(sb))
		return 1;

	return es->s_checksum == ext4_superblock_csum(sb, es);
}

void ext4_superblock_csum_set(struct super_block *sb)
{
	struct ext4_super_block *es = EXT4_SB(sb)->s_es;

	if (!ext4_has_metadata_csum(sb))
		return;

	es->s_checksum = ext4_superblock_csum(sb, es);
}

ext4_fsblk_t ext4_block_bitmap(struct super_block *sb,
			       struct ext4_group_desc *bg)
{
	return le32_to_cpu(bg->bg_block_bitmap_lo) |
		(EXT4_DESC_SIZE(sb) >= EXT4_MIN_DESC_SIZE_64BIT ?
		 (ext4_fsblk_t)le32_to_cpu(bg->bg_block_bitmap_hi) << 32 : 0);
}

ext4_fsblk_t ext4_inode_bitmap(struct super_block *sb,
			       struct ext4_group_desc *bg)
{
	return le32_to_cpu(bg->bg_inode_bitmap_lo) |
		(EXT4_DESC_SIZE(sb) >= EXT4_MIN_DESC_SIZE_64BIT ?
		 (ext4_fsblk_t)le32_to_cpu(bg->bg_inode_bitmap_hi) << 32 : 0);
}

ext4_fsblk_t ext4_inode_table(struct super_block *sb,
			      struct ext4_group_desc *bg)
{
	return le32_to_cpu(bg->bg_inode_table_lo) |
		(EXT4_DESC_SIZE(sb) >= EXT4_MIN_DESC_SIZE_64BIT ?
		 (ext4_fsblk_t)le32_to_cpu(bg->bg_inode_table_hi) << 32 : 0);
}

__u32 ext4_free_group_clusters(struct super_block *sb,
			       struct ext4_group_desc *bg)
{
	return le16_to_cpu(bg->bg_free_blocks_count_lo) |
		(EXT4_DESC_SIZE(sb) >= EXT4_MIN_DESC_SIZE_64BIT ?
		 (__u32)le16_to_cpu(bg->bg_free_blocks_count_hi) << 16 : 0);
}

__u32 ext4_free_inodes_count(struct super_block *sb,
			      struct ext4_group_desc *bg)
{
	return le16_to_cpu(bg->bg_free_inodes_count_lo) |
		(EXT4_DESC_SIZE(sb) >= EXT4_MIN_DESC_SIZE_64BIT ?
		 (__u32)le16_to_cpu(bg->bg_free_inodes_count_hi) << 16 : 0);
}

__u32 ext4_used_dirs_count(struct super_block *sb,
			      struct ext4_group_desc *bg)
{
	return le16_to_cpu(bg->bg_used_dirs_count_lo) |
		(EXT4_DESC_SIZE(sb) >= EXT4_MIN_DESC_SIZE_64BIT ?
		 (__u32)le16_to_cpu(bg->bg_used_dirs_count_hi) << 16 : 0);
}

__u32 ext4_itable_unused_count(struct super_block *sb,
			      struct ext4_group_desc *bg)
{
	return le16_to_cpu(bg->bg_itable_unused_lo) |
		(EXT4_DESC_SIZE(sb) >= EXT4_MIN_DESC_SIZE_64BIT ?
		 (__u32)le16_to_cpu(bg->bg_itable_unused_hi) << 16 : 0);
}

void ext4_block_bitmap_set(struct super_block *sb,
			   struct ext4_group_desc *bg, ext4_fsblk_t blk)
{
	bg->bg_block_bitmap_lo = cpu_to_le32((u32)blk);
	if (EXT4_DESC_SIZE(sb) >= EXT4_MIN_DESC_SIZE_64BIT)
		bg->bg_block_bitmap_hi = cpu_to_le32(blk >> 32);
}

void ext4_inode_bitmap_set(struct super_block *sb,
			   struct ext4_group_desc *bg, ext4_fsblk_t blk)
{
	bg->bg_inode_bitmap_lo  = cpu_to_le32((u32)blk);
	if (EXT4_DESC_SIZE(sb) >= EXT4_MIN_DESC_SIZE_64BIT)
		bg->bg_inode_bitmap_hi = cpu_to_le32(blk >> 32);
}

void ext4_inode_table_set(struct super_block *sb,
			  struct ext4_group_desc *bg, ext4_fsblk_t blk)
{
	bg->bg_inode_table_lo = cpu_to_le32((u32)blk);
	if (EXT4_DESC_SIZE(sb) >= EXT4_MIN_DESC_SIZE_64BIT)
		bg->bg_inode_table_hi = cpu_to_le32(blk >> 32);
}

void ext4_free_group_clusters_set(struct super_block *sb,
				  struct ext4_group_desc *bg, __u32 count)
{
	bg->bg_free_blocks_count_lo = cpu_to_le16((__u16)count);
	if (EXT4_DESC_SIZE(sb) >= EXT4_MIN_DESC_SIZE_64BIT)
		bg->bg_free_blocks_count_hi = cpu_to_le16(count >> 16);
}

void ext4_free_inodes_set(struct super_block *sb,
			  struct ext4_group_desc *bg, __u32 count)
{
	bg->bg_free_inodes_count_lo = cpu_to_le16((__u16)count);
	if (EXT4_DESC_SIZE(sb) >= EXT4_MIN_DESC_SIZE_64BIT)
		bg->bg_free_inodes_count_hi = cpu_to_le16(count >> 16);
}

void ext4_used_dirs_set(struct super_block *sb,
			  struct ext4_group_desc *bg, __u32 count)
{
	bg->bg_used_dirs_count_lo = cpu_to_le16((__u16)count);
	if (EXT4_DESC_SIZE(sb) >= EXT4_MIN_DESC_SIZE_64BIT)
		bg->bg_used_dirs_count_hi = cpu_to_le16(count >> 16);
}

void ext4_itable_unused_set(struct super_block *sb,
			  struct ext4_group_desc *bg, __u32 count)
{
	bg->bg_itable_unused_lo = cpu_to_le16((__u16)count);
	if (EXT4_DESC_SIZE(sb) >= EXT4_MIN_DESC_SIZE_64BIT)
		bg->bg_itable_unused_hi = cpu_to_le16(count >> 16);
}

static void __ext4_update_tstamp(__le32 *lo, __u8 *hi)
{
	time64_t now = ktime_get_real_seconds();

	now = clamp_val(now, 0, (1ull << 40) - 1);

	*lo = cpu_to_le32(lower_32_bits(now));
	*hi = upper_32_bits(now);
}

static time64_t __ext4_get_tstamp(__le32 *lo, __u8 *hi)
{
	return ((time64_t)(*hi) << 32) + le32_to_cpu(*lo);
}
#define ext4_update_tstamp(es, tstamp) \
	__ext4_update_tstamp(&(es)->tstamp, &(es)->tstamp ## _hi)
#define ext4_get_tstamp(es, tstamp) \
	__ext4_get_tstamp(&(es)->tstamp, &(es)->tstamp ## _hi)

static void __save_error_info(struct super_block *sb, const char *func,
			    unsigned int line)
{
	struct ext4_super_block *es = EXT4_SB(sb)->s_es;

	EXT4_SB(sb)->s_mount_state |= EXT4_ERROR_FS;
	if (bdev_read_only(sb->s_bdev))
		return;
	es->s_state |= cpu_to_le16(EXT4_ERROR_FS);
	ext4_update_tstamp(es, s_last_error_time);
	strncpy(es->s_last_error_func, func, sizeof(es->s_last_error_func));
	es->s_last_error_line = cpu_to_le32(line);
	if (es->s_last_error_errcode == 0)
		es->s_last_error_errcode = EXT4_ERR_EFSCORRUPTED;
	if (!es->s_first_error_time) {
		es->s_first_error_time = es->s_last_error_time;
		es->s_first_error_time_hi = es->s_last_error_time_hi;
		strncpy(es->s_first_error_func, func,
			sizeof(es->s_first_error_func));
		es->s_first_error_line = cpu_to_le32(line);
		es->s_first_error_ino = es->s_last_error_ino;
		es->s_first_error_block = es->s_last_error_block;
		es->s_first_error_errcode = es->s_last_error_errcode;
	}
	/*
	 * Start the daily error reporting function if it hasn't been
	 * started already
	 */
	if (!es->s_error_count)
		mod_timer(&EXT4_SB(sb)->s_err_report, jiffies + 24*60*60*HZ);
	le32_add_cpu(&es->s_error_count, 1);
}

static void save_error_info(struct super_block *sb, const char *func,
			    unsigned int line)
{
	__save_error_info(sb, func, line);
	ext4_commit_super(sb, 1);
}

/*
 * The del_gendisk() function uninitializes the disk-specific data
 * structures, including the bdi structure, without telling anyone
 * else.  Once this happens, any attempt to call mark_buffer_dirty()
 * (for example, by ext4_commit_super), will cause a kernel OOPS.
 * This is a kludge to prevent these oops until we can put in a proper
 * hook in del_gendisk() to inform the VFS and file system layers.
 */
static int block_device_ejected(struct super_block *sb)
{
	struct inode *bd_inode = sb->s_bdev->bd_inode;
	struct backing_dev_info *bdi = inode_to_bdi(bd_inode);

	return bdi->dev == NULL;
}

static void ext4_journal_commit_callback(journal_t *journal, transaction_t *txn)
{
	struct super_block		*sb = journal->j_private;
	struct ext4_sb_info		*sbi = EXT4_SB(sb);
	int				error = is_journal_aborted(journal);
	struct ext4_journal_cb_entry	*jce;

	BUG_ON(txn->t_state == T_FINISHED);

	ext4_process_freed_data(sb, txn->t_tid);

	spin_lock(&sbi->s_md_lock);
	while (!list_empty(&txn->t_private_list)) {
		jce = list_entry(txn->t_private_list.next,
				 struct ext4_journal_cb_entry, jce_list);
		list_del_init(&jce->jce_list);
		spin_unlock(&sbi->s_md_lock);
		jce->jce_func(sb, jce, error);
		spin_lock(&sbi->s_md_lock);
	}
	spin_unlock(&sbi->s_md_lock);
}

static bool system_going_down(void)
{
	return system_state == SYSTEM_HALT || system_state == SYSTEM_POWER_OFF
		|| system_state == SYSTEM_RESTART;
}

/* Deal with the reporting of failure conditions on a filesystem such as
 * inconsistencies detected or read IO failures.
 *
 * On ext2, we can store the error state of the filesystem in the
 * superblock.  That is not possible on ext4, because we may have other
 * write ordering constraints on the superblock which prevent us from
 * writing it out straight away; and given that the journal is about to
 * be aborted, we can't rely on the current, or future, transactions to
 * write out the superblock safely.
 *
 * We'll just use the jbd2_journal_abort() error code to record an error in
 * the journal instead.  On recovery, the journal will complain about
 * that error until we've noted it down and cleared it.
 */

static void ext4_handle_error(struct super_block *sb)
{
	if (test_opt(sb, WARN_ON_ERROR))
		WARN_ON_ONCE(1);

	if (sb_rdonly(sb))
		return;

	if (!test_opt(sb, ERRORS_CONT)) {
		journal_t *journal = EXT4_SB(sb)->s_journal;

		EXT4_SB(sb)->s_mount_flags |= EXT4_MF_FS_ABORTED;
		if (journal)
			jbd2_journal_abort(journal, -EIO);
	}
	/*
	 * We force ERRORS_RO behavior when system is rebooting. Otherwise we
	 * could panic during 'reboot -f' as the underlying device got already
	 * disabled.
	 */
	if (test_opt(sb, ERRORS_RO) || system_going_down()) {
		ext4_msg(sb, KERN_CRIT, "Remounting filesystem read-only");
		/*
		 * Make sure updated value of ->s_mount_flags will be visible
		 * before ->s_flags update
		 */
		smp_wmb();
		sb->s_flags |= SB_RDONLY;
	} else if (test_opt(sb, ERRORS_PANIC)) {
		if (EXT4_SB(sb)->s_journal &&
		  !(EXT4_SB(sb)->s_journal->j_flags & JBD2_REC_ERR))
			return;
		panic("EXT4-fs (device %s): panic forced after error\n",
			sb->s_id);
	}
}

#define ext4_error_ratelimit(sb)					\
		___ratelimit(&(EXT4_SB(sb)->s_err_ratelimit_state),	\
			     "EXT4-fs error")

void __ext4_error(struct super_block *sb, const char *function,
		  unsigned int line, const char *fmt, ...)
{
	struct va_format vaf;
	va_list args;

	if (unlikely(ext4_forced_shutdown(EXT4_SB(sb))))
		return;

	trace_ext4_error(sb, function, line);
	if (ext4_error_ratelimit(sb)) {
		va_start(args, fmt);
		vaf.fmt = fmt;
		vaf.va = &args;
		printk(KERN_CRIT
		       "EXT4-fs error (device %s): %s:%d: comm %s: %pV\n",
		       sb->s_id, function, line, current->comm, &vaf);
		va_end(args);
	}
	save_error_info(sb, function, line);
	ext4_handle_error(sb);
}

void __ext4_error_inode(struct inode *inode, const char *function,
			unsigned int line, ext4_fsblk_t block,
			const char *fmt, ...)
{
	va_list args;
	struct va_format vaf;
	struct ext4_super_block *es = EXT4_SB(inode->i_sb)->s_es;

	if (unlikely(ext4_forced_shutdown(EXT4_SB(inode->i_sb))))
		return;

	trace_ext4_error(inode->i_sb, function, line);
	es->s_last_error_ino = cpu_to_le32(inode->i_ino);
	es->s_last_error_block = cpu_to_le64(block);
	if (ext4_error_ratelimit(inode->i_sb)) {
		va_start(args, fmt);
		vaf.fmt = fmt;
		vaf.va = &args;
		if (block)
			printk(KERN_CRIT "EXT4-fs error (device %s): %s:%d: "
			       "inode #%lu: block %llu: comm %s: %pV\n",
			       inode->i_sb->s_id, function, line, inode->i_ino,
			       block, current->comm, &vaf);
		else
			printk(KERN_CRIT "EXT4-fs error (device %s): %s:%d: "
			       "inode #%lu: comm %s: %pV\n",
			       inode->i_sb->s_id, function, line, inode->i_ino,
			       current->comm, &vaf);
		va_end(args);
	}
	save_error_info(inode->i_sb, function, line);
	ext4_handle_error(inode->i_sb);
}

void __ext4_error_file(struct file *file, const char *function,
		       unsigned int line, ext4_fsblk_t block,
		       const char *fmt, ...)
{
	va_list args;
	struct va_format vaf;
	struct ext4_super_block *es;
	struct inode *inode = file_inode(file);
	char pathname[80], *path;

	if (unlikely(ext4_forced_shutdown(EXT4_SB(inode->i_sb))))
		return;

	trace_ext4_error(inode->i_sb, function, line);
	es = EXT4_SB(inode->i_sb)->s_es;
	es->s_last_error_ino = cpu_to_le32(inode->i_ino);
	if (ext4_error_ratelimit(inode->i_sb)) {
		path = file_path(file, pathname, sizeof(pathname));
		if (IS_ERR(path))
			path = "(unknown)";
		va_start(args, fmt);
		vaf.fmt = fmt;
		vaf.va = &args;
		if (block)
			printk(KERN_CRIT
			       "EXT4-fs error (device %s): %s:%d: inode #%lu: "
			       "block %llu: comm %s: path %s: %pV\n",
			       inode->i_sb->s_id, function, line, inode->i_ino,
			       block, current->comm, path, &vaf);
		else
			printk(KERN_CRIT
			       "EXT4-fs error (device %s): %s:%d: inode #%lu: "
			       "comm %s: path %s: %pV\n",
			       inode->i_sb->s_id, function, line, inode->i_ino,
			       current->comm, path, &vaf);
		va_end(args);
	}
	save_error_info(inode->i_sb, function, line);
	ext4_handle_error(inode->i_sb);
}

const char *ext4_decode_error(struct super_block *sb, int errno,
			      char nbuf[16])
{
	char *errstr = NULL;

	switch (errno) {
	case -EFSCORRUPTED:
		errstr = "Corrupt filesystem";
		break;
	case -EFSBADCRC:
		errstr = "Filesystem failed CRC";
		break;
	case -EIO:
		errstr = "IO failure";
		break;
	case -ENOMEM:
		errstr = "Out of memory";
		break;
	case -EROFS:
		if (!sb || (EXT4_SB(sb)->s_journal &&
			    EXT4_SB(sb)->s_journal->j_flags & JBD2_ABORT))
			errstr = "Journal has aborted";
		else
			errstr = "Readonly filesystem";
		break;
	default:
		/* If the caller passed in an extra buffer for unknown
		 * errors, textualise them now.  Else we just return
		 * NULL. */
		if (nbuf) {
			/* Check for truncated error codes... */
			if (snprintf(nbuf, 16, "error %d", -errno) >= 0)
				errstr = nbuf;
		}
		break;
	}

	return errstr;
}

void ext4_set_errno(struct super_block *sb, int err)
{
	if (err < 0)
		err = -err;

	switch (err) {
	case EIO:
		err = EXT4_ERR_EIO;
		break;
	case ENOMEM:
		err = EXT4_ERR_ENOMEM;
		break;
	case EFSBADCRC:
		err = EXT4_ERR_EFSBADCRC;
		break;
	case EFSCORRUPTED:
		err = EXT4_ERR_EFSCORRUPTED;
		break;
	case ENOSPC:
		err = EXT4_ERR_ENOSPC;
		break;
	case ENOKEY:
		err = EXT4_ERR_ENOKEY;
		break;
	case EROFS:
		err = EXT4_ERR_EROFS;
		break;
	case EFBIG:
		err = EXT4_ERR_EFBIG;
		break;
	case EEXIST:
		err = EXT4_ERR_EEXIST;
		break;
	case ERANGE:
		err = EXT4_ERR_ERANGE;
		break;
	case EOVERFLOW:
		err = EXT4_ERR_EOVERFLOW;
		break;
	case EBUSY:
		err = EXT4_ERR_EBUSY;
		break;
	case ENOTDIR:
		err = EXT4_ERR_ENOTDIR;
		break;
	case ENOTEMPTY:
		err = EXT4_ERR_ENOTEMPTY;
		break;
	case ESHUTDOWN:
		err = EXT4_ERR_ESHUTDOWN;
		break;
	case EFAULT:
		err = EXT4_ERR_EFAULT;
		break;
	default:
		err = EXT4_ERR_UNKNOWN;
	}
	EXT4_SB(sb)->s_es->s_last_error_errcode = err;
}

/* __ext4_std_error decodes expected errors from journaling functions
 * automatically and invokes the appropriate error response.  */

void __ext4_std_error(struct super_block *sb, const char *function,
		      unsigned int line, int errno)
{
	char nbuf[16];
	const char *errstr;

	if (unlikely(ext4_forced_shutdown(EXT4_SB(sb))))
		return;

	/* Special case: if the error is EROFS, and we're not already
	 * inside a transaction, then there's really no point in logging
	 * an error. */
	if (errno == -EROFS && journal_current_handle() == NULL && sb_rdonly(sb))
		return;

	if (ext4_error_ratelimit(sb)) {
		errstr = ext4_decode_error(sb, errno, nbuf);
		printk(KERN_CRIT "EXT4-fs error (device %s) in %s:%d: %s\n",
		       sb->s_id, function, line, errstr);
	}

	ext4_set_errno(sb, -errno);
	save_error_info(sb, function, line);
	ext4_handle_error(sb);
}

/*
 * ext4_abort is a much stronger failure handler than ext4_error.  The
 * abort function may be used to deal with unrecoverable failures such
 * as journal IO errors or ENOMEM at a critical moment in log management.
 *
 * We unconditionally force the filesystem into an ABORT|READONLY state,
 * unless the error response on the fs has been set to panic in which
 * case we take the easy way out and panic immediately.
 */

void __ext4_abort(struct super_block *sb, const char *function,
		unsigned int line, const char *fmt, ...)
{
	struct va_format vaf;
	va_list args;

	if (unlikely(ext4_forced_shutdown(EXT4_SB(sb))))
		return;

	save_error_info(sb, function, line);
	va_start(args, fmt);
	vaf.fmt = fmt;
	vaf.va = &args;
	printk(KERN_CRIT "EXT4-fs error (device %s): %s:%d: %pV\n",
	       sb->s_id, function, line, &vaf);
	va_end(args);

	if (sb_rdonly(sb) == 0) {
		ext4_msg(sb, KERN_CRIT, "Remounting filesystem read-only");
		EXT4_SB(sb)->s_mount_flags |= EXT4_MF_FS_ABORTED;
		/*
		 * Make sure updated value of ->s_mount_flags will be visible
		 * before ->s_flags update
		 */
		smp_wmb();
		sb->s_flags |= SB_RDONLY;
		if (EXT4_SB(sb)->s_journal)
			jbd2_journal_abort(EXT4_SB(sb)->s_journal, -EIO);
		save_error_info(sb, function, line);
	}
	if (test_opt(sb, ERRORS_PANIC) && !system_going_down()) {
		if (EXT4_SB(sb)->s_journal &&
		  !(EXT4_SB(sb)->s_journal->j_flags & JBD2_REC_ERR))
			return;
		panic("EXT4-fs panic from previous error\n");
	}
}

void __ext4_msg(struct super_block *sb,
		const char *prefix, const char *fmt, ...)
{
	struct va_format vaf;
	va_list args;

	if (!___ratelimit(&(EXT4_SB(sb)->s_msg_ratelimit_state), "EXT4-fs"))
		return;

	va_start(args, fmt);
	vaf.fmt = fmt;
	vaf.va = &args;
	printk("%sEXT4-fs (%s): %pV\n", prefix, sb->s_id, &vaf);
	va_end(args);
}

#define ext4_warning_ratelimit(sb)					\
		___ratelimit(&(EXT4_SB(sb)->s_warning_ratelimit_state),	\
			     "EXT4-fs warning")

void __ext4_warning(struct super_block *sb, const char *function,
		    unsigned int line, const char *fmt, ...)
{
	struct va_format vaf;
	va_list args;

	if (!ext4_warning_ratelimit(sb))
		return;

	va_start(args, fmt);
	vaf.fmt = fmt;
	vaf.va = &args;
	printk(KERN_WARNING "EXT4-fs warning (device %s): %s:%d: %pV\n",
	       sb->s_id, function, line, &vaf);
	va_end(args);
}

void __ext4_warning_inode(const struct inode *inode, const char *function,
			  unsigned int line, const char *fmt, ...)
{
	struct va_format vaf;
	va_list args;

	if (!ext4_warning_ratelimit(inode->i_sb))
		return;

	va_start(args, fmt);
	vaf.fmt = fmt;
	vaf.va = &args;
	printk(KERN_WARNING "EXT4-fs warning (device %s): %s:%d: "
	       "inode #%lu: comm %s: %pV\n", inode->i_sb->s_id,
	       function, line, inode->i_ino, current->comm, &vaf);
	va_end(args);
}

void __ext4_grp_locked_error(const char *function, unsigned int line,
			     struct super_block *sb, ext4_group_t grp,
			     unsigned long ino, ext4_fsblk_t block,
			     const char *fmt, ...)
__releases(bitlock)
__acquires(bitlock)
{
	struct va_format vaf;
	va_list args;
	struct ext4_super_block *es = EXT4_SB(sb)->s_es;

	if (unlikely(ext4_forced_shutdown(EXT4_SB(sb))))
		return;

	trace_ext4_error(sb, function, line);
	es->s_last_error_ino = cpu_to_le32(ino);
	es->s_last_error_block = cpu_to_le64(block);
	__save_error_info(sb, function, line);

	if (ext4_error_ratelimit(sb)) {
		va_start(args, fmt);
		vaf.fmt = fmt;
		vaf.va = &args;
		printk(KERN_CRIT "EXT4-fs error (device %s): %s:%d: group %u, ",
		       sb->s_id, function, line, grp);
		if (ino)
			printk(KERN_CONT "inode %lu: ", ino);
		if (block)
			printk(KERN_CONT "block %llu:",
			       (unsigned long long) block);
		printk(KERN_CONT "%pV\n", &vaf);
		va_end(args);
	}

	if (test_opt(sb, WARN_ON_ERROR))
		WARN_ON_ONCE(1);

	if (test_opt(sb, ERRORS_CONT)) {
		ext4_commit_super(sb, 0);
		return;
	}

	ext4_unlock_group(sb, grp);
	ext4_commit_super(sb, 1);
	ext4_handle_error(sb);
	/*
	 * We only get here in the ERRORS_RO case; relocking the group
	 * may be dangerous, but nothing bad will happen since the
	 * filesystem will have already been marked read/only and the
	 * journal has been aborted.  We return 1 as a hint to callers
	 * who might what to use the return value from
	 * ext4_grp_locked_error() to distinguish between the
	 * ERRORS_CONT and ERRORS_RO case, and perhaps return more
	 * aggressively from the ext4 function in question, with a
	 * more appropriate error code.
	 */
	ext4_lock_group(sb, grp);
	return;
}

void ext4_mark_group_bitmap_corrupted(struct super_block *sb,
				     ext4_group_t group,
				     unsigned int flags)
{
	struct ext4_sb_info *sbi = EXT4_SB(sb);
	struct ext4_group_info *grp = ext4_get_group_info(sb, group);
	struct ext4_group_desc *gdp = ext4_get_group_desc(sb, group, NULL);
	int ret;

	if (flags & EXT4_GROUP_INFO_BBITMAP_CORRUPT) {
		ret = ext4_test_and_set_bit(EXT4_GROUP_INFO_BBITMAP_CORRUPT_BIT,
					    &grp->bb_state);
		if (!ret)
			percpu_counter_sub(&sbi->s_freeclusters_counter,
					   grp->bb_free);
	}

	if (flags & EXT4_GROUP_INFO_IBITMAP_CORRUPT) {
		ret = ext4_test_and_set_bit(EXT4_GROUP_INFO_IBITMAP_CORRUPT_BIT,
					    &grp->bb_state);
		if (!ret && gdp) {
			int count;

			count = ext4_free_inodes_count(sb, gdp);
			percpu_counter_sub(&sbi->s_freeinodes_counter,
					   count);
		}
	}
}

void ext4_update_dynamic_rev(struct super_block *sb)
{
	struct ext4_super_block *es = EXT4_SB(sb)->s_es;

	if (le32_to_cpu(es->s_rev_level) > EXT4_GOOD_OLD_REV)
		return;

	ext4_warning(sb,
		     "updating to rev %d because of new feature flag, "
		     "running e2fsck is recommended",
		     EXT4_DYNAMIC_REV);

	es->s_first_ino = cpu_to_le32(EXT4_GOOD_OLD_FIRST_INO);
	es->s_inode_size = cpu_to_le16(EXT4_GOOD_OLD_INODE_SIZE);
	es->s_rev_level = cpu_to_le32(EXT4_DYNAMIC_REV);
	/* leave es->s_feature_*compat flags alone */
	/* es->s_uuid will be set by e2fsck if empty */

	/*
	 * The rest of the superblock fields should be zero, and if not it
	 * means they are likely already in use, so leave them alone.  We
	 * can leave it up to e2fsck to clean up any inconsistencies there.
	 */
}

/*
 * Open the external journal device
 */
static struct block_device *ext4_blkdev_get(dev_t dev, struct super_block *sb)
{
	struct block_device *bdev;
	char b[BDEVNAME_SIZE];

	bdev = blkdev_get_by_dev(dev, FMODE_READ|FMODE_WRITE|FMODE_EXCL, sb);
	if (IS_ERR(bdev))
		goto fail;
	return bdev;

fail:
	ext4_msg(sb, KERN_ERR, "failed to open journal device %s: %ld",
			__bdevname(dev, b), PTR_ERR(bdev));
	return NULL;
}

/*
 * Release the journal device
 */
static void ext4_blkdev_put(struct block_device *bdev)
{
	blkdev_put(bdev, FMODE_READ|FMODE_WRITE|FMODE_EXCL);
}

static void ext4_blkdev_remove(struct ext4_sb_info *sbi)
{
	struct block_device *bdev;
	bdev = sbi->journal_bdev;
	if (bdev) {
		ext4_blkdev_put(bdev);
		sbi->journal_bdev = NULL;
	}
}

static inline struct inode *orphan_list_entry(struct list_head *l)
{
	return &list_entry(l, struct ext4_inode_info, i_orphan)->vfs_inode;
}

static void dump_orphan_list(struct super_block *sb, struct ext4_sb_info *sbi)
{
	struct list_head *l;

	ext4_msg(sb, KERN_ERR, "sb orphan head is %d",
		 le32_to_cpu(sbi->s_es->s_last_orphan));

	printk(KERN_ERR "sb_info orphan list:\n");
	list_for_each(l, &sbi->s_orphan) {
		struct inode *inode = orphan_list_entry(l);
		printk(KERN_ERR "  "
		       "inode %s:%lu at %p: mode %o, nlink %d, next %d\n",
		       inode->i_sb->s_id, inode->i_ino, inode,
		       inode->i_mode, inode->i_nlink,
		       NEXT_ORPHAN(inode));
	}
}

#ifdef CONFIG_QUOTA
static int ext4_quota_off(struct super_block *sb, int type);

static inline void ext4_quota_off_umount(struct super_block *sb)
{
	int type;

	/* Use our quota_off function to clear inode flags etc. */
	for (type = 0; type < EXT4_MAXQUOTAS; type++)
		ext4_quota_off(sb, type);
}

/*
 * This is a helper function which is used in the mount/remount
 * codepaths (which holds s_umount) to fetch the quota file name.
 */
static inline char *get_qf_name(struct super_block *sb,
				struct ext4_sb_info *sbi,
				int type)
{
	return rcu_dereference_protected(sbi->s_qf_names[type],
					 lockdep_is_held(&sb->s_umount));
}
#else
static inline void ext4_quota_off_umount(struct super_block *sb)
{
}
#endif

static void ext4_put_super(struct super_block *sb)
{
	struct ext4_sb_info *sbi = EXT4_SB(sb);
	struct ext4_super_block *es = sbi->s_es;
	struct buffer_head **group_desc;
	struct flex_groups **flex_groups;
	int aborted = 0;
	int i, err;

	ext4_unregister_li_request(sb);
	ext4_quota_off_umount(sb);

	destroy_workqueue(sbi->rsv_conversion_wq);

	if (sbi->s_journal) {
		aborted = is_journal_aborted(sbi->s_journal);
		err = jbd2_journal_destroy(sbi->s_journal);
		sbi->s_journal = NULL;
		if ((err < 0) && !aborted) {
			ext4_set_errno(sb, -err);
			ext4_abort(sb, "Couldn't clean up the journal");
		}
	}

	ext4_unregister_sysfs(sb);
	ext4_es_unregister_shrinker(sbi);
	del_timer_sync(&sbi->s_err_report);
	ext4_release_system_zone(sb);
	ext4_mb_release(sb);
	ext4_ext_release(sb);

	if (!sb_rdonly(sb) && !aborted) {
		ext4_clear_feature_journal_needs_recovery(sb);
		es->s_state = cpu_to_le16(sbi->s_mount_state);
	}
	if (!sb_rdonly(sb))
		ext4_commit_super(sb, 1);

	rcu_read_lock();
	group_desc = rcu_dereference(sbi->s_group_desc);
	for (i = 0; i < sbi->s_gdb_count; i++)
		brelse(group_desc[i]);
	kvfree(group_desc);
	flex_groups = rcu_dereference(sbi->s_flex_groups);
	if (flex_groups) {
		for (i = 0; i < sbi->s_flex_groups_allocated; i++)
			kvfree(flex_groups[i]);
		kvfree(flex_groups);
	}
	rcu_read_unlock();
	percpu_counter_destroy(&sbi->s_freeclusters_counter);
	percpu_counter_destroy(&sbi->s_freeinodes_counter);
	percpu_counter_destroy(&sbi->s_dirs_counter);
	percpu_counter_destroy(&sbi->s_dirtyclusters_counter);
	percpu_free_rwsem(&sbi->s_writepages_rwsem);
#ifdef CONFIG_QUOTA
	for (i = 0; i < EXT4_MAXQUOTAS; i++)
		kfree(get_qf_name(sb, sbi, i));
#endif

	/* Debugging code just in case the in-memory inode orphan list
	 * isn't empty.  The on-disk one can be non-empty if we've
	 * detected an error and taken the fs readonly, but the
	 * in-memory list had better be clean by this point. */
	if (!list_empty(&sbi->s_orphan))
		dump_orphan_list(sb, sbi);
	J_ASSERT(list_empty(&sbi->s_orphan));

	sync_blockdev(sb->s_bdev);
	invalidate_bdev(sb->s_bdev);
	if (sbi->journal_bdev && sbi->journal_bdev != sb->s_bdev) {
		/*
		 * Invalidate the journal device's buffers.  We don't want them
		 * floating about in memory - the physical journal device may
		 * hotswapped, and it breaks the `ro-after' testing code.
		 */
		sync_blockdev(sbi->journal_bdev);
		invalidate_bdev(sbi->journal_bdev);
		ext4_blkdev_remove(sbi);
	}

	ext4_xattr_destroy_cache(sbi->s_ea_inode_cache);
	sbi->s_ea_inode_cache = NULL;

	ext4_xattr_destroy_cache(sbi->s_ea_block_cache);
	sbi->s_ea_block_cache = NULL;

	if (sbi->s_mmp_tsk)
		kthread_stop(sbi->s_mmp_tsk);
	brelse(sbi->s_sbh);
	sb->s_fs_info = NULL;
	/*
	 * Now that we are completely done shutting down the
	 * superblock, we need to actually destroy the kobject.
	 */
	kobject_put(&sbi->s_kobj);
	wait_for_completion(&sbi->s_kobj_unregister);
	if (sbi->s_chksum_driver)
		crypto_free_shash(sbi->s_chksum_driver);
	kfree(sbi->s_blockgroup_lock);
	fs_put_dax(sbi->s_daxdev);
#ifdef CONFIG_UNICODE
	utf8_unload(sbi->s_encoding);
#endif
	kfree(sbi);
}

static struct kmem_cache *ext4_inode_cachep;

/*
 * Called inside transaction, so use GFP_NOFS
 */
static struct inode *ext4_alloc_inode(struct super_block *sb)
{
	struct ext4_inode_info *ei;

	ei = kmem_cache_alloc(ext4_inode_cachep, GFP_NOFS);
	if (!ei)
		return NULL;

	inode_set_iversion(&ei->vfs_inode, 1);
	spin_lock_init(&ei->i_raw_lock);
	INIT_LIST_HEAD(&ei->i_prealloc_list);
	spin_lock_init(&ei->i_prealloc_lock);
	ext4_es_init_tree(&ei->i_es_tree);
	rwlock_init(&ei->i_es_lock);
	INIT_LIST_HEAD(&ei->i_es_list);
	ei->i_es_all_nr = 0;
	ei->i_es_shk_nr = 0;
	ei->i_es_shrink_lblk = 0;
	ei->i_reserved_data_blocks = 0;
	spin_lock_init(&(ei->i_block_reservation_lock));
	ext4_init_pending_tree(&ei->i_pending_tree);
#ifdef CONFIG_QUOTA
	ei->i_reserved_quota = 0;
	memset(&ei->i_dquot, 0, sizeof(ei->i_dquot));
#endif
	ei->jinode = NULL;
	INIT_LIST_HEAD(&ei->i_rsv_conversion_list);
	spin_lock_init(&ei->i_completed_io_lock);
	ei->i_sync_tid = 0;
	ei->i_datasync_tid = 0;
	atomic_set(&ei->i_unwritten, 0);
	INIT_WORK(&ei->i_rsv_conversion_work, ext4_end_io_rsv_work);
	return &ei->vfs_inode;
}

static int ext4_drop_inode(struct inode *inode)
{
	int drop = generic_drop_inode(inode);

	if (!drop)
		drop = fscrypt_drop_inode(inode);

	trace_ext4_drop_inode(inode, drop);
	return drop;
}

static void ext4_free_in_core_inode(struct inode *inode)
{
	fscrypt_free_inode(inode);
	kmem_cache_free(ext4_inode_cachep, EXT4_I(inode));
}

static void ext4_destroy_inode(struct inode *inode)
{
	if (!list_empty(&(EXT4_I(inode)->i_orphan))) {
		ext4_msg(inode->i_sb, KERN_ERR,
			 "Inode %lu (%p): orphan list check failed!",
			 inode->i_ino, EXT4_I(inode));
		print_hex_dump(KERN_INFO, "", DUMP_PREFIX_ADDRESS, 16, 4,
				EXT4_I(inode), sizeof(struct ext4_inode_info),
				true);
		dump_stack();
	}
}

static void init_once(void *foo)
{
	struct ext4_inode_info *ei = (struct ext4_inode_info *) foo;

	INIT_LIST_HEAD(&ei->i_orphan);
	init_rwsem(&ei->xattr_sem);
	init_rwsem(&ei->i_data_sem);
	init_rwsem(&ei->i_mmap_sem);
	inode_init_once(&ei->vfs_inode);
}

static int __init init_inodecache(void)
{
	ext4_inode_cachep = kmem_cache_create_usercopy("ext4_inode_cache",
				sizeof(struct ext4_inode_info), 0,
				(SLAB_RECLAIM_ACCOUNT|SLAB_MEM_SPREAD|
					SLAB_ACCOUNT),
				offsetof(struct ext4_inode_info, i_data),
				sizeof_field(struct ext4_inode_info, i_data),
				init_once);
	if (ext4_inode_cachep == NULL)
		return -ENOMEM;
	return 0;
}

static void destroy_inodecache(void)
{
	/*
	 * Make sure all delayed rcu free inodes are flushed before we
	 * destroy cache.
	 */
	rcu_barrier();
	kmem_cache_destroy(ext4_inode_cachep);
}

void ext4_clear_inode(struct inode *inode)
{
	invalidate_inode_buffers(inode);
	clear_inode(inode);
	ext4_discard_preallocations(inode);
	ext4_es_remove_extent(inode, 0, EXT_MAX_BLOCKS);
	dquot_drop(inode);
	if (EXT4_I(inode)->jinode) {
		jbd2_journal_release_jbd_inode(EXT4_JOURNAL(inode),
					       EXT4_I(inode)->jinode);
		jbd2_free_inode(EXT4_I(inode)->jinode);
		EXT4_I(inode)->jinode = NULL;
	}
	fscrypt_put_encryption_info(inode);
	fsverity_cleanup_inode(inode);
}

static struct inode *ext4_nfs_get_inode(struct super_block *sb,
					u64 ino, u32 generation)
{
	struct inode *inode;

	/*
	 * Currently we don't know the generation for parent directory, so
	 * a generation of 0 means "accept any"
	 */
	inode = ext4_iget(sb, ino, EXT4_IGET_HANDLE);
	if (IS_ERR(inode))
		return ERR_CAST(inode);
	if (generation && inode->i_generation != generation) {
		iput(inode);
		return ERR_PTR(-ESTALE);
	}

	return inode;
}

static struct dentry *ext4_fh_to_dentry(struct super_block *sb, struct fid *fid,
					int fh_len, int fh_type)
{
	return generic_fh_to_dentry(sb, fid, fh_len, fh_type,
				    ext4_nfs_get_inode);
}

static struct dentry *ext4_fh_to_parent(struct super_block *sb, struct fid *fid,
					int fh_len, int fh_type)
{
	return generic_fh_to_parent(sb, fid, fh_len, fh_type,
				    ext4_nfs_get_inode);
}

static int ext4_nfs_commit_metadata(struct inode *inode)
{
	struct writeback_control wbc = {
		.sync_mode = WB_SYNC_ALL
	};

	trace_ext4_nfs_commit_metadata(inode);
	return ext4_write_inode(inode, &wbc);
}

/*
 * Try to release metadata pages (indirect blocks, directories) which are
 * mapped via the block device.  Since these pages could have journal heads
 * which would prevent try_to_free_buffers() from freeing them, we must use
 * jbd2 layer's try_to_free_buffers() function to release them.
 */
static int bdev_try_to_free_page(struct super_block *sb, struct page *page,
				 gfp_t wait)
{
	journal_t *journal = EXT4_SB(sb)->s_journal;

	WARN_ON(PageChecked(page));
	if (!page_has_buffers(page))
		return 0;
	if (journal)
		return jbd2_journal_try_to_free_buffers(journal, page,
						wait & ~__GFP_DIRECT_RECLAIM);
	return try_to_free_buffers(page);
}

#ifdef CONFIG_FS_ENCRYPTION
static int ext4_get_context(struct inode *inode, void *ctx, size_t len)
{
	return ext4_xattr_get(inode, EXT4_XATTR_INDEX_ENCRYPTION,
				 EXT4_XATTR_NAME_ENCRYPTION_CONTEXT, ctx, len);
}

static int ext4_set_context(struct inode *inode, const void *ctx, size_t len,
							void *fs_data)
{
	handle_t *handle = fs_data;
	int res, res2, credits, retries = 0;

	/*
	 * Encrypting the root directory is not allowed because e2fsck expects
	 * lost+found to exist and be unencrypted, and encrypting the root
	 * directory would imply encrypting the lost+found directory as well as
	 * the filename "lost+found" itself.
	 */
	if (inode->i_ino == EXT4_ROOT_INO)
		return -EPERM;

	if (WARN_ON_ONCE(IS_DAX(inode) && i_size_read(inode)))
		return -EINVAL;

	res = ext4_convert_inline_data(inode);
	if (res)
		return res;

	/*
	 * If a journal handle was specified, then the encryption context is
	 * being set on a new inode via inheritance and is part of a larger
	 * transaction to create the inode.  Otherwise the encryption context is
	 * being set on an existing inode in its own transaction.  Only in the
	 * latter case should the "retry on ENOSPC" logic be used.
	 */

	if (handle) {
		res = ext4_xattr_set_handle(handle, inode,
					    EXT4_XATTR_INDEX_ENCRYPTION,
					    EXT4_XATTR_NAME_ENCRYPTION_CONTEXT,
					    ctx, len, 0);
		if (!res) {
			ext4_set_inode_flag(inode, EXT4_INODE_ENCRYPT);
			ext4_clear_inode_state(inode,
					EXT4_STATE_MAY_INLINE_DATA);
			/*
			 * Update inode->i_flags - S_ENCRYPTED will be enabled,
			 * S_DAX may be disabled
			 */
			ext4_set_inode_flags(inode);
		}
		return res;
	}

	res = dquot_initialize(inode);
	if (res)
		return res;
retry:
	res = ext4_xattr_set_credits(inode, len, false /* is_create */,
				     &credits);
	if (res)
		return res;

	handle = ext4_journal_start(inode, EXT4_HT_MISC, credits);
	if (IS_ERR(handle))
		return PTR_ERR(handle);

	res = ext4_xattr_set_handle(handle, inode, EXT4_XATTR_INDEX_ENCRYPTION,
				    EXT4_XATTR_NAME_ENCRYPTION_CONTEXT,
				    ctx, len, 0);
	if (!res) {
		ext4_set_inode_flag(inode, EXT4_INODE_ENCRYPT);
		/*
		 * Update inode->i_flags - S_ENCRYPTED will be enabled,
		 * S_DAX may be disabled
		 */
		ext4_set_inode_flags(inode);
		res = ext4_mark_inode_dirty(handle, inode);
		if (res)
			EXT4_ERROR_INODE(inode, "Failed to mark inode dirty");
	}
	res2 = ext4_journal_stop(handle);

	if (res == -ENOSPC && ext4_should_retry_alloc(inode->i_sb, &retries))
		goto retry;
	if (!res)
		res = res2;
	return res;
}

static bool ext4_dummy_context(struct inode *inode)
{
	return DUMMY_ENCRYPTION_ENABLED(EXT4_SB(inode->i_sb));
}

static bool ext4_has_stable_inodes(struct super_block *sb)
{
	return ext4_has_feature_stable_inodes(sb);
}

static void ext4_get_ino_and_lblk_bits(struct super_block *sb,
				       int *ino_bits_ret, int *lblk_bits_ret)
{
	*ino_bits_ret = 8 * sizeof(EXT4_SB(sb)->s_es->s_inodes_count);
	*lblk_bits_ret = 8 * sizeof(ext4_lblk_t);
}

static const struct fscrypt_operations ext4_cryptops = {
	.key_prefix		= "ext4:",
	.get_context		= ext4_get_context,
	.set_context		= ext4_set_context,
	.dummy_context		= ext4_dummy_context,
	.empty_dir		= ext4_empty_dir,
	.max_namelen		= EXT4_NAME_LEN,
	.has_stable_inodes	= ext4_has_stable_inodes,
	.get_ino_and_lblk_bits	= ext4_get_ino_and_lblk_bits,
};
#endif

#ifdef CONFIG_QUOTA
static const char * const quotatypes[] = INITQFNAMES;
#define QTYPE2NAME(t) (quotatypes[t])

static int ext4_write_dquot(struct dquot *dquot);
static int ext4_acquire_dquot(struct dquot *dquot);
static int ext4_release_dquot(struct dquot *dquot);
static int ext4_mark_dquot_dirty(struct dquot *dquot);
static int ext4_write_info(struct super_block *sb, int type);
static int ext4_quota_on(struct super_block *sb, int type, int format_id,
			 const struct path *path);
static int ext4_quota_on_mount(struct super_block *sb, int type);
static ssize_t ext4_quota_read(struct super_block *sb, int type, char *data,
			       size_t len, loff_t off);
static ssize_t ext4_quota_write(struct super_block *sb, int type,
				const char *data, size_t len, loff_t off);
static int ext4_quota_enable(struct super_block *sb, int type, int format_id,
			     unsigned int flags);
static int ext4_enable_quotas(struct super_block *sb);

static struct dquot **ext4_get_dquots(struct inode *inode)
{
	return EXT4_I(inode)->i_dquot;
}

static const struct dquot_operations ext4_quota_operations = {
	.get_reserved_space	= ext4_get_reserved_space,
	.write_dquot		= ext4_write_dquot,
	.acquire_dquot		= ext4_acquire_dquot,
	.release_dquot		= ext4_release_dquot,
	.mark_dirty		= ext4_mark_dquot_dirty,
	.write_info		= ext4_write_info,
	.alloc_dquot		= dquot_alloc,
	.destroy_dquot		= dquot_destroy,
	.get_projid		= ext4_get_projid,
	.get_inode_usage	= ext4_get_inode_usage,
	.get_next_id		= dquot_get_next_id,
};

static const struct quotactl_ops ext4_qctl_operations = {
	.quota_on	= ext4_quota_on,
	.quota_off	= ext4_quota_off,
	.quota_sync	= dquot_quota_sync,
	.get_state	= dquot_get_state,
	.set_info	= dquot_set_dqinfo,
	.get_dqblk	= dquot_get_dqblk,
	.set_dqblk	= dquot_set_dqblk,
	.get_nextdqblk	= dquot_get_next_dqblk,
};
#endif

static const struct super_operations ext4_sops = {
	.alloc_inode	= ext4_alloc_inode,
	.free_inode	= ext4_free_in_core_inode,
	.destroy_inode	= ext4_destroy_inode,
	.write_inode	= ext4_write_inode,
	.dirty_inode	= ext4_dirty_inode,
	.drop_inode	= ext4_drop_inode,
	.evict_inode	= ext4_evict_inode,
	.put_super	= ext4_put_super,
	.sync_fs	= ext4_sync_fs,
	.freeze_fs	= ext4_freeze,
	.unfreeze_fs	= ext4_unfreeze,
	.statfs		= ext4_statfs,
	.remount_fs	= ext4_remount,
	.show_options	= ext4_show_options,
#ifdef CONFIG_QUOTA
	.quota_read	= ext4_quota_read,
	.quota_write	= ext4_quota_write,
	.get_dquots	= ext4_get_dquots,
#endif
	.bdev_try_to_free_page = bdev_try_to_free_page,
};

static const struct export_operations ext4_export_ops = {
	.fh_to_dentry = ext4_fh_to_dentry,
	.fh_to_parent = ext4_fh_to_parent,
	.get_parent = ext4_get_parent,
	.commit_metadata = ext4_nfs_commit_metadata,
};

enum {
	Opt_bsd_df, Opt_minix_df, Opt_grpid, Opt_nogrpid,
	Opt_resgid, Opt_resuid, Opt_sb, Opt_err_cont, Opt_err_panic, Opt_err_ro,
	Opt_nouid32, Opt_debug, Opt_removed,
	Opt_user_xattr, Opt_nouser_xattr, Opt_acl, Opt_noacl,
	Opt_auto_da_alloc, Opt_noauto_da_alloc, Opt_noload,
	Opt_commit, Opt_min_batch_time, Opt_max_batch_time, Opt_journal_dev,
	Opt_journal_path, Opt_journal_checksum, Opt_journal_async_commit,
	Opt_abort, Opt_data_journal, Opt_data_ordered, Opt_data_writeback,
	Opt_data_err_abort, Opt_data_err_ignore, Opt_test_dummy_encryption,
	Opt_usrjquota, Opt_grpjquota, Opt_offusrjquota, Opt_offgrpjquota,
	Opt_jqfmt_vfsold, Opt_jqfmt_vfsv0, Opt_jqfmt_vfsv1, Opt_quota,
	Opt_noquota, Opt_barrier, Opt_nobarrier, Opt_err,
	Opt_usrquota, Opt_grpquota, Opt_prjquota, Opt_i_version, Opt_dax,
	Opt_stripe, Opt_delalloc, Opt_nodelalloc, Opt_warn_on_error,
	Opt_nowarn_on_error, Opt_mblk_io_submit,
	Opt_lazytime, Opt_nolazytime, Opt_debug_want_extra_isize,
	Opt_nomblk_io_submit, Opt_block_validity, Opt_noblock_validity,
	Opt_inode_readahead_blks, Opt_journal_ioprio,
	Opt_dioread_nolock, Opt_dioread_lock,
	Opt_discard, Opt_nodiscard, Opt_init_itable, Opt_noinit_itable,
	Opt_max_dir_size_kb, Opt_nojournal_checksum, Opt_nombcache,
};

static const match_table_t tokens = {
	{Opt_bsd_df, "bsddf"},
	{Opt_minix_df, "minixdf"},
	{Opt_grpid, "grpid"},
	{Opt_grpid, "bsdgroups"},
	{Opt_nogrpid, "nogrpid"},
	{Opt_nogrpid, "sysvgroups"},
	{Opt_resgid, "resgid=%u"},
	{Opt_resuid, "resuid=%u"},
	{Opt_sb, "sb=%u"},
	{Opt_err_cont, "errors=continue"},
	{Opt_err_panic, "errors=panic"},
	{Opt_err_ro, "errors=remount-ro"},
	{Opt_nouid32, "nouid32"},
	{Opt_debug, "debug"},
	{Opt_removed, "oldalloc"},
	{Opt_removed, "orlov"},
	{Opt_user_xattr, "user_xattr"},
	{Opt_nouser_xattr, "nouser_xattr"},
	{Opt_acl, "acl"},
	{Opt_noacl, "noacl"},
	{Opt_noload, "norecovery"},
	{Opt_noload, "noload"},
	{Opt_removed, "nobh"},
	{Opt_removed, "bh"},
	{Opt_commit, "commit=%u"},
	{Opt_min_batch_time, "min_batch_time=%u"},
	{Opt_max_batch_time, "max_batch_time=%u"},
	{Opt_journal_dev, "journal_dev=%u"},
	{Opt_journal_path, "journal_path=%s"},
	{Opt_journal_checksum, "journal_checksum"},
	{Opt_nojournal_checksum, "nojournal_checksum"},
	{Opt_journal_async_commit, "journal_async_commit"},
	{Opt_abort, "abort"},
	{Opt_data_journal, "data=journal"},
	{Opt_data_ordered, "data=ordered"},
	{Opt_data_writeback, "data=writeback"},
	{Opt_data_err_abort, "data_err=abort"},
	{Opt_data_err_ignore, "data_err=ignore"},
	{Opt_offusrjquota, "usrjquota="},
	{Opt_usrjquota, "usrjquota=%s"},
	{Opt_offgrpjquota, "grpjquota="},
	{Opt_grpjquota, "grpjquota=%s"},
	{Opt_jqfmt_vfsold, "jqfmt=vfsold"},
	{Opt_jqfmt_vfsv0, "jqfmt=vfsv0"},
	{Opt_jqfmt_vfsv1, "jqfmt=vfsv1"},
	{Opt_grpquota, "grpquota"},
	{Opt_noquota, "noquota"},
	{Opt_quota, "quota"},
	{Opt_usrquota, "usrquota"},
	{Opt_prjquota, "prjquota"},
	{Opt_barrier, "barrier=%u"},
	{Opt_barrier, "barrier"},
	{Opt_nobarrier, "nobarrier"},
	{Opt_i_version, "i_version"},
	{Opt_dax, "dax"},
	{Opt_stripe, "stripe=%u"},
	{Opt_delalloc, "delalloc"},
	{Opt_warn_on_error, "warn_on_error"},
	{Opt_nowarn_on_error, "nowarn_on_error"},
	{Opt_lazytime, "lazytime"},
	{Opt_nolazytime, "nolazytime"},
	{Opt_debug_want_extra_isize, "debug_want_extra_isize=%u"},
	{Opt_nodelalloc, "nodelalloc"},
	{Opt_removed, "mblk_io_submit"},
	{Opt_removed, "nomblk_io_submit"},
	{Opt_block_validity, "block_validity"},
	{Opt_noblock_validity, "noblock_validity"},
	{Opt_inode_readahead_blks, "inode_readahead_blks=%u"},
	{Opt_journal_ioprio, "journal_ioprio=%u"},
	{Opt_auto_da_alloc, "auto_da_alloc=%u"},
	{Opt_auto_da_alloc, "auto_da_alloc"},
	{Opt_noauto_da_alloc, "noauto_da_alloc"},
	{Opt_dioread_nolock, "dioread_nolock"},
	{Opt_dioread_lock, "nodioread_nolock"},
	{Opt_dioread_lock, "dioread_lock"},
	{Opt_discard, "discard"},
	{Opt_nodiscard, "nodiscard"},
	{Opt_init_itable, "init_itable=%u"},
	{Opt_init_itable, "init_itable"},
	{Opt_noinit_itable, "noinit_itable"},
	{Opt_max_dir_size_kb, "max_dir_size_kb=%u"},
	{Opt_test_dummy_encryption, "test_dummy_encryption"},
	{Opt_nombcache, "nombcache"},
	{Opt_nombcache, "no_mbcache"},	/* for backward compatibility */
	{Opt_removed, "check=none"},	/* mount option from ext2/3 */
	{Opt_removed, "nocheck"},	/* mount option from ext2/3 */
	{Opt_removed, "reservation"},	/* mount option from ext2/3 */
	{Opt_removed, "noreservation"}, /* mount option from ext2/3 */
	{Opt_removed, "journal=%u"},	/* mount option from ext2/3 */
	{Opt_err, NULL},
};

static ext4_fsblk_t get_sb_block(void **data)
{
	ext4_fsblk_t	sb_block;
	char		*options = (char *) *data;

	if (!options || strncmp(options, "sb=", 3) != 0)
		return 1;	/* Default location */

	options += 3;
	/* TODO: use simple_strtoll with >32bit ext4 */
	sb_block = simple_strtoul(options, &options, 0);
	if (*options && *options != ',') {
		printk(KERN_ERR "EXT4-fs: Invalid sb specification: %s\n",
		       (char *) *data);
		return 1;
	}
	if (*options == ',')
		options++;
	*data = (void *) options;

	return sb_block;
}

#define DEFAULT_JOURNAL_IOPRIO (IOPRIO_PRIO_VALUE(IOPRIO_CLASS_BE, 3))
static const char deprecated_msg[] =
	"Mount option \"%s\" will be removed by %s\n"
	"Contact linux-ext4@vger.kernel.org if you think we should keep it.\n";

#ifdef CONFIG_QUOTA
static int set_qf_name(struct super_block *sb, int qtype, substring_t *args)
{
	struct ext4_sb_info *sbi = EXT4_SB(sb);
	char *qname, *old_qname = get_qf_name(sb, sbi, qtype);
	int ret = -1;

	if (sb_any_quota_loaded(sb) && !old_qname) {
		ext4_msg(sb, KERN_ERR,
			"Cannot change journaled "
			"quota options when quota turned on");
		return -1;
	}
	if (ext4_has_feature_quota(sb)) {
		ext4_msg(sb, KERN_INFO, "Journaled quota options "
			 "ignored when QUOTA feature is enabled");
		return 1;
	}
	qname = match_strdup(args);
	if (!qname) {
		ext4_msg(sb, KERN_ERR,
			"Not enough memory for storing quotafile name");
		return -1;
	}
	if (old_qname) {
		if (strcmp(old_qname, qname) == 0)
			ret = 1;
		else
			ext4_msg(sb, KERN_ERR,
				 "%s quota file already specified",
				 QTYPE2NAME(qtype));
		goto errout;
	}
	if (strchr(qname, '/')) {
		ext4_msg(sb, KERN_ERR,
			"quotafile must be on filesystem root");
		goto errout;
	}
	rcu_assign_pointer(sbi->s_qf_names[qtype], qname);
	set_opt(sb, QUOTA);
	return 1;
errout:
	kfree(qname);
	return ret;
}

static int clear_qf_name(struct super_block *sb, int qtype)
{

	struct ext4_sb_info *sbi = EXT4_SB(sb);
	char *old_qname = get_qf_name(sb, sbi, qtype);

	if (sb_any_quota_loaded(sb) && old_qname) {
		ext4_msg(sb, KERN_ERR, "Cannot change journaled quota options"
			" when quota turned on");
		return -1;
	}
	rcu_assign_pointer(sbi->s_qf_names[qtype], NULL);
	synchronize_rcu();
	kfree(old_qname);
	return 1;
}
#endif

#define MOPT_SET	0x0001
#define MOPT_CLEAR	0x0002
#define MOPT_NOSUPPORT	0x0004
#define MOPT_EXPLICIT	0x0008
#define MOPT_CLEAR_ERR	0x0010
#define MOPT_GTE0	0x0020
#ifdef CONFIG_QUOTA
#define MOPT_Q		0
#define MOPT_QFMT	0x0040
#else
#define MOPT_Q		MOPT_NOSUPPORT
#define MOPT_QFMT	MOPT_NOSUPPORT
#endif
#define MOPT_DATAJ	0x0080
#define MOPT_NO_EXT2	0x0100
#define MOPT_NO_EXT3	0x0200
#define MOPT_EXT4_ONLY	(MOPT_NO_EXT2 | MOPT_NO_EXT3)
#define MOPT_STRING	0x0400

static const struct mount_opts {
	int	token;
	int	mount_opt;
	int	flags;
} ext4_mount_opts[] = {
	{Opt_minix_df, EXT4_MOUNT_MINIX_DF, MOPT_SET},
	{Opt_bsd_df, EXT4_MOUNT_MINIX_DF, MOPT_CLEAR},
	{Opt_grpid, EXT4_MOUNT_GRPID, MOPT_SET},
	{Opt_nogrpid, EXT4_MOUNT_GRPID, MOPT_CLEAR},
	{Opt_block_validity, EXT4_MOUNT_BLOCK_VALIDITY, MOPT_SET},
	{Opt_noblock_validity, EXT4_MOUNT_BLOCK_VALIDITY, MOPT_CLEAR},
	{Opt_dioread_nolock, EXT4_MOUNT_DIOREAD_NOLOCK,
	 MOPT_EXT4_ONLY | MOPT_SET},
	{Opt_dioread_lock, EXT4_MOUNT_DIOREAD_NOLOCK,
	 MOPT_EXT4_ONLY | MOPT_CLEAR},
	{Opt_discard, EXT4_MOUNT_DISCARD, MOPT_SET},
	{Opt_nodiscard, EXT4_MOUNT_DISCARD, MOPT_CLEAR},
	{Opt_delalloc, EXT4_MOUNT_DELALLOC,
	 MOPT_EXT4_ONLY | MOPT_SET | MOPT_EXPLICIT},
	{Opt_nodelalloc, EXT4_MOUNT_DELALLOC,
	 MOPT_EXT4_ONLY | MOPT_CLEAR},
	{Opt_warn_on_error, EXT4_MOUNT_WARN_ON_ERROR, MOPT_SET},
	{Opt_nowarn_on_error, EXT4_MOUNT_WARN_ON_ERROR, MOPT_CLEAR},
	{Opt_nojournal_checksum, EXT4_MOUNT_JOURNAL_CHECKSUM,
	 MOPT_EXT4_ONLY | MOPT_CLEAR},
	{Opt_journal_checksum, EXT4_MOUNT_JOURNAL_CHECKSUM,
	 MOPT_EXT4_ONLY | MOPT_SET | MOPT_EXPLICIT},
	{Opt_journal_async_commit, (EXT4_MOUNT_JOURNAL_ASYNC_COMMIT |
				    EXT4_MOUNT_JOURNAL_CHECKSUM),
	 MOPT_EXT4_ONLY | MOPT_SET | MOPT_EXPLICIT},
	{Opt_noload, EXT4_MOUNT_NOLOAD, MOPT_NO_EXT2 | MOPT_SET},
	{Opt_err_panic, EXT4_MOUNT_ERRORS_PANIC, MOPT_SET | MOPT_CLEAR_ERR},
	{Opt_err_ro, EXT4_MOUNT_ERRORS_RO, MOPT_SET | MOPT_CLEAR_ERR},
	{Opt_err_cont, EXT4_MOUNT_ERRORS_CONT, MOPT_SET | MOPT_CLEAR_ERR},
	{Opt_data_err_abort, EXT4_MOUNT_DATA_ERR_ABORT,
	 MOPT_NO_EXT2},
	{Opt_data_err_ignore, EXT4_MOUNT_DATA_ERR_ABORT,
	 MOPT_NO_EXT2},
	{Opt_barrier, EXT4_MOUNT_BARRIER, MOPT_SET},
	{Opt_nobarrier, EXT4_MOUNT_BARRIER, MOPT_CLEAR},
	{Opt_noauto_da_alloc, EXT4_MOUNT_NO_AUTO_DA_ALLOC, MOPT_SET},
	{Opt_auto_da_alloc, EXT4_MOUNT_NO_AUTO_DA_ALLOC, MOPT_CLEAR},
	{Opt_noinit_itable, EXT4_MOUNT_INIT_INODE_TABLE, MOPT_CLEAR},
	{Opt_commit, 0, MOPT_GTE0},
	{Opt_max_batch_time, 0, MOPT_GTE0},
	{Opt_min_batch_time, 0, MOPT_GTE0},
	{Opt_inode_readahead_blks, 0, MOPT_GTE0},
	{Opt_init_itable, 0, MOPT_GTE0},
	{Opt_dax, EXT4_MOUNT_DAX, MOPT_SET},
	{Opt_stripe, 0, MOPT_GTE0},
	{Opt_resuid, 0, MOPT_GTE0},
	{Opt_resgid, 0, MOPT_GTE0},
	{Opt_journal_dev, 0, MOPT_NO_EXT2 | MOPT_GTE0},
	{Opt_journal_path, 0, MOPT_NO_EXT2 | MOPT_STRING},
	{Opt_journal_ioprio, 0, MOPT_NO_EXT2 | MOPT_GTE0},
	{Opt_data_journal, EXT4_MOUNT_JOURNAL_DATA, MOPT_NO_EXT2 | MOPT_DATAJ},
	{Opt_data_ordered, EXT4_MOUNT_ORDERED_DATA, MOPT_NO_EXT2 | MOPT_DATAJ},
	{Opt_data_writeback, EXT4_MOUNT_WRITEBACK_DATA,
	 MOPT_NO_EXT2 | MOPT_DATAJ},
	{Opt_user_xattr, EXT4_MOUNT_XATTR_USER, MOPT_SET},
	{Opt_nouser_xattr, EXT4_MOUNT_XATTR_USER, MOPT_CLEAR},
#ifdef CONFIG_EXT4_FS_POSIX_ACL
	{Opt_acl, EXT4_MOUNT_POSIX_ACL, MOPT_SET},
	{Opt_noacl, EXT4_MOUNT_POSIX_ACL, MOPT_CLEAR},
#else
	{Opt_acl, 0, MOPT_NOSUPPORT},
	{Opt_noacl, 0, MOPT_NOSUPPORT},
#endif
	{Opt_nouid32, EXT4_MOUNT_NO_UID32, MOPT_SET},
	{Opt_debug, EXT4_MOUNT_DEBUG, MOPT_SET},
	{Opt_debug_want_extra_isize, 0, MOPT_GTE0},
	{Opt_quota, EXT4_MOUNT_QUOTA | EXT4_MOUNT_USRQUOTA, MOPT_SET | MOPT_Q},
	{Opt_usrquota, EXT4_MOUNT_QUOTA | EXT4_MOUNT_USRQUOTA,
							MOPT_SET | MOPT_Q},
	{Opt_grpquota, EXT4_MOUNT_QUOTA | EXT4_MOUNT_GRPQUOTA,
							MOPT_SET | MOPT_Q},
	{Opt_prjquota, EXT4_MOUNT_QUOTA | EXT4_MOUNT_PRJQUOTA,
							MOPT_SET | MOPT_Q},
	{Opt_noquota, (EXT4_MOUNT_QUOTA | EXT4_MOUNT_USRQUOTA |
		       EXT4_MOUNT_GRPQUOTA | EXT4_MOUNT_PRJQUOTA),
							MOPT_CLEAR | MOPT_Q},
	{Opt_usrjquota, 0, MOPT_Q},
	{Opt_grpjquota, 0, MOPT_Q},
	{Opt_offusrjquota, 0, MOPT_Q},
	{Opt_offgrpjquota, 0, MOPT_Q},
	{Opt_jqfmt_vfsold, QFMT_VFS_OLD, MOPT_QFMT},
	{Opt_jqfmt_vfsv0, QFMT_VFS_V0, MOPT_QFMT},
	{Opt_jqfmt_vfsv1, QFMT_VFS_V1, MOPT_QFMT},
	{Opt_max_dir_size_kb, 0, MOPT_GTE0},
	{Opt_test_dummy_encryption, 0, MOPT_GTE0},
	{Opt_nombcache, EXT4_MOUNT_NO_MBCACHE, MOPT_SET},
	{Opt_err, 0, 0}
};

#ifdef CONFIG_UNICODE
static const struct ext4_sb_encodings {
	__u16 magic;
	char *name;
	char *version;
} ext4_sb_encoding_map[] = {
	{EXT4_ENC_UTF8_12_1, "utf8", "12.1.0"},
};

static int ext4_sb_read_encoding(const struct ext4_super_block *es,
				 const struct ext4_sb_encodings **encoding,
				 __u16 *flags)
{
	__u16 magic = le16_to_cpu(es->s_encoding);
	int i;

	for (i = 0; i < ARRAY_SIZE(ext4_sb_encoding_map); i++)
		if (magic == ext4_sb_encoding_map[i].magic)
			break;

	if (i >= ARRAY_SIZE(ext4_sb_encoding_map))
		return -EINVAL;

	*encoding = &ext4_sb_encoding_map[i];
	*flags = le16_to_cpu(es->s_encoding_flags);

	return 0;
}
#endif

static int handle_mount_opt(struct super_block *sb, char *opt, int token,
			    substring_t *args, unsigned long *journal_devnum,
			    unsigned int *journal_ioprio, int is_remount)
{
	struct ext4_sb_info *sbi = EXT4_SB(sb);
	const struct mount_opts *m;
	kuid_t uid;
	kgid_t gid;
	int arg = 0;

#ifdef CONFIG_QUOTA
	if (token == Opt_usrjquota)
		return set_qf_name(sb, USRQUOTA, &args[0]);
	else if (token == Opt_grpjquota)
		return set_qf_name(sb, GRPQUOTA, &args[0]);
	else if (token == Opt_offusrjquota)
		return clear_qf_name(sb, USRQUOTA);
	else if (token == Opt_offgrpjquota)
		return clear_qf_name(sb, GRPQUOTA);
#endif
	switch (token) {
	case Opt_noacl:
	case Opt_nouser_xattr:
		ext4_msg(sb, KERN_WARNING, deprecated_msg, opt, "3.5");
		break;
	case Opt_sb:
		return 1;	/* handled by get_sb_block() */
	case Opt_removed:
		ext4_msg(sb, KERN_WARNING, "Ignoring removed %s option", opt);
		return 1;
	case Opt_abort:
		sbi->s_mount_flags |= EXT4_MF_FS_ABORTED;
		return 1;
	case Opt_i_version:
		sb->s_flags |= SB_I_VERSION;
		return 1;
	case Opt_lazytime:
		sb->s_flags |= SB_LAZYTIME;
		return 1;
	case Opt_nolazytime:
		sb->s_flags &= ~SB_LAZYTIME;
		return 1;
	}

	for (m = ext4_mount_opts; m->token != Opt_err; m++)
		if (token == m->token)
			break;

	if (m->token == Opt_err) {
		ext4_msg(sb, KERN_ERR, "Unrecognized mount option \"%s\" "
			 "or missing value", opt);
		return -1;
	}

	if ((m->flags & MOPT_NO_EXT2) && IS_EXT2_SB(sb)) {
		ext4_msg(sb, KERN_ERR,
			 "Mount option \"%s\" incompatible with ext2", opt);
		return -1;
	}
	if ((m->flags & MOPT_NO_EXT3) && IS_EXT3_SB(sb)) {
		ext4_msg(sb, KERN_ERR,
			 "Mount option \"%s\" incompatible with ext3", opt);
		return -1;
	}

	if (args->from && !(m->flags & MOPT_STRING) && match_int(args, &arg))
		return -1;
	if (args->from && (m->flags & MOPT_GTE0) && (arg < 0))
		return -1;
	if (m->flags & MOPT_EXPLICIT) {
		if (m->mount_opt & EXT4_MOUNT_DELALLOC) {
			set_opt2(sb, EXPLICIT_DELALLOC);
		} else if (m->mount_opt & EXT4_MOUNT_JOURNAL_CHECKSUM) {
			set_opt2(sb, EXPLICIT_JOURNAL_CHECKSUM);
		} else
			return -1;
	}
	if (m->flags & MOPT_CLEAR_ERR)
		clear_opt(sb, ERRORS_MASK);
	if (token == Opt_noquota && sb_any_quota_loaded(sb)) {
		ext4_msg(sb, KERN_ERR, "Cannot change quota "
			 "options when quota turned on");
		return -1;
	}

	if (m->flags & MOPT_NOSUPPORT) {
		ext4_msg(sb, KERN_ERR, "%s option not supported", opt);
	} else if (token == Opt_commit) {
		if (arg == 0)
			arg = JBD2_DEFAULT_MAX_COMMIT_AGE;
		else if (arg > INT_MAX / HZ) {
			ext4_msg(sb, KERN_ERR,
				 "Invalid commit interval %d, "
				 "must be smaller than %d",
				 arg, INT_MAX / HZ);
			return -1;
		}
		sbi->s_commit_interval = HZ * arg;
	} else if (token == Opt_debug_want_extra_isize) {
		if ((arg & 1) ||
		    (arg < 4) ||
		    (arg > (sbi->s_inode_size - EXT4_GOOD_OLD_INODE_SIZE))) {
			ext4_msg(sb, KERN_ERR,
				 "Invalid want_extra_isize %d", arg);
			return -1;
		}
		sbi->s_want_extra_isize = arg;
	} else if (token == Opt_max_batch_time) {
		sbi->s_max_batch_time = arg;
	} else if (token == Opt_min_batch_time) {
		sbi->s_min_batch_time = arg;
	} else if (token == Opt_inode_readahead_blks) {
		if (arg && (arg > (1 << 30) || !is_power_of_2(arg))) {
			ext4_msg(sb, KERN_ERR,
				 "EXT4-fs: inode_readahead_blks must be "
				 "0 or a power of 2 smaller than 2^31");
			return -1;
		}
		sbi->s_inode_readahead_blks = arg;
	} else if (token == Opt_init_itable) {
		set_opt(sb, INIT_INODE_TABLE);
		if (!args->from)
			arg = EXT4_DEF_LI_WAIT_MULT;
		sbi->s_li_wait_mult = arg;
	} else if (token == Opt_max_dir_size_kb) {
		sbi->s_max_dir_size_kb = arg;
	} else if (token == Opt_stripe) {
		sbi->s_stripe = arg;
	} else if (token == Opt_resuid) {
		uid = make_kuid(current_user_ns(), arg);
		if (!uid_valid(uid)) {
			ext4_msg(sb, KERN_ERR, "Invalid uid value %d", arg);
			return -1;
		}
		sbi->s_resuid = uid;
	} else if (token == Opt_resgid) {
		gid = make_kgid(current_user_ns(), arg);
		if (!gid_valid(gid)) {
			ext4_msg(sb, KERN_ERR, "Invalid gid value %d", arg);
			return -1;
		}
		sbi->s_resgid = gid;
	} else if (token == Opt_journal_dev) {
		if (is_remount) {
			ext4_msg(sb, KERN_ERR,
				 "Cannot specify journal on remount");
			return -1;
		}
		*journal_devnum = arg;
	} else if (token == Opt_journal_path) {
		char *journal_path;
		struct inode *journal_inode;
		struct path path;
		int error;

		if (is_remount) {
			ext4_msg(sb, KERN_ERR,
				 "Cannot specify journal on remount");
			return -1;
		}
		journal_path = match_strdup(&args[0]);
		if (!journal_path) {
			ext4_msg(sb, KERN_ERR, "error: could not dup "
				"journal device string");
			return -1;
		}

		error = kern_path(journal_path, LOOKUP_FOLLOW, &path);
		if (error) {
			ext4_msg(sb, KERN_ERR, "error: could not find "
				"journal device path: error %d", error);
			kfree(journal_path);
			return -1;
		}

		journal_inode = d_inode(path.dentry);
		if (!S_ISBLK(journal_inode->i_mode)) {
			ext4_msg(sb, KERN_ERR, "error: journal path %s "
				"is not a block device", journal_path);
			path_put(&path);
			kfree(journal_path);
			return -1;
		}

		*journal_devnum = new_encode_dev(journal_inode->i_rdev);
		path_put(&path);
		kfree(journal_path);
	} else if (token == Opt_journal_ioprio) {
		if (arg > 7) {
			ext4_msg(sb, KERN_ERR, "Invalid journal IO priority"
				 " (must be 0-7)");
			return -1;
		}
		*journal_ioprio =
			IOPRIO_PRIO_VALUE(IOPRIO_CLASS_BE, arg);
	} else if (token == Opt_test_dummy_encryption) {
#ifdef CONFIG_FS_ENCRYPTION
		sbi->s_mount_flags |= EXT4_MF_TEST_DUMMY_ENCRYPTION;
		ext4_msg(sb, KERN_WARNING,
			 "Test dummy encryption mode enabled");
#else
		ext4_msg(sb, KERN_WARNING,
			 "Test dummy encryption mount option ignored");
#endif
	} else if (m->flags & MOPT_DATAJ) {
		if (is_remount) {
			if (!sbi->s_journal)
				ext4_msg(sb, KERN_WARNING, "Remounting file system with no journal so ignoring journalled data option");
			else if (test_opt(sb, DATA_FLAGS) != m->mount_opt) {
				ext4_msg(sb, KERN_ERR,
					 "Cannot change data mode on remount");
				return -1;
			}
		} else {
			clear_opt(sb, DATA_FLAGS);
			sbi->s_mount_opt |= m->mount_opt;
		}
#ifdef CONFIG_QUOTA
	} else if (m->flags & MOPT_QFMT) {
		if (sb_any_quota_loaded(sb) &&
		    sbi->s_jquota_fmt != m->mount_opt) {
			ext4_msg(sb, KERN_ERR, "Cannot change journaled "
				 "quota options when quota turned on");
			return -1;
		}
		if (ext4_has_feature_quota(sb)) {
			ext4_msg(sb, KERN_INFO,
				 "Quota format mount options ignored "
				 "when QUOTA feature is enabled");
			return 1;
		}
		sbi->s_jquota_fmt = m->mount_opt;
#endif
	} else if (token == Opt_dax) {
#ifdef CONFIG_FS_DAX
		ext4_msg(sb, KERN_WARNING,
		"DAX enabled. Warning: EXPERIMENTAL, use at your own risk");
		sbi->s_mount_opt |= m->mount_opt;
#else
		ext4_msg(sb, KERN_INFO, "dax option not supported");
		return -1;
#endif
	} else if (token == Opt_data_err_abort) {
		sbi->s_mount_opt |= m->mount_opt;
	} else if (token == Opt_data_err_ignore) {
		sbi->s_mount_opt &= ~m->mount_opt;
	} else {
		if (!args->from)
			arg = 1;
		if (m->flags & MOPT_CLEAR)
			arg = !arg;
		else if (unlikely(!(m->flags & MOPT_SET))) {
			ext4_msg(sb, KERN_WARNING,
				 "buggy handling of option %s", opt);
			WARN_ON(1);
			return -1;
		}
		if (arg != 0)
			sbi->s_mount_opt |= m->mount_opt;
		else
			sbi->s_mount_opt &= ~m->mount_opt;
	}
	return 1;
}

static int parse_options(char *options, struct super_block *sb,
			 unsigned long *journal_devnum,
			 unsigned int *journal_ioprio,
			 int is_remount)
{
	struct ext4_sb_info __maybe_unused *sbi = EXT4_SB(sb);
	char *p, __maybe_unused *usr_qf_name, __maybe_unused *grp_qf_name;
	substring_t args[MAX_OPT_ARGS];
	int token;

	if (!options)
		return 1;

	while ((p = strsep(&options, ",")) != NULL) {
		if (!*p)
			continue;
		/*
		 * Initialize args struct so we know whether arg was
		 * found; some options take optional arguments.
		 */
		args[0].to = args[0].from = NULL;
		token = match_token(p, tokens, args);
		if (handle_mount_opt(sb, p, token, args, journal_devnum,
				     journal_ioprio, is_remount) < 0)
			return 0;
	}
#ifdef CONFIG_QUOTA
	/*
	 * We do the test below only for project quotas. 'usrquota' and
	 * 'grpquota' mount options are allowed even without quota feature
	 * to support legacy quotas in quota files.
	 */
	if (test_opt(sb, PRJQUOTA) && !ext4_has_feature_project(sb)) {
		ext4_msg(sb, KERN_ERR, "Project quota feature not enabled. "
			 "Cannot enable project quota enforcement.");
		return 0;
	}
	usr_qf_name = get_qf_name(sb, sbi, USRQUOTA);
	grp_qf_name = get_qf_name(sb, sbi, GRPQUOTA);
	if (usr_qf_name || grp_qf_name) {
		if (test_opt(sb, USRQUOTA) && usr_qf_name)
			clear_opt(sb, USRQUOTA);

		if (test_opt(sb, GRPQUOTA) && grp_qf_name)
			clear_opt(sb, GRPQUOTA);

		if (test_opt(sb, GRPQUOTA) || test_opt(sb, USRQUOTA)) {
			ext4_msg(sb, KERN_ERR, "old and new quota "
					"format mixing");
			return 0;
		}

		if (!sbi->s_jquota_fmt) {
			ext4_msg(sb, KERN_ERR, "journaled quota format "
					"not specified");
			return 0;
		}
	}
#endif
	return 1;
}

static inline void ext4_show_quota_options(struct seq_file *seq,
					   struct super_block *sb)
{
#if defined(CONFIG_QUOTA)
	struct ext4_sb_info *sbi = EXT4_SB(sb);
	char *usr_qf_name, *grp_qf_name;

	if (sbi->s_jquota_fmt) {
		char *fmtname = "";

		switch (sbi->s_jquota_fmt) {
		case QFMT_VFS_OLD:
			fmtname = "vfsold";
			break;
		case QFMT_VFS_V0:
			fmtname = "vfsv0";
			break;
		case QFMT_VFS_V1:
			fmtname = "vfsv1";
			break;
		}
		seq_printf(seq, ",jqfmt=%s", fmtname);
	}

	rcu_read_lock();
	usr_qf_name = rcu_dereference(sbi->s_qf_names[USRQUOTA]);
	grp_qf_name = rcu_dereference(sbi->s_qf_names[GRPQUOTA]);
	if (usr_qf_name)
		seq_show_option(seq, "usrjquota", usr_qf_name);
	if (grp_qf_name)
		seq_show_option(seq, "grpjquota", grp_qf_name);
	rcu_read_unlock();
#endif
}

static const char *token2str(int token)
{
	const struct match_token *t;

	for (t = tokens; t->token != Opt_err; t++)
		if (t->token == token && !strchr(t->pattern, '='))
			break;
	return t->pattern;
}

/*
 * Show an option if
 *  - it's set to a non-default value OR
 *  - if the per-sb default is different from the global default
 */
static int _ext4_show_options(struct seq_file *seq, struct super_block *sb,
			      int nodefs)
{
	struct ext4_sb_info *sbi = EXT4_SB(sb);
	struct ext4_super_block *es = sbi->s_es;
	int def_errors, def_mount_opt = sbi->s_def_mount_opt;
	const struct mount_opts *m;
	char sep = nodefs ? '\n' : ',';

#define SEQ_OPTS_PUTS(str) seq_printf(seq, "%c" str, sep)
#define SEQ_OPTS_PRINT(str, arg) seq_printf(seq, "%c" str, sep, arg)

	if (sbi->s_sb_block != 1)
		SEQ_OPTS_PRINT("sb=%llu", sbi->s_sb_block);

	for (m = ext4_mount_opts; m->token != Opt_err; m++) {
		int want_set = m->flags & MOPT_SET;
		if (((m->flags & (MOPT_SET|MOPT_CLEAR)) == 0) ||
		    (m->flags & MOPT_CLEAR_ERR))
			continue;
		if (!nodefs && !(m->mount_opt & (sbi->s_mount_opt ^ def_mount_opt)))
			continue; /* skip if same as the default */
		if ((want_set &&
		     (sbi->s_mount_opt & m->mount_opt) != m->mount_opt) ||
		    (!want_set && (sbi->s_mount_opt & m->mount_opt)))
			continue; /* select Opt_noFoo vs Opt_Foo */
		SEQ_OPTS_PRINT("%s", token2str(m->token));
	}

	if (nodefs || !uid_eq(sbi->s_resuid, make_kuid(&init_user_ns, EXT4_DEF_RESUID)) ||
	    le16_to_cpu(es->s_def_resuid) != EXT4_DEF_RESUID)
		SEQ_OPTS_PRINT("resuid=%u",
				from_kuid_munged(&init_user_ns, sbi->s_resuid));
	if (nodefs || !gid_eq(sbi->s_resgid, make_kgid(&init_user_ns, EXT4_DEF_RESGID)) ||
	    le16_to_cpu(es->s_def_resgid) != EXT4_DEF_RESGID)
		SEQ_OPTS_PRINT("resgid=%u",
				from_kgid_munged(&init_user_ns, sbi->s_resgid));
	def_errors = nodefs ? -1 : le16_to_cpu(es->s_errors);
	if (test_opt(sb, ERRORS_RO) && def_errors != EXT4_ERRORS_RO)
		SEQ_OPTS_PUTS("errors=remount-ro");
	if (test_opt(sb, ERRORS_CONT) && def_errors != EXT4_ERRORS_CONTINUE)
		SEQ_OPTS_PUTS("errors=continue");
	if (test_opt(sb, ERRORS_PANIC) && def_errors != EXT4_ERRORS_PANIC)
		SEQ_OPTS_PUTS("errors=panic");
	if (nodefs || sbi->s_commit_interval != JBD2_DEFAULT_MAX_COMMIT_AGE*HZ)
		SEQ_OPTS_PRINT("commit=%lu", sbi->s_commit_interval / HZ);
	if (nodefs || sbi->s_min_batch_time != EXT4_DEF_MIN_BATCH_TIME)
		SEQ_OPTS_PRINT("min_batch_time=%u", sbi->s_min_batch_time);
	if (nodefs || sbi->s_max_batch_time != EXT4_DEF_MAX_BATCH_TIME)
		SEQ_OPTS_PRINT("max_batch_time=%u", sbi->s_max_batch_time);
	if (sb->s_flags & SB_I_VERSION)
		SEQ_OPTS_PUTS("i_version");
	if (nodefs || sbi->s_stripe)
		SEQ_OPTS_PRINT("stripe=%lu", sbi->s_stripe);
	if (nodefs || EXT4_MOUNT_DATA_FLAGS &
			(sbi->s_mount_opt ^ def_mount_opt)) {
		if (test_opt(sb, DATA_FLAGS) == EXT4_MOUNT_JOURNAL_DATA)
			SEQ_OPTS_PUTS("data=journal");
		else if (test_opt(sb, DATA_FLAGS) == EXT4_MOUNT_ORDERED_DATA)
			SEQ_OPTS_PUTS("data=ordered");
		else if (test_opt(sb, DATA_FLAGS) == EXT4_MOUNT_WRITEBACK_DATA)
			SEQ_OPTS_PUTS("data=writeback");
	}
	if (nodefs ||
	    sbi->s_inode_readahead_blks != EXT4_DEF_INODE_READAHEAD_BLKS)
		SEQ_OPTS_PRINT("inode_readahead_blks=%u",
			       sbi->s_inode_readahead_blks);

	if (test_opt(sb, INIT_INODE_TABLE) && (nodefs ||
		       (sbi->s_li_wait_mult != EXT4_DEF_LI_WAIT_MULT)))
		SEQ_OPTS_PRINT("init_itable=%u", sbi->s_li_wait_mult);
	if (nodefs || sbi->s_max_dir_size_kb)
		SEQ_OPTS_PRINT("max_dir_size_kb=%u", sbi->s_max_dir_size_kb);
	if (test_opt(sb, DATA_ERR_ABORT))
		SEQ_OPTS_PUTS("data_err=abort");
	if (DUMMY_ENCRYPTION_ENABLED(sbi))
		SEQ_OPTS_PUTS("test_dummy_encryption");

	ext4_show_quota_options(seq, sb);
	return 0;
}

static int ext4_show_options(struct seq_file *seq, struct dentry *root)
{
	return _ext4_show_options(seq, root->d_sb, 0);
}

int ext4_seq_options_show(struct seq_file *seq, void *offset)
{
	struct super_block *sb = seq->private;
	int rc;

	seq_puts(seq, sb_rdonly(sb) ? "ro" : "rw");
	rc = _ext4_show_options(seq, sb, 1);
	seq_puts(seq, "\n");
	return rc;
}

static int ext4_setup_super(struct super_block *sb, struct ext4_super_block *es,
			    int read_only)
{
	struct ext4_sb_info *sbi = EXT4_SB(sb);
	int err = 0;

	if (le32_to_cpu(es->s_rev_level) > EXT4_MAX_SUPP_REV) {
		ext4_msg(sb, KERN_ERR, "revision level too high, "
			 "forcing read-only mode");
		err = -EROFS;
	}
	if (read_only)
		goto done;
	if (!(sbi->s_mount_state & EXT4_VALID_FS))
		ext4_msg(sb, KERN_WARNING, "warning: mounting unchecked fs, "
			 "running e2fsck is recommended");
	else if (sbi->s_mount_state & EXT4_ERROR_FS)
		ext4_msg(sb, KERN_WARNING,
			 "warning: mounting fs with errors, "
			 "running e2fsck is recommended");
	else if ((__s16) le16_to_cpu(es->s_max_mnt_count) > 0 &&
		 le16_to_cpu(es->s_mnt_count) >=
		 (unsigned short) (__s16) le16_to_cpu(es->s_max_mnt_count))
		ext4_msg(sb, KERN_WARNING,
			 "warning: maximal mount count reached, "
			 "running e2fsck is recommended");
	else if (le32_to_cpu(es->s_checkinterval) &&
		 (ext4_get_tstamp(es, s_lastcheck) +
		  le32_to_cpu(es->s_checkinterval) <= ktime_get_real_seconds()))
		ext4_msg(sb, KERN_WARNING,
			 "warning: checktime reached, "
			 "running e2fsck is recommended");
	if (!sbi->s_journal)
		es->s_state &= cpu_to_le16(~EXT4_VALID_FS);
	if (!(__s16) le16_to_cpu(es->s_max_mnt_count))
		es->s_max_mnt_count = cpu_to_le16(EXT4_DFL_MAX_MNT_COUNT);
	le16_add_cpu(&es->s_mnt_count, 1);
	ext4_update_tstamp(es, s_mtime);
	if (sbi->s_journal)
		ext4_set_feature_journal_needs_recovery(sb);

	err = ext4_commit_super(sb, 1);
done:
	if (test_opt(sb, DEBUG))
		printk(KERN_INFO "[EXT4 FS bs=%lu, gc=%u, "
				"bpg=%lu, ipg=%lu, mo=%04x, mo2=%04x]\n",
			sb->s_blocksize,
			sbi->s_groups_count,
			EXT4_BLOCKS_PER_GROUP(sb),
			EXT4_INODES_PER_GROUP(sb),
			sbi->s_mount_opt, sbi->s_mount_opt2);

	cleancache_init_fs(sb);
	return err;
}

int ext4_alloc_flex_bg_array(struct super_block *sb, ext4_group_t ngroup)
{
	struct ext4_sb_info *sbi = EXT4_SB(sb);
	struct flex_groups **old_groups, **new_groups;
	int size, i, j;

	if (!sbi->s_log_groups_per_flex)
		return 0;

	size = ext4_flex_group(sbi, ngroup - 1) + 1;
	if (size <= sbi->s_flex_groups_allocated)
		return 0;

	new_groups = kvzalloc(roundup_pow_of_two(size *
			      sizeof(*sbi->s_flex_groups)), GFP_KERNEL);
	if (!new_groups) {
		ext4_msg(sb, KERN_ERR,
			 "not enough memory for %d flex group pointers", size);
		return -ENOMEM;
	}
	for (i = sbi->s_flex_groups_allocated; i < size; i++) {
		new_groups[i] = kvzalloc(roundup_pow_of_two(
					 sizeof(struct flex_groups)),
					 GFP_KERNEL);
		if (!new_groups[i]) {
			for (j = sbi->s_flex_groups_allocated; j < i; j++)
				kvfree(new_groups[j]);
			kvfree(new_groups);
			ext4_msg(sb, KERN_ERR,
				 "not enough memory for %d flex groups", size);
			return -ENOMEM;
		}
	}
	rcu_read_lock();
	old_groups = rcu_dereference(sbi->s_flex_groups);
	if (old_groups)
		memcpy(new_groups, old_groups,
		       (sbi->s_flex_groups_allocated *
			sizeof(struct flex_groups *)));
	rcu_read_unlock();
	rcu_assign_pointer(sbi->s_flex_groups, new_groups);
	sbi->s_flex_groups_allocated = size;
	if (old_groups)
		ext4_kvfree_array_rcu(old_groups);
	return 0;
}

static int ext4_fill_flex_info(struct super_block *sb)
{
	struct ext4_sb_info *sbi = EXT4_SB(sb);
	struct ext4_group_desc *gdp = NULL;
	struct flex_groups *fg;
	ext4_group_t flex_group;
	int i, err;

	sbi->s_log_groups_per_flex = sbi->s_es->s_log_groups_per_flex;
	if (sbi->s_log_groups_per_flex < 1 || sbi->s_log_groups_per_flex > 31) {
		sbi->s_log_groups_per_flex = 0;
		return 1;
	}

	err = ext4_alloc_flex_bg_array(sb, sbi->s_groups_count);
	if (err)
		goto failed;

	for (i = 0; i < sbi->s_groups_count; i++) {
		gdp = ext4_get_group_desc(sb, i, NULL);

		flex_group = ext4_flex_group(sbi, i);
		fg = sbi_array_rcu_deref(sbi, s_flex_groups, flex_group);
		atomic_add(ext4_free_inodes_count(sb, gdp), &fg->free_inodes);
		atomic64_add(ext4_free_group_clusters(sb, gdp),
			     &fg->free_clusters);
		atomic_add(ext4_used_dirs_count(sb, gdp), &fg->used_dirs);
	}

	return 1;
failed:
	return 0;
}

static __le16 ext4_group_desc_csum(struct super_block *sb, __u32 block_group,
				   struct ext4_group_desc *gdp)
{
	int offset = offsetof(struct ext4_group_desc, bg_checksum);
	__u16 crc = 0;
	__le32 le_group = cpu_to_le32(block_group);
	struct ext4_sb_info *sbi = EXT4_SB(sb);

	if (ext4_has_metadata_csum(sbi->s_sb)) {
		/* Use new metadata_csum algorithm */
		__u32 csum32;
		__u16 dummy_csum = 0;

		csum32 = ext4_chksum(sbi, sbi->s_csum_seed, (__u8 *)&le_group,
				     sizeof(le_group));
		csum32 = ext4_chksum(sbi, csum32, (__u8 *)gdp, offset);
		csum32 = ext4_chksum(sbi, csum32, (__u8 *)&dummy_csum,
				     sizeof(dummy_csum));
		offset += sizeof(dummy_csum);
		if (offset < sbi->s_desc_size)
			csum32 = ext4_chksum(sbi, csum32, (__u8 *)gdp + offset,
					     sbi->s_desc_size - offset);

		crc = csum32 & 0xFFFF;
		goto out;
	}

	/* old crc16 code */
	if (!ext4_has_feature_gdt_csum(sb))
		return 0;

	crc = crc16(~0, sbi->s_es->s_uuid, sizeof(sbi->s_es->s_uuid));
	crc = crc16(crc, (__u8 *)&le_group, sizeof(le_group));
	crc = crc16(crc, (__u8 *)gdp, offset);
	offset += sizeof(gdp->bg_checksum); /* skip checksum */
	/* for checksum of struct ext4_group_desc do the rest...*/
	if (ext4_has_feature_64bit(sb) &&
	    offset < le16_to_cpu(sbi->s_es->s_desc_size))
		crc = crc16(crc, (__u8 *)gdp + offset,
			    le16_to_cpu(sbi->s_es->s_desc_size) -
				offset);

out:
	return cpu_to_le16(crc);
}

int ext4_group_desc_csum_verify(struct super_block *sb, __u32 block_group,
				struct ext4_group_desc *gdp)
{
	if (ext4_has_group_desc_csum(sb) &&
	    (gdp->bg_checksum != ext4_group_desc_csum(sb, block_group, gdp)))
		return 0;

	return 1;
}

void ext4_group_desc_csum_set(struct super_block *sb, __u32 block_group,
			      struct ext4_group_desc *gdp)
{
	if (!ext4_has_group_desc_csum(sb))
		return;
	gdp->bg_checksum = ext4_group_desc_csum(sb, block_group, gdp);
}

/* Called at mount-time, super-block is locked */
static int ext4_check_descriptors(struct super_block *sb,
				  ext4_fsblk_t sb_block,
				  ext4_group_t *first_not_zeroed)
{
	struct ext4_sb_info *sbi = EXT4_SB(sb);
	ext4_fsblk_t first_block = le32_to_cpu(sbi->s_es->s_first_data_block);
	ext4_fsblk_t last_block;
	ext4_fsblk_t last_bg_block = sb_block + ext4_bg_num_gdb(sb, 0);
	ext4_fsblk_t block_bitmap;
	ext4_fsblk_t inode_bitmap;
	ext4_fsblk_t inode_table;
	int flexbg_flag = 0;
	ext4_group_t i, grp = sbi->s_groups_count;

	if (ext4_has_feature_flex_bg(sb))
		flexbg_flag = 1;

	ext4_debug("Checking group descriptors");

	for (i = 0; i < sbi->s_groups_count; i++) {
		struct ext4_group_desc *gdp = ext4_get_group_desc(sb, i, NULL);

		if (i == sbi->s_groups_count - 1 || flexbg_flag)
			last_block = ext4_blocks_count(sbi->s_es) - 1;
		else
			last_block = first_block +
				(EXT4_BLOCKS_PER_GROUP(sb) - 1);

		if ((grp == sbi->s_groups_count) &&
		   !(gdp->bg_flags & cpu_to_le16(EXT4_BG_INODE_ZEROED)))
			grp = i;

		block_bitmap = ext4_block_bitmap(sb, gdp);
		if (block_bitmap == sb_block) {
			ext4_msg(sb, KERN_ERR, "ext4_check_descriptors: "
				 "Block bitmap for group %u overlaps "
				 "superblock", i);
			if (!sb_rdonly(sb))
				return 0;
		}
		if (block_bitmap >= sb_block + 1 &&
		    block_bitmap <= last_bg_block) {
			ext4_msg(sb, KERN_ERR, "ext4_check_descriptors: "
				 "Block bitmap for group %u overlaps "
				 "block group descriptors", i);
			if (!sb_rdonly(sb))
				return 0;
		}
		if (block_bitmap < first_block || block_bitmap > last_block) {
			ext4_msg(sb, KERN_ERR, "ext4_check_descriptors: "
			       "Block bitmap for group %u not in group "
			       "(block %llu)!", i, block_bitmap);
			return 0;
		}
		inode_bitmap = ext4_inode_bitmap(sb, gdp);
		if (inode_bitmap == sb_block) {
			ext4_msg(sb, KERN_ERR, "ext4_check_descriptors: "
				 "Inode bitmap for group %u overlaps "
				 "superblock", i);
			if (!sb_rdonly(sb))
				return 0;
		}
		if (inode_bitmap >= sb_block + 1 &&
		    inode_bitmap <= last_bg_block) {
			ext4_msg(sb, KERN_ERR, "ext4_check_descriptors: "
				 "Inode bitmap for group %u overlaps "
				 "block group descriptors", i);
			if (!sb_rdonly(sb))
				return 0;
		}
		if (inode_bitmap < first_block || inode_bitmap > last_block) {
			ext4_msg(sb, KERN_ERR, "ext4_check_descriptors: "
			       "Inode bitmap for group %u not in group "
			       "(block %llu)!", i, inode_bitmap);
			return 0;
		}
		inode_table = ext4_inode_table(sb, gdp);
		if (inode_table == sb_block) {
			ext4_msg(sb, KERN_ERR, "ext4_check_descriptors: "
				 "Inode table for group %u overlaps "
				 "superblock", i);
			if (!sb_rdonly(sb))
				return 0;
		}
		if (inode_table >= sb_block + 1 &&
		    inode_table <= last_bg_block) {
			ext4_msg(sb, KERN_ERR, "ext4_check_descriptors: "
				 "Inode table for group %u overlaps "
				 "block group descriptors", i);
			if (!sb_rdonly(sb))
				return 0;
		}
		if (inode_table < first_block ||
		    inode_table + sbi->s_itb_per_group - 1 > last_block) {
			ext4_msg(sb, KERN_ERR, "ext4_check_descriptors: "
			       "Inode table for group %u not in group "
			       "(block %llu)!", i, inode_table);
			return 0;
		}
		ext4_lock_group(sb, i);
		if (!ext4_group_desc_csum_verify(sb, i, gdp)) {
			ext4_msg(sb, KERN_ERR, "ext4_check_descriptors: "
				 "Checksum for group %u failed (%u!=%u)",
				 i, le16_to_cpu(ext4_group_desc_csum(sb, i,
				     gdp)), le16_to_cpu(gdp->bg_checksum));
			if (!sb_rdonly(sb)) {
				ext4_unlock_group(sb, i);
				return 0;
			}
		}
		ext4_unlock_group(sb, i);
		if (!flexbg_flag)
			first_block += EXT4_BLOCKS_PER_GROUP(sb);
	}
	if (NULL != first_not_zeroed)
		*first_not_zeroed = grp;
	return 1;
}

/* ext4_orphan_cleanup() walks a singly-linked list of inodes (starting at
 * the superblock) which were deleted from all directories, but held open by
 * a process at the time of a crash.  We walk the list and try to delete these
 * inodes at recovery time (only with a read-write filesystem).
 *
 * In order to keep the orphan inode chain consistent during traversal (in
 * case of crash during recovery), we link each inode into the superblock
 * orphan list_head and handle it the same way as an inode deletion during
 * normal operation (which journals the operations for us).
 *
 * We only do an iget() and an iput() on each inode, which is very safe if we
 * accidentally point at an in-use or already deleted inode.  The worst that
 * can happen in this case is that we get a "bit already cleared" message from
 * ext4_free_inode().  The only reason we would point at a wrong inode is if
 * e2fsck was run on this filesystem, and it must have already done the orphan
 * inode cleanup for us, so we can safely abort without any further action.
 */
static void ext4_orphan_cleanup(struct super_block *sb,
				struct ext4_super_block *es)
{
	unsigned int s_flags = sb->s_flags;
	int ret, nr_orphans = 0, nr_truncates = 0;
#ifdef CONFIG_QUOTA
	int quota_update = 0;
	int i;
#endif
	if (!es->s_last_orphan) {
		jbd_debug(4, "no orphan inodes to clean up\n");
		return;
	}

	if (bdev_read_only(sb->s_bdev)) {
		ext4_msg(sb, KERN_ERR, "write access "
			"unavailable, skipping orphan cleanup");
		return;
	}

	/* Check if feature set would not allow a r/w mount */
	if (!ext4_feature_set_ok(sb, 0)) {
		ext4_msg(sb, KERN_INFO, "Skipping orphan cleanup due to "
			 "unknown ROCOMPAT features");
		return;
	}

	if (EXT4_SB(sb)->s_mount_state & EXT4_ERROR_FS) {
		/* don't clear list on RO mount w/ errors */
		if (es->s_last_orphan && !(s_flags & SB_RDONLY)) {
			ext4_msg(sb, KERN_INFO, "Errors on filesystem, "
				  "clearing orphan list.\n");
			es->s_last_orphan = 0;
		}
		jbd_debug(1, "Skipping orphan recovery on fs with errors.\n");
		return;
	}

	if (s_flags & SB_RDONLY) {
		ext4_msg(sb, KERN_INFO, "orphan cleanup on readonly fs");
		sb->s_flags &= ~SB_RDONLY;
	}
#ifdef CONFIG_QUOTA
	/* Needed for iput() to work correctly and not trash data */
	sb->s_flags |= SB_ACTIVE;

	/*
	 * Turn on quotas which were not enabled for read-only mounts if
	 * filesystem has quota feature, so that they are updated correctly.
	 */
	if (ext4_has_feature_quota(sb) && (s_flags & SB_RDONLY)) {
		int ret = ext4_enable_quotas(sb);

		if (!ret)
			quota_update = 1;
		else
			ext4_msg(sb, KERN_ERR,
				"Cannot turn on quotas: error %d", ret);
	}

	/* Turn on journaled quotas used for old sytle */
	for (i = 0; i < EXT4_MAXQUOTAS; i++) {
		if (EXT4_SB(sb)->s_qf_names[i]) {
			int ret = ext4_quota_on_mount(sb, i);

			if (!ret)
				quota_update = 1;
			else
				ext4_msg(sb, KERN_ERR,
					"Cannot turn on journaled "
					"quota: type %d: error %d", i, ret);
		}
	}
#endif

	while (es->s_last_orphan) {
		struct inode *inode;

		/*
		 * We may have encountered an error during cleanup; if
		 * so, skip the rest.
		 */
		if (EXT4_SB(sb)->s_mount_state & EXT4_ERROR_FS) {
			jbd_debug(1, "Skipping orphan recovery on fs with errors.\n");
			es->s_last_orphan = 0;
			break;
		}

		inode = ext4_orphan_get(sb, le32_to_cpu(es->s_last_orphan));
		if (IS_ERR(inode)) {
			es->s_last_orphan = 0;
			break;
		}

		list_add(&EXT4_I(inode)->i_orphan, &EXT4_SB(sb)->s_orphan);
		dquot_initialize(inode);
		if (inode->i_nlink) {
			if (test_opt(sb, DEBUG))
				ext4_msg(sb, KERN_DEBUG,
					"%s: truncating inode %lu to %lld bytes",
					__func__, inode->i_ino, inode->i_size);
			jbd_debug(2, "truncating inode %lu to %lld bytes\n",
				  inode->i_ino, inode->i_size);
			inode_lock(inode);
			truncate_inode_pages(inode->i_mapping, inode->i_size);
			ret = ext4_truncate(inode);
			if (ret)
				ext4_std_error(inode->i_sb, ret);
			inode_unlock(inode);
			nr_truncates++;
		} else {
			if (test_opt(sb, DEBUG))
				ext4_msg(sb, KERN_DEBUG,
					"%s: deleting unreferenced inode %lu",
					__func__, inode->i_ino);
			jbd_debug(2, "deleting unreferenced inode %lu\n",
				  inode->i_ino);
			nr_orphans++;
		}
		iput(inode);  /* The delete magic happens here! */
	}

#define PLURAL(x) (x), ((x) == 1) ? "" : "s"

	if (nr_orphans)
		ext4_msg(sb, KERN_INFO, "%d orphan inode%s deleted",
		       PLURAL(nr_orphans));
	if (nr_truncates)
		ext4_msg(sb, KERN_INFO, "%d truncate%s cleaned up",
		       PLURAL(nr_truncates));
#ifdef CONFIG_QUOTA
	/* Turn off quotas if they were enabled for orphan cleanup */
	if (quota_update) {
		for (i = 0; i < EXT4_MAXQUOTAS; i++) {
			if (sb_dqopt(sb)->files[i])
				dquot_quota_off(sb, i);
		}
	}
#endif
	sb->s_flags = s_flags; /* Restore SB_RDONLY status */
}

/*
 * Maximal extent format file size.
 * Resulting logical blkno at s_maxbytes must fit in our on-disk
 * extent format containers, within a sector_t, and within i_blocks
 * in the vfs.  ext4 inode has 48 bits of i_block in fsblock units,
 * so that won't be a limiting factor.
 *
 * However there is other limiting factor. We do store extents in the form
 * of starting block and length, hence the resulting length of the extent
 * covering maximum file size must fit into on-disk format containers as
 * well. Given that length is always by 1 unit bigger than max unit (because
 * we count 0 as well) we have to lower the s_maxbytes by one fs block.
 *
 * Note, this does *not* consider any metadata overhead for vfs i_blocks.
 */
static loff_t ext4_max_size(int blkbits, int has_huge_files)
{
	loff_t res;
	loff_t upper_limit = MAX_LFS_FILESIZE;

	BUILD_BUG_ON(sizeof(blkcnt_t) < sizeof(u64));

	if (!has_huge_files) {
		upper_limit = (1LL << 32) - 1;

		/* total blocks in file system block size */
		upper_limit >>= (blkbits - 9);
		upper_limit <<= blkbits;
	}

	/*
	 * 32-bit extent-start container, ee_block. We lower the maxbytes
	 * by one fs block, so ee_len can cover the extent of maximum file
	 * size
	 */
	res = (1LL << 32) - 1;
	res <<= blkbits;

	/* Sanity check against vm- & vfs- imposed limits */
	if (res > upper_limit)
		res = upper_limit;

	return res;
}

/*
 * Maximal bitmap file size.  There is a direct, and {,double-,triple-}indirect
 * block limit, and also a limit of (2^48 - 1) 512-byte sectors in i_blocks.
 * We need to be 1 filesystem block less than the 2^48 sector limit.
 */
static loff_t ext4_max_bitmap_size(int bits, int has_huge_files)
{
	loff_t res = EXT4_NDIR_BLOCKS;
	int meta_blocks;
	loff_t upper_limit;
	/* This is calculated to be the largest file size for a dense, block
	 * mapped file such that the file's total number of 512-byte sectors,
	 * including data and all indirect blocks, does not exceed (2^48 - 1).
	 *
	 * __u32 i_blocks_lo and _u16 i_blocks_high represent the total
	 * number of 512-byte sectors of the file.
	 */

	if (!has_huge_files) {
		/*
		 * !has_huge_files or implies that the inode i_block field
		 * represents total file blocks in 2^32 512-byte sectors ==
		 * size of vfs inode i_blocks * 8
		 */
		upper_limit = (1LL << 32) - 1;

		/* total blocks in file system block size */
		upper_limit >>= (bits - 9);

	} else {
		/*
		 * We use 48 bit ext4_inode i_blocks
		 * With EXT4_HUGE_FILE_FL set the i_blocks
		 * represent total number of blocks in
		 * file system block size
		 */
		upper_limit = (1LL << 48) - 1;

	}

	/* indirect blocks */
	meta_blocks = 1;
	/* double indirect blocks */
	meta_blocks += 1 + (1LL << (bits-2));
	/* tripple indirect blocks */
	meta_blocks += 1 + (1LL << (bits-2)) + (1LL << (2*(bits-2)));

	upper_limit -= meta_blocks;
	upper_limit <<= bits;

	res += 1LL << (bits-2);
	res += 1LL << (2*(bits-2));
	res += 1LL << (3*(bits-2));
	res <<= bits;
	if (res > upper_limit)
		res = upper_limit;

	if (res > MAX_LFS_FILESIZE)
		res = MAX_LFS_FILESIZE;

	return res;
}

static ext4_fsblk_t descriptor_loc(struct super_block *sb,
				   ext4_fsblk_t logical_sb_block, int nr)
{
	struct ext4_sb_info *sbi = EXT4_SB(sb);
	ext4_group_t bg, first_meta_bg;
	int has_super = 0;

	first_meta_bg = le32_to_cpu(sbi->s_es->s_first_meta_bg);

	if (!ext4_has_feature_meta_bg(sb) || nr < first_meta_bg)
		return logical_sb_block + nr + 1;
	bg = sbi->s_desc_per_block * nr;
	if (ext4_bg_has_super(sb, bg))
		has_super = 1;

	/*
	 * If we have a meta_bg fs with 1k blocks, group 0's GDT is at
	 * block 2, not 1.  If s_first_data_block == 0 (bigalloc is enabled
	 * on modern mke2fs or blksize > 1k on older mke2fs) then we must
	 * compensate.
	 */
	if (sb->s_blocksize == 1024 && nr == 0 &&
	    le32_to_cpu(sbi->s_es->s_first_data_block) == 0)
		has_super++;

	return (has_super + ext4_group_first_block_no(sb, bg));
}

/**
 * ext4_get_stripe_size: Get the stripe size.
 * @sbi: In memory super block info
 *
 * If we have specified it via mount option, then
 * use the mount option value. If the value specified at mount time is
 * greater than the blocks per group use the super block value.
 * If the super block value is greater than blocks per group return 0.
 * Allocator needs it be less than blocks per group.
 *
 */
static unsigned long ext4_get_stripe_size(struct ext4_sb_info *sbi)
{
	unsigned long stride = le16_to_cpu(sbi->s_es->s_raid_stride);
	unsigned long stripe_width =
			le32_to_cpu(sbi->s_es->s_raid_stripe_width);
	int ret;

	if (sbi->s_stripe && sbi->s_stripe <= sbi->s_blocks_per_group)
		ret = sbi->s_stripe;
	else if (stripe_width && stripe_width <= sbi->s_blocks_per_group)
		ret = stripe_width;
	else if (stride && stride <= sbi->s_blocks_per_group)
		ret = stride;
	else
		ret = 0;

	/*
	 * If the stripe width is 1, this makes no sense and
	 * we set it to 0 to turn off stripe handling code.
	 */
	if (ret <= 1)
		ret = 0;

	return ret;
}

/*
 * Check whether this filesystem can be mounted based on
 * the features present and the RDONLY/RDWR mount requested.
 * Returns 1 if this filesystem can be mounted as requested,
 * 0 if it cannot be.
 */
static int ext4_feature_set_ok(struct super_block *sb, int readonly)
{
	if (ext4_has_unknown_ext4_incompat_features(sb)) {
		ext4_msg(sb, KERN_ERR,
			"Couldn't mount because of "
			"unsupported optional features (%x)",
			(le32_to_cpu(EXT4_SB(sb)->s_es->s_feature_incompat) &
			~EXT4_FEATURE_INCOMPAT_SUPP));
		return 0;
	}

#ifndef CONFIG_UNICODE
	if (ext4_has_feature_casefold(sb)) {
		ext4_msg(sb, KERN_ERR,
			 "Filesystem with casefold feature cannot be "
			 "mounted without CONFIG_UNICODE");
		return 0;
	}
#endif

	if (readonly)
		return 1;

	if (ext4_has_feature_readonly(sb)) {
		ext4_msg(sb, KERN_INFO, "filesystem is read-only");
		sb->s_flags |= SB_RDONLY;
		return 1;
	}

	/* Check that feature set is OK for a read-write mount */
	if (ext4_has_unknown_ext4_ro_compat_features(sb)) {
		ext4_msg(sb, KERN_ERR, "couldn't mount RDWR because of "
			 "unsupported optional features (%x)",
			 (le32_to_cpu(EXT4_SB(sb)->s_es->s_feature_ro_compat) &
				~EXT4_FEATURE_RO_COMPAT_SUPP));
		return 0;
	}
	if (ext4_has_feature_bigalloc(sb) && !ext4_has_feature_extents(sb)) {
		ext4_msg(sb, KERN_ERR,
			 "Can't support bigalloc feature without "
			 "extents feature\n");
		return 0;
	}

#if !IS_ENABLED(CONFIG_QUOTA) || !IS_ENABLED(CONFIG_QFMT_V2)
	if (!readonly && (ext4_has_feature_quota(sb) ||
			  ext4_has_feature_project(sb))) {
		ext4_msg(sb, KERN_ERR,
			 "The kernel was not built with CONFIG_QUOTA and CONFIG_QFMT_V2");
		return 0;
	}
#endif  /* CONFIG_QUOTA */
	return 1;
}

/*
 * This function is called once a day if we have errors logged
 * on the file system
 */
static void print_daily_error_info(struct timer_list *t)
{
	struct ext4_sb_info *sbi = from_timer(sbi, t, s_err_report);
	struct super_block *sb = sbi->s_sb;
	struct ext4_super_block *es = sbi->s_es;

	if (es->s_error_count)
		/* fsck newer than v1.41.13 is needed to clean this condition. */
		ext4_msg(sb, KERN_NOTICE, "error count since last fsck: %u",
			 le32_to_cpu(es->s_error_count));
	if (es->s_first_error_time) {
		printk(KERN_NOTICE "EXT4-fs (%s): initial error at time %llu: %.*s:%d",
		       sb->s_id,
		       ext4_get_tstamp(es, s_first_error_time),
		       (int) sizeof(es->s_first_error_func),
		       es->s_first_error_func,
		       le32_to_cpu(es->s_first_error_line));
		if (es->s_first_error_ino)
			printk(KERN_CONT ": inode %u",
			       le32_to_cpu(es->s_first_error_ino));
		if (es->s_first_error_block)
			printk(KERN_CONT ": block %llu", (unsigned long long)
			       le64_to_cpu(es->s_first_error_block));
		printk(KERN_CONT "\n");
	}
	if (es->s_last_error_time) {
		printk(KERN_NOTICE "EXT4-fs (%s): last error at time %llu: %.*s:%d",
		       sb->s_id,
		       ext4_get_tstamp(es, s_last_error_time),
		       (int) sizeof(es->s_last_error_func),
		       es->s_last_error_func,
		       le32_to_cpu(es->s_last_error_line));
		if (es->s_last_error_ino)
			printk(KERN_CONT ": inode %u",
			       le32_to_cpu(es->s_last_error_ino));
		if (es->s_last_error_block)
			printk(KERN_CONT ": block %llu", (unsigned long long)
			       le64_to_cpu(es->s_last_error_block));
		printk(KERN_CONT "\n");
	}
	mod_timer(&sbi->s_err_report, jiffies + 24*60*60*HZ);  /* Once a day */
}

/* Find next suitable group and run ext4_init_inode_table */
static int ext4_run_li_request(struct ext4_li_request *elr)
{
	struct ext4_group_desc *gdp = NULL;
	ext4_group_t group, ngroups;
	struct super_block *sb;
	unsigned long timeout = 0;
	int ret = 0;

	sb = elr->lr_super;
	ngroups = EXT4_SB(sb)->s_groups_count;

	for (group = elr->lr_next_group; group < ngroups; group++) {
		gdp = ext4_get_group_desc(sb, group, NULL);
		if (!gdp) {
			ret = 1;
			break;
		}

		if (!(gdp->bg_flags & cpu_to_le16(EXT4_BG_INODE_ZEROED)))
			break;
	}

	if (group >= ngroups)
		ret = 1;

	if (!ret) {
		timeout = jiffies;
		ret = ext4_init_inode_table(sb, group,
					    elr->lr_timeout ? 0 : 1);
		if (elr->lr_timeout == 0) {
			timeout = (jiffies - timeout) *
				  elr->lr_sbi->s_li_wait_mult;
			elr->lr_timeout = timeout;
		}
		elr->lr_next_sched = jiffies + elr->lr_timeout;
		elr->lr_next_group = group + 1;
	}
	return ret;
}

/*
 * Remove lr_request from the list_request and free the
 * request structure. Should be called with li_list_mtx held
 */
static void ext4_remove_li_request(struct ext4_li_request *elr)
{
	struct ext4_sb_info *sbi;

	if (!elr)
		return;

	sbi = elr->lr_sbi;

	list_del(&elr->lr_request);
	sbi->s_li_request = NULL;
	kfree(elr);
}

static void ext4_unregister_li_request(struct super_block *sb)
{
	mutex_lock(&ext4_li_mtx);
	if (!ext4_li_info) {
		mutex_unlock(&ext4_li_mtx);
		return;
	}

	mutex_lock(&ext4_li_info->li_list_mtx);
	ext4_remove_li_request(EXT4_SB(sb)->s_li_request);
	mutex_unlock(&ext4_li_info->li_list_mtx);
	mutex_unlock(&ext4_li_mtx);
}

static struct task_struct *ext4_lazyinit_task;

/*
 * This is the function where ext4lazyinit thread lives. It walks
 * through the request list searching for next scheduled filesystem.
 * When such a fs is found, run the lazy initialization request
 * (ext4_rn_li_request) and keep track of the time spend in this
 * function. Based on that time we compute next schedule time of
 * the request. When walking through the list is complete, compute
 * next waking time and put itself into sleep.
 */
static int ext4_lazyinit_thread(void *arg)
{
	struct ext4_lazy_init *eli = (struct ext4_lazy_init *)arg;
	struct list_head *pos, *n;
	struct ext4_li_request *elr;
	unsigned long next_wakeup, cur;

	BUG_ON(NULL == eli);

cont_thread:
	while (true) {
		next_wakeup = MAX_JIFFY_OFFSET;

		mutex_lock(&eli->li_list_mtx);
		if (list_empty(&eli->li_request_list)) {
			mutex_unlock(&eli->li_list_mtx);
			goto exit_thread;
		}
		list_for_each_safe(pos, n, &eli->li_request_list) {
			int err = 0;
			int progress = 0;
			elr = list_entry(pos, struct ext4_li_request,
					 lr_request);

			if (time_before(jiffies, elr->lr_next_sched)) {
				if (time_before(elr->lr_next_sched, next_wakeup))
					next_wakeup = elr->lr_next_sched;
				continue;
			}
			if (down_read_trylock(&elr->lr_super->s_umount)) {
				if (sb_start_write_trylock(elr->lr_super)) {
					progress = 1;
					/*
					 * We hold sb->s_umount, sb can not
					 * be removed from the list, it is
					 * now safe to drop li_list_mtx
					 */
					mutex_unlock(&eli->li_list_mtx);
					err = ext4_run_li_request(elr);
					sb_end_write(elr->lr_super);
					mutex_lock(&eli->li_list_mtx);
					n = pos->next;
				}
				up_read((&elr->lr_super->s_umount));
			}
			/* error, remove the lazy_init job */
			if (err) {
				ext4_remove_li_request(elr);
				continue;
			}
			if (!progress) {
				elr->lr_next_sched = jiffies +
					(prandom_u32()
					 % (EXT4_DEF_LI_MAX_START_DELAY * HZ));
			}
			if (time_before(elr->lr_next_sched, next_wakeup))
				next_wakeup = elr->lr_next_sched;
		}
		mutex_unlock(&eli->li_list_mtx);

		try_to_freeze();

		cur = jiffies;
		if ((time_after_eq(cur, next_wakeup)) ||
		    (MAX_JIFFY_OFFSET == next_wakeup)) {
			cond_resched();
			continue;
		}

		schedule_timeout_interruptible(next_wakeup - cur);

		if (kthread_should_stop()) {
			ext4_clear_request_list();
			goto exit_thread;
		}
	}

exit_thread:
	/*
	 * It looks like the request list is empty, but we need
	 * to check it under the li_list_mtx lock, to prevent any
	 * additions into it, and of course we should lock ext4_li_mtx
	 * to atomically free the list and ext4_li_info, because at
	 * this point another ext4 filesystem could be registering
	 * new one.
	 */
	mutex_lock(&ext4_li_mtx);
	mutex_lock(&eli->li_list_mtx);
	if (!list_empty(&eli->li_request_list)) {
		mutex_unlock(&eli->li_list_mtx);
		mutex_unlock(&ext4_li_mtx);
		goto cont_thread;
	}
	mutex_unlock(&eli->li_list_mtx);
	kfree(ext4_li_info);
	ext4_li_info = NULL;
	mutex_unlock(&ext4_li_mtx);

	return 0;
}

static void ext4_clear_request_list(void)
{
	struct list_head *pos, *n;
	struct ext4_li_request *elr;

	mutex_lock(&ext4_li_info->li_list_mtx);
	list_for_each_safe(pos, n, &ext4_li_info->li_request_list) {
		elr = list_entry(pos, struct ext4_li_request,
				 lr_request);
		ext4_remove_li_request(elr);
	}
	mutex_unlock(&ext4_li_info->li_list_mtx);
}

static int ext4_run_lazyinit_thread(void)
{
	ext4_lazyinit_task = kthread_run(ext4_lazyinit_thread,
					 ext4_li_info, "ext4lazyinit");
	if (IS_ERR(ext4_lazyinit_task)) {
		int err = PTR_ERR(ext4_lazyinit_task);
		ext4_clear_request_list();
		kfree(ext4_li_info);
		ext4_li_info = NULL;
		printk(KERN_CRIT "EXT4-fs: error %d creating inode table "
				 "initialization thread\n",
				 err);
		return err;
	}
	ext4_li_info->li_state |= EXT4_LAZYINIT_RUNNING;
	return 0;
}

/*
 * Check whether it make sense to run itable init. thread or not.
 * If there is at least one uninitialized inode table, return
 * corresponding group number, else the loop goes through all
 * groups and return total number of groups.
 */
static ext4_group_t ext4_has_uninit_itable(struct super_block *sb)
{
	ext4_group_t group, ngroups = EXT4_SB(sb)->s_groups_count;
	struct ext4_group_desc *gdp = NULL;

	if (!ext4_has_group_desc_csum(sb))
		return ngroups;

	for (group = 0; group < ngroups; group++) {
		gdp = ext4_get_group_desc(sb, group, NULL);
		if (!gdp)
			continue;

		if (!(gdp->bg_flags & cpu_to_le16(EXT4_BG_INODE_ZEROED)))
			break;
	}

	return group;
}

static int ext4_li_info_new(void)
{
	struct ext4_lazy_init *eli = NULL;

	eli = kzalloc(sizeof(*eli), GFP_KERNEL);
	if (!eli)
		return -ENOMEM;

	INIT_LIST_HEAD(&eli->li_request_list);
	mutex_init(&eli->li_list_mtx);

	eli->li_state |= EXT4_LAZYINIT_QUIT;

	ext4_li_info = eli;

	return 0;
}

static struct ext4_li_request *ext4_li_request_new(struct super_block *sb,
					    ext4_group_t start)
{
	struct ext4_sb_info *sbi = EXT4_SB(sb);
	struct ext4_li_request *elr;

	elr = kzalloc(sizeof(*elr), GFP_KERNEL);
	if (!elr)
		return NULL;

	elr->lr_super = sb;
	elr->lr_sbi = sbi;
	elr->lr_next_group = start;

	/*
	 * Randomize first schedule time of the request to
	 * spread the inode table initialization requests
	 * better.
	 */
	elr->lr_next_sched = jiffies + (prandom_u32() %
				(EXT4_DEF_LI_MAX_START_DELAY * HZ));
	return elr;
}

int ext4_register_li_request(struct super_block *sb,
			     ext4_group_t first_not_zeroed)
{
	struct ext4_sb_info *sbi = EXT4_SB(sb);
	struct ext4_li_request *elr = NULL;
	ext4_group_t ngroups = sbi->s_groups_count;
	int ret = 0;

	mutex_lock(&ext4_li_mtx);
	if (sbi->s_li_request != NULL) {
		/*
		 * Reset timeout so it can be computed again, because
		 * s_li_wait_mult might have changed.
		 */
		sbi->s_li_request->lr_timeout = 0;
		goto out;
	}

	if (first_not_zeroed == ngroups || sb_rdonly(sb) ||
	    !test_opt(sb, INIT_INODE_TABLE))
		goto out;

	elr = ext4_li_request_new(sb, first_not_zeroed);
	if (!elr) {
		ret = -ENOMEM;
		goto out;
	}

	if (NULL == ext4_li_info) {
		ret = ext4_li_info_new();
		if (ret)
			goto out;
	}

	mutex_lock(&ext4_li_info->li_list_mtx);
	list_add(&elr->lr_request, &ext4_li_info->li_request_list);
	mutex_unlock(&ext4_li_info->li_list_mtx);

	sbi->s_li_request = elr;
	/*
	 * set elr to NULL here since it has been inserted to
	 * the request_list and the removal and free of it is
	 * handled by ext4_clear_request_list from now on.
	 */
	elr = NULL;

	if (!(ext4_li_info->li_state & EXT4_LAZYINIT_RUNNING)) {
		ret = ext4_run_lazyinit_thread();
		if (ret)
			goto out;
	}
out:
	mutex_unlock(&ext4_li_mtx);
	if (ret)
		kfree(elr);
	return ret;
}

/*
 * We do not need to lock anything since this is called on
 * module unload.
 */
static void ext4_destroy_lazyinit_thread(void)
{
	/*
	 * If thread exited earlier
	 * there's nothing to be done.
	 */
	if (!ext4_li_info || !ext4_lazyinit_task)
		return;

	kthread_stop(ext4_lazyinit_task);
}

static int set_journal_csum_feature_set(struct super_block *sb)
{
	int ret = 1;
	int compat, incompat;
	struct ext4_sb_info *sbi = EXT4_SB(sb);

	if (ext4_has_metadata_csum(sb)) {
		/* journal checksum v3 */
		compat = 0;
		incompat = JBD2_FEATURE_INCOMPAT_CSUM_V3;
	} else {
		/* journal checksum v1 */
		compat = JBD2_FEATURE_COMPAT_CHECKSUM;
		incompat = 0;
	}

	jbd2_journal_clear_features(sbi->s_journal,
			JBD2_FEATURE_COMPAT_CHECKSUM, 0,
			JBD2_FEATURE_INCOMPAT_CSUM_V3 |
			JBD2_FEATURE_INCOMPAT_CSUM_V2);
	if (test_opt(sb, JOURNAL_ASYNC_COMMIT)) {
		ret = jbd2_journal_set_features(sbi->s_journal,
				compat, 0,
				JBD2_FEATURE_INCOMPAT_ASYNC_COMMIT |
				incompat);
	} else if (test_opt(sb, JOURNAL_CHECKSUM)) {
		ret = jbd2_journal_set_features(sbi->s_journal,
				compat, 0,
				incompat);
		jbd2_journal_clear_features(sbi->s_journal, 0, 0,
				JBD2_FEATURE_INCOMPAT_ASYNC_COMMIT);
	} else {
		jbd2_journal_clear_features(sbi->s_journal, 0, 0,
				JBD2_FEATURE_INCOMPAT_ASYNC_COMMIT);
	}

	return ret;
}

/*
 * Note: calculating the overhead so we can be compatible with
 * historical BSD practice is quite difficult in the face of
 * clusters/bigalloc.  This is because multiple metadata blocks from
 * different block group can end up in the same allocation cluster.
 * Calculating the exact overhead in the face of clustered allocation
 * requires either O(all block bitmaps) in memory or O(number of block
 * groups**2) in time.  We will still calculate the superblock for
 * older file systems --- and if we come across with a bigalloc file
 * system with zero in s_overhead_clusters the estimate will be close to
 * correct especially for very large cluster sizes --- but for newer
 * file systems, it's better to calculate this figure once at mkfs
 * time, and store it in the superblock.  If the superblock value is
 * present (even for non-bigalloc file systems), we will use it.
 */
static int count_overhead(struct super_block *sb, ext4_group_t grp,
			  char *buf)
{
	struct ext4_sb_info	*sbi = EXT4_SB(sb);
	struct ext4_group_desc	*gdp;
	ext4_fsblk_t		first_block, last_block, b;
	ext4_group_t		i, ngroups = ext4_get_groups_count(sb);
	int			s, j, count = 0;

	if (!ext4_has_feature_bigalloc(sb))
		return (ext4_bg_has_super(sb, grp) + ext4_bg_num_gdb(sb, grp) +
			sbi->s_itb_per_group + 2);

	first_block = le32_to_cpu(sbi->s_es->s_first_data_block) +
		(grp * EXT4_BLOCKS_PER_GROUP(sb));
	last_block = first_block + EXT4_BLOCKS_PER_GROUP(sb) - 1;
	for (i = 0; i < ngroups; i++) {
		gdp = ext4_get_group_desc(sb, i, NULL);
		b = ext4_block_bitmap(sb, gdp);
		if (b >= first_block && b <= last_block) {
			ext4_set_bit(EXT4_B2C(sbi, b - first_block), buf);
			count++;
		}
		b = ext4_inode_bitmap(sb, gdp);
		if (b >= first_block && b <= last_block) {
			ext4_set_bit(EXT4_B2C(sbi, b - first_block), buf);
			count++;
		}
		b = ext4_inode_table(sb, gdp);
		if (b >= first_block && b + sbi->s_itb_per_group <= last_block)
			for (j = 0; j < sbi->s_itb_per_group; j++, b++) {
				int c = EXT4_B2C(sbi, b - first_block);
				ext4_set_bit(c, buf);
				count++;
			}
		if (i != grp)
			continue;
		s = 0;
		if (ext4_bg_has_super(sb, grp)) {
			ext4_set_bit(s++, buf);
			count++;
		}
		j = ext4_bg_num_gdb(sb, grp);
		if (s + j > EXT4_BLOCKS_PER_GROUP(sb)) {
			ext4_error(sb, "Invalid number of block group "
				   "descriptor blocks: %d", j);
			j = EXT4_BLOCKS_PER_GROUP(sb) - s;
		}
		count += j;
		for (; j > 0; j--)
			ext4_set_bit(EXT4_B2C(sbi, s++), buf);
	}
	if (!count)
		return 0;
	return EXT4_CLUSTERS_PER_GROUP(sb) -
		ext4_count_free(buf, EXT4_CLUSTERS_PER_GROUP(sb) / 8);
}

/*
 * Compute the overhead and stash it in sbi->s_overhead
 */
int ext4_calculate_overhead(struct super_block *sb)
{
	struct ext4_sb_info *sbi = EXT4_SB(sb);
	struct ext4_super_block *es = sbi->s_es;
	struct inode *j_inode;
	unsigned int j_blocks, j_inum = le32_to_cpu(es->s_journal_inum);
	ext4_group_t i, ngroups = ext4_get_groups_count(sb);
	ext4_fsblk_t overhead = 0;
	char *buf = (char *) get_zeroed_page(GFP_NOFS);

	if (!buf)
		return -ENOMEM;

	/*
	 * Compute the overhead (FS structures).  This is constant
	 * for a given filesystem unless the number of block groups
	 * changes so we cache the previous value until it does.
	 */

	/*
	 * All of the blocks before first_data_block are overhead
	 */
	overhead = EXT4_B2C(sbi, le32_to_cpu(es->s_first_data_block));

	/*
	 * Add the overhead found in each block group
	 */
	for (i = 0; i < ngroups; i++) {
		int blks;

		blks = count_overhead(sb, i, buf);
		overhead += blks;
		if (blks)
			memset(buf, 0, PAGE_SIZE);
		cond_resched();
	}

	/*
	 * Add the internal journal blocks whether the journal has been
	 * loaded or not
	 */
	if (sbi->s_journal && !sbi->journal_bdev)
		overhead += EXT4_NUM_B2C(sbi, sbi->s_journal->j_maxlen);
	else if (ext4_has_feature_journal(sb) && !sbi->s_journal) {
		j_inode = ext4_get_journal_inode(sb, j_inum);
		if (j_inode) {
			j_blocks = j_inode->i_size >> sb->s_blocksize_bits;
			overhead += EXT4_NUM_B2C(sbi, j_blocks);
			iput(j_inode);
		} else {
			ext4_msg(sb, KERN_ERR, "can't get journal size");
		}
	}
	sbi->s_overhead = overhead;
	smp_wmb();
	free_page((unsigned long) buf);
	return 0;
}

static void ext4_set_resv_clusters(struct super_block *sb)
{
	ext4_fsblk_t resv_clusters;
	struct ext4_sb_info *sbi = EXT4_SB(sb);

	/*
	 * There's no need to reserve anything when we aren't using extents.
	 * The space estimates are exact, there are no unwritten extents,
	 * hole punching doesn't need new metadata... This is needed especially
	 * to keep ext2/3 backward compatibility.
	 */
	if (!ext4_has_feature_extents(sb))
		return;
	/*
	 * By default we reserve 2% or 4096 clusters, whichever is smaller.
	 * This should cover the situations where we can not afford to run
	 * out of space like for example punch hole, or converting
	 * unwritten extents in delalloc path. In most cases such
	 * allocation would require 1, or 2 blocks, higher numbers are
	 * very rare.
	 */
	resv_clusters = (ext4_blocks_count(sbi->s_es) >>
			 sbi->s_cluster_bits);

	do_div(resv_clusters, 50);
	resv_clusters = min_t(ext4_fsblk_t, resv_clusters, 4096);

	atomic64_set(&sbi->s_resv_clusters, resv_clusters);
}

static int ext4_fill_super(struct super_block *sb, void *data, int silent)
{
	struct dax_device *dax_dev = fs_dax_get_by_bdev(sb->s_bdev);
	char *orig_data = kstrdup(data, GFP_KERNEL);
	struct buffer_head *bh, **group_desc;
	struct ext4_super_block *es = NULL;
	struct ext4_sb_info *sbi = kzalloc(sizeof(*sbi), GFP_KERNEL);
	struct flex_groups **flex_groups;
	ext4_fsblk_t block;
	ext4_fsblk_t sb_block = get_sb_block(&data);
	ext4_fsblk_t logical_sb_block;
	unsigned long offset = 0;
	unsigned long journal_devnum = 0;
	unsigned long def_mount_opts;
	struct inode *root;
	const char *descr;
	int ret = -ENOMEM;
	int blocksize, clustersize;
	unsigned int db_count;
	unsigned int i;
	int needs_recovery, has_huge_files, has_bigalloc;
	__u64 blocks_count;
	int err = 0;
	unsigned int journal_ioprio = DEFAULT_JOURNAL_IOPRIO;
	ext4_group_t first_not_zeroed;

	if ((data && !orig_data) || !sbi)
		goto out_free_base;

	sbi->s_daxdev = dax_dev;
	sbi->s_blockgroup_lock =
		kzalloc(sizeof(struct blockgroup_lock), GFP_KERNEL);
	if (!sbi->s_blockgroup_lock)
		goto out_free_base;

	sb->s_fs_info = sbi;
	sbi->s_sb = sb;
	sbi->s_inode_readahead_blks = EXT4_DEF_INODE_READAHEAD_BLKS;
	sbi->s_sb_block = sb_block;
	if (sb->s_bdev->bd_part)
		sbi->s_sectors_written_start =
			part_stat_read(sb->s_bdev->bd_part, sectors[STAT_WRITE]);

	/* Cleanup superblock name */
	strreplace(sb->s_id, '/', '!');

	/* -EINVAL is default */
	ret = -EINVAL;
	blocksize = sb_min_blocksize(sb, EXT4_MIN_BLOCK_SIZE);
	if (!blocksize) {
		ext4_msg(sb, KERN_ERR, "unable to set blocksize");
		goto out_fail;
	}

	/*
	 * The ext4 superblock will not be buffer aligned for other than 1kB
	 * block sizes.  We need to calculate the offset from buffer start.
	 */
	if (blocksize != EXT4_MIN_BLOCK_SIZE) {
		logical_sb_block = sb_block * EXT4_MIN_BLOCK_SIZE;
		offset = do_div(logical_sb_block, blocksize);
	} else {
		logical_sb_block = sb_block;
	}

	if (!(bh = sb_bread_unmovable(sb, logical_sb_block))) {
		ext4_msg(sb, KERN_ERR, "unable to read superblock");
		goto out_fail;
	}
	/*
	 * Note: s_es must be initialized as soon as possible because
	 *       some ext4 macro-instructions depend on its value
	 */
	es = (struct ext4_super_block *) (bh->b_data + offset);
	sbi->s_es = es;
	sb->s_magic = le16_to_cpu(es->s_magic);
	if (sb->s_magic != EXT4_SUPER_MAGIC)
		goto cantfind_ext4;
	sbi->s_kbytes_written = le64_to_cpu(es->s_kbytes_written);

	/* Warn if metadata_csum and gdt_csum are both set. */
	if (ext4_has_feature_metadata_csum(sb) &&
	    ext4_has_feature_gdt_csum(sb))
		ext4_warning(sb, "metadata_csum and uninit_bg are "
			     "redundant flags; please run fsck.");

	/* Check for a known checksum algorithm */
	if (!ext4_verify_csum_type(sb, es)) {
		ext4_msg(sb, KERN_ERR, "VFS: Found ext4 filesystem with "
			 "unknown checksum algorithm.");
		silent = 1;
		goto cantfind_ext4;
	}

	/* Load the checksum driver */
	sbi->s_chksum_driver = crypto_alloc_shash("crc32c", 0, 0);
	if (IS_ERR(sbi->s_chksum_driver)) {
		ext4_msg(sb, KERN_ERR, "Cannot load crc32c driver.");
		ret = PTR_ERR(sbi->s_chksum_driver);
		sbi->s_chksum_driver = NULL;
		goto failed_mount;
	}

	/* Check superblock checksum */
	if (!ext4_superblock_csum_verify(sb, es)) {
		ext4_msg(sb, KERN_ERR, "VFS: Found ext4 filesystem with "
			 "invalid superblock checksum.  Run e2fsck?");
		silent = 1;
		ret = -EFSBADCRC;
		goto cantfind_ext4;
	}

	/* Precompute checksum seed for all metadata */
	if (ext4_has_feature_csum_seed(sb))
		sbi->s_csum_seed = le32_to_cpu(es->s_checksum_seed);
	else if (ext4_has_metadata_csum(sb) || ext4_has_feature_ea_inode(sb))
		sbi->s_csum_seed = ext4_chksum(sbi, ~0, es->s_uuid,
					       sizeof(es->s_uuid));

	/* Set defaults before we parse the mount options */
	def_mount_opts = le32_to_cpu(es->s_default_mount_opts);
	set_opt(sb, INIT_INODE_TABLE);
	if (def_mount_opts & EXT4_DEFM_DEBUG)
		set_opt(sb, DEBUG);
	if (def_mount_opts & EXT4_DEFM_BSDGROUPS)
		set_opt(sb, GRPID);
	if (def_mount_opts & EXT4_DEFM_UID16)
		set_opt(sb, NO_UID32);
	/* xattr user namespace & acls are now defaulted on */
	set_opt(sb, XATTR_USER);
	set_opt(sb, DIOREAD_NOLOCK);
#ifdef CONFIG_EXT4_FS_POSIX_ACL
	set_opt(sb, POSIX_ACL);
#endif
	/* don't forget to enable journal_csum when metadata_csum is enabled. */
	if (ext4_has_metadata_csum(sb))
		set_opt(sb, JOURNAL_CHECKSUM);

	if ((def_mount_opts & EXT4_DEFM_JMODE) == EXT4_DEFM_JMODE_DATA)
		set_opt(sb, JOURNAL_DATA);
	else if ((def_mount_opts & EXT4_DEFM_JMODE) == EXT4_DEFM_JMODE_ORDERED)
		set_opt(sb, ORDERED_DATA);
	else if ((def_mount_opts & EXT4_DEFM_JMODE) == EXT4_DEFM_JMODE_WBACK)
		set_opt(sb, WRITEBACK_DATA);

	if (le16_to_cpu(sbi->s_es->s_errors) == EXT4_ERRORS_PANIC)
		set_opt(sb, ERRORS_PANIC);
	else if (le16_to_cpu(sbi->s_es->s_errors) == EXT4_ERRORS_CONTINUE)
		set_opt(sb, ERRORS_CONT);
	else
		set_opt(sb, ERRORS_RO);
	/* block_validity enabled by default; disable with noblock_validity */
	set_opt(sb, BLOCK_VALIDITY);
	if (def_mount_opts & EXT4_DEFM_DISCARD)
		set_opt(sb, DISCARD);

	sbi->s_resuid = make_kuid(&init_user_ns, le16_to_cpu(es->s_def_resuid));
	sbi->s_resgid = make_kgid(&init_user_ns, le16_to_cpu(es->s_def_resgid));
	sbi->s_commit_interval = JBD2_DEFAULT_MAX_COMMIT_AGE * HZ;
	sbi->s_min_batch_time = EXT4_DEF_MIN_BATCH_TIME;
	sbi->s_max_batch_time = EXT4_DEF_MAX_BATCH_TIME;

	if ((def_mount_opts & EXT4_DEFM_NOBARRIER) == 0)
		set_opt(sb, BARRIER);

	/*
	 * enable delayed allocation by default
	 * Use -o nodelalloc to turn it off
	 */
	if (!IS_EXT3_SB(sb) && !IS_EXT2_SB(sb) &&
	    ((def_mount_opts & EXT4_DEFM_NODELALLOC) == 0))
		set_opt(sb, DELALLOC);

	/*
	 * set default s_li_wait_mult for lazyinit, for the case there is
	 * no mount option specified.
	 */
	sbi->s_li_wait_mult = EXT4_DEF_LI_WAIT_MULT;

<<<<<<< HEAD
=======
	blocksize = BLOCK_SIZE << le32_to_cpu(es->s_log_block_size);
	if (blocksize < EXT4_MIN_BLOCK_SIZE ||
	    blocksize > EXT4_MAX_BLOCK_SIZE) {
		ext4_msg(sb, KERN_ERR,
		       "Unsupported filesystem blocksize %d (%d log_block_size)",
			 blocksize, le32_to_cpu(es->s_log_block_size));
		goto failed_mount;
	}

>>>>>>> 2c523b34
	if (le32_to_cpu(es->s_rev_level) == EXT4_GOOD_OLD_REV) {
		sbi->s_inode_size = EXT4_GOOD_OLD_INODE_SIZE;
		sbi->s_first_ino = EXT4_GOOD_OLD_FIRST_INO;
	} else {
		sbi->s_inode_size = le16_to_cpu(es->s_inode_size);
		sbi->s_first_ino = le32_to_cpu(es->s_first_ino);
		if (sbi->s_first_ino < EXT4_GOOD_OLD_FIRST_INO) {
			ext4_msg(sb, KERN_ERR, "invalid first ino: %u",
				 sbi->s_first_ino);
			goto failed_mount;
		}
		if ((sbi->s_inode_size < EXT4_GOOD_OLD_INODE_SIZE) ||
		    (!is_power_of_2(sbi->s_inode_size)) ||
		    (sbi->s_inode_size > blocksize)) {
			ext4_msg(sb, KERN_ERR,
			       "unsupported inode size: %d",
			       sbi->s_inode_size);
<<<<<<< HEAD
=======
			ext4_msg(sb, KERN_ERR, "blocksize: %d", blocksize);
>>>>>>> 2c523b34
			goto failed_mount;
		}
		/*
		 * i_atime_extra is the last extra field available for
		 * [acm]times in struct ext4_inode. Checking for that
		 * field should suffice to ensure we have extra space
		 * for all three.
		 */
		if (sbi->s_inode_size >= offsetof(struct ext4_inode, i_atime_extra) +
			sizeof(((struct ext4_inode *)0)->i_atime_extra)) {
			sb->s_time_gran = 1;
			sb->s_time_max = EXT4_EXTRA_TIMESTAMP_MAX;
		} else {
			sb->s_time_gran = NSEC_PER_SEC;
			sb->s_time_max = EXT4_NON_EXTRA_TIMESTAMP_MAX;
		}
		sb->s_time_min = EXT4_TIMESTAMP_MIN;
	}
	if (sbi->s_inode_size > EXT4_GOOD_OLD_INODE_SIZE) {
		sbi->s_want_extra_isize = sizeof(struct ext4_inode) -
			EXT4_GOOD_OLD_INODE_SIZE;
		if (ext4_has_feature_extra_isize(sb)) {
			unsigned v, max = (sbi->s_inode_size -
					   EXT4_GOOD_OLD_INODE_SIZE);

			v = le16_to_cpu(es->s_want_extra_isize);
			if (v > max) {
				ext4_msg(sb, KERN_ERR,
					 "bad s_want_extra_isize: %d", v);
				goto failed_mount;
			}
			if (sbi->s_want_extra_isize < v)
				sbi->s_want_extra_isize = v;

			v = le16_to_cpu(es->s_min_extra_isize);
			if (v > max) {
				ext4_msg(sb, KERN_ERR,
					 "bad s_min_extra_isize: %d", v);
				goto failed_mount;
			}
			if (sbi->s_want_extra_isize < v)
				sbi->s_want_extra_isize = v;
		}
	}

	if (sbi->s_es->s_mount_opts[0]) {
		char *s_mount_opts = kstrndup(sbi->s_es->s_mount_opts,
					      sizeof(sbi->s_es->s_mount_opts),
					      GFP_KERNEL);
		if (!s_mount_opts)
			goto failed_mount;
		if (!parse_options(s_mount_opts, sb, &journal_devnum,
				   &journal_ioprio, 0)) {
			ext4_msg(sb, KERN_WARNING,
				 "failed to parse options in superblock: %s",
				 s_mount_opts);
		}
		kfree(s_mount_opts);
	}
	sbi->s_def_mount_opt = sbi->s_mount_opt;
	if (!parse_options((char *) data, sb, &journal_devnum,
			   &journal_ioprio, 0))
		goto failed_mount;

#ifdef CONFIG_UNICODE
	if (ext4_has_feature_casefold(sb) && !sbi->s_encoding) {
		const struct ext4_sb_encodings *encoding_info;
		struct unicode_map *encoding;
		__u16 encoding_flags;

		if (ext4_has_feature_encrypt(sb)) {
			ext4_msg(sb, KERN_ERR,
				 "Can't mount with encoding and encryption");
			goto failed_mount;
		}

		if (ext4_sb_read_encoding(es, &encoding_info,
					  &encoding_flags)) {
			ext4_msg(sb, KERN_ERR,
				 "Encoding requested by superblock is unknown");
			goto failed_mount;
		}

		encoding = utf8_load(encoding_info->version);
		if (IS_ERR(encoding)) {
			ext4_msg(sb, KERN_ERR,
				 "can't mount with superblock charset: %s-%s "
				 "not supported by the kernel. flags: 0x%x.",
				 encoding_info->name, encoding_info->version,
				 encoding_flags);
			goto failed_mount;
		}
		ext4_msg(sb, KERN_INFO,"Using encoding defined by superblock: "
			 "%s-%s with flags 0x%hx", encoding_info->name,
			 encoding_info->version?:"\b", encoding_flags);

		sbi->s_encoding = encoding;
		sbi->s_encoding_flags = encoding_flags;
	}
#endif

	if (test_opt(sb, DATA_FLAGS) == EXT4_MOUNT_JOURNAL_DATA) {
		printk_once(KERN_WARNING "EXT4-fs: Warning: mounting with data=journal disables delayed allocation, dioread_nolock, and O_DIRECT support!\n");
		clear_opt(sb, DIOREAD_NOLOCK);
		if (test_opt2(sb, EXPLICIT_DELALLOC)) {
			ext4_msg(sb, KERN_ERR, "can't mount with "
				 "both data=journal and delalloc");
			goto failed_mount;
		}
		if (test_opt(sb, DIOREAD_NOLOCK)) {
			ext4_msg(sb, KERN_ERR, "can't mount with "
				 "both data=journal and dioread_nolock");
			goto failed_mount;
		}
		if (test_opt(sb, DAX)) {
			ext4_msg(sb, KERN_ERR, "can't mount with "
				 "both data=journal and dax");
			goto failed_mount;
		}
		if (ext4_has_feature_encrypt(sb)) {
			ext4_msg(sb, KERN_WARNING,
				 "encrypted files will use data=ordered "
				 "instead of data journaling mode");
		}
		if (test_opt(sb, DELALLOC))
			clear_opt(sb, DELALLOC);
	} else {
		sb->s_iflags |= SB_I_CGROUPWB;
	}

	sb->s_flags = (sb->s_flags & ~SB_POSIXACL) |
		(test_opt(sb, POSIX_ACL) ? SB_POSIXACL : 0);

	if (le32_to_cpu(es->s_rev_level) == EXT4_GOOD_OLD_REV &&
	    (ext4_has_compat_features(sb) ||
	     ext4_has_ro_compat_features(sb) ||
	     ext4_has_incompat_features(sb)))
		ext4_msg(sb, KERN_WARNING,
		       "feature flags set on rev 0 fs, "
		       "running e2fsck is recommended");

	if (es->s_creator_os == cpu_to_le32(EXT4_OS_HURD)) {
		set_opt2(sb, HURD_COMPAT);
		if (ext4_has_feature_64bit(sb)) {
			ext4_msg(sb, KERN_ERR,
				 "The Hurd can't support 64-bit file systems");
			goto failed_mount;
		}

		/*
		 * ea_inode feature uses l_i_version field which is not
		 * available in HURD_COMPAT mode.
		 */
		if (ext4_has_feature_ea_inode(sb)) {
			ext4_msg(sb, KERN_ERR,
				 "ea_inode feature is not supported for Hurd");
			goto failed_mount;
		}
	}

	if (IS_EXT2_SB(sb)) {
		if (ext2_feature_set_ok(sb))
			ext4_msg(sb, KERN_INFO, "mounting ext2 file system "
				 "using the ext4 subsystem");
		else {
			/*
			 * If we're probing be silent, if this looks like
			 * it's actually an ext[34] filesystem.
			 */
			if (silent && ext4_feature_set_ok(sb, sb_rdonly(sb)))
				goto failed_mount;
			ext4_msg(sb, KERN_ERR, "couldn't mount as ext2 due "
				 "to feature incompatibilities");
			goto failed_mount;
		}
	}

	if (IS_EXT3_SB(sb)) {
		if (ext3_feature_set_ok(sb))
			ext4_msg(sb, KERN_INFO, "mounting ext3 file system "
				 "using the ext4 subsystem");
		else {
			/*
			 * If we're probing be silent, if this looks like
			 * it's actually an ext4 filesystem.
			 */
			if (silent && ext4_feature_set_ok(sb, sb_rdonly(sb)))
				goto failed_mount;
			ext4_msg(sb, KERN_ERR, "couldn't mount as ext3 due "
				 "to feature incompatibilities");
			goto failed_mount;
		}
	}

	/*
	 * Check feature flags regardless of the revision level, since we
	 * previously didn't change the revision level when setting the flags,
	 * so there is a chance incompat flags are set on a rev 0 filesystem.
	 */
	if (!ext4_feature_set_ok(sb, (sb_rdonly(sb))))
		goto failed_mount;

	if (le32_to_cpu(es->s_log_block_size) >
	    (EXT4_MAX_BLOCK_LOG_SIZE - EXT4_MIN_BLOCK_LOG_SIZE)) {
		ext4_msg(sb, KERN_ERR,
			 "Invalid log block size: %u",
			 le32_to_cpu(es->s_log_block_size));
		goto failed_mount;
	}
	if (le32_to_cpu(es->s_log_cluster_size) >
	    (EXT4_MAX_CLUSTER_LOG_SIZE - EXT4_MIN_BLOCK_LOG_SIZE)) {
		ext4_msg(sb, KERN_ERR,
			 "Invalid log cluster size: %u",
			 le32_to_cpu(es->s_log_cluster_size));
		goto failed_mount;
	}

	if (le16_to_cpu(sbi->s_es->s_reserved_gdt_blocks) > (blocksize / 4)) {
		ext4_msg(sb, KERN_ERR,
			 "Number of reserved GDT blocks insanely large: %d",
			 le16_to_cpu(sbi->s_es->s_reserved_gdt_blocks));
		goto failed_mount;
	}

	if (sbi->s_mount_opt & EXT4_MOUNT_DAX) {
		if (ext4_has_feature_inline_data(sb)) {
			ext4_msg(sb, KERN_ERR, "Cannot use DAX on a filesystem"
					" that may contain inline data");
			goto failed_mount;
		}
		if (!bdev_dax_supported(sb->s_bdev, blocksize)) {
			ext4_msg(sb, KERN_ERR,
				"DAX unsupported by block device.");
			goto failed_mount;
		}
	}

	if (ext4_has_feature_encrypt(sb) && es->s_encryption_level) {
		ext4_msg(sb, KERN_ERR, "Unsupported encryption level %d",
			 es->s_encryption_level);
		goto failed_mount;
	}

	if (sb->s_blocksize != blocksize) {
		/* Validate the filesystem blocksize */
		if (!sb_set_blocksize(sb, blocksize)) {
			ext4_msg(sb, KERN_ERR, "bad block size %d",
					blocksize);
			goto failed_mount;
		}

		brelse(bh);
		logical_sb_block = sb_block * EXT4_MIN_BLOCK_SIZE;
		offset = do_div(logical_sb_block, blocksize);
		bh = sb_bread_unmovable(sb, logical_sb_block);
		if (!bh) {
			ext4_msg(sb, KERN_ERR,
			       "Can't read superblock on 2nd try");
			goto failed_mount;
		}
		es = (struct ext4_super_block *)(bh->b_data + offset);
		sbi->s_es = es;
		if (es->s_magic != cpu_to_le16(EXT4_SUPER_MAGIC)) {
			ext4_msg(sb, KERN_ERR,
			       "Magic mismatch, very weird!");
			goto failed_mount;
		}
	}

	has_huge_files = ext4_has_feature_huge_file(sb);
	sbi->s_bitmap_maxbytes = ext4_max_bitmap_size(sb->s_blocksize_bits,
						      has_huge_files);
	sb->s_maxbytes = ext4_max_size(sb->s_blocksize_bits, has_huge_files);

	sbi->s_desc_size = le16_to_cpu(es->s_desc_size);
	if (ext4_has_feature_64bit(sb)) {
		if (sbi->s_desc_size < EXT4_MIN_DESC_SIZE_64BIT ||
		    sbi->s_desc_size > EXT4_MAX_DESC_SIZE ||
		    !is_power_of_2(sbi->s_desc_size)) {
			ext4_msg(sb, KERN_ERR,
			       "unsupported descriptor size %lu",
			       sbi->s_desc_size);
			goto failed_mount;
		}
	} else
		sbi->s_desc_size = EXT4_MIN_DESC_SIZE;

	sbi->s_blocks_per_group = le32_to_cpu(es->s_blocks_per_group);
	sbi->s_inodes_per_group = le32_to_cpu(es->s_inodes_per_group);

	sbi->s_inodes_per_block = blocksize / EXT4_INODE_SIZE(sb);
	if (sbi->s_inodes_per_block == 0)
		goto cantfind_ext4;
	if (sbi->s_inodes_per_group < sbi->s_inodes_per_block ||
	    sbi->s_inodes_per_group > blocksize * 8) {
		ext4_msg(sb, KERN_ERR, "invalid inodes per group: %lu\n",
			 sbi->s_blocks_per_group);
		goto failed_mount;
	}
	sbi->s_itb_per_group = sbi->s_inodes_per_group /
					sbi->s_inodes_per_block;
	sbi->s_desc_per_block = blocksize / EXT4_DESC_SIZE(sb);
	sbi->s_sbh = bh;
	sbi->s_mount_state = le16_to_cpu(es->s_state);
	sbi->s_addr_per_block_bits = ilog2(EXT4_ADDR_PER_BLOCK(sb));
	sbi->s_desc_per_block_bits = ilog2(EXT4_DESC_PER_BLOCK(sb));

	for (i = 0; i < 4; i++)
		sbi->s_hash_seed[i] = le32_to_cpu(es->s_hash_seed[i]);
	sbi->s_def_hash_version = es->s_def_hash_version;
	if (ext4_has_feature_dir_index(sb)) {
		i = le32_to_cpu(es->s_flags);
		if (i & EXT2_FLAGS_UNSIGNED_HASH)
			sbi->s_hash_unsigned = 3;
		else if ((i & EXT2_FLAGS_SIGNED_HASH) == 0) {
#ifdef __CHAR_UNSIGNED__
			if (!sb_rdonly(sb))
				es->s_flags |=
					cpu_to_le32(EXT2_FLAGS_UNSIGNED_HASH);
			sbi->s_hash_unsigned = 3;
#else
			if (!sb_rdonly(sb))
				es->s_flags |=
					cpu_to_le32(EXT2_FLAGS_SIGNED_HASH);
#endif
		}
	}

	/* Handle clustersize */
	clustersize = BLOCK_SIZE << le32_to_cpu(es->s_log_cluster_size);
	has_bigalloc = ext4_has_feature_bigalloc(sb);
	if (has_bigalloc) {
		if (clustersize < blocksize) {
			ext4_msg(sb, KERN_ERR,
				 "cluster size (%d) smaller than "
				 "block size (%d)", clustersize, blocksize);
			goto failed_mount;
		}
		sbi->s_cluster_bits = le32_to_cpu(es->s_log_cluster_size) -
			le32_to_cpu(es->s_log_block_size);
		sbi->s_clusters_per_group =
			le32_to_cpu(es->s_clusters_per_group);
		if (sbi->s_clusters_per_group > blocksize * 8) {
			ext4_msg(sb, KERN_ERR,
				 "#clusters per group too big: %lu",
				 sbi->s_clusters_per_group);
			goto failed_mount;
		}
		if (sbi->s_blocks_per_group !=
		    (sbi->s_clusters_per_group * (clustersize / blocksize))) {
			ext4_msg(sb, KERN_ERR, "blocks per group (%lu) and "
				 "clusters per group (%lu) inconsistent",
				 sbi->s_blocks_per_group,
				 sbi->s_clusters_per_group);
			goto failed_mount;
		}
	} else {
		if (clustersize != blocksize) {
			ext4_msg(sb, KERN_ERR,
				 "fragment/cluster size (%d) != "
				 "block size (%d)", clustersize, blocksize);
			goto failed_mount;
		}
		if (sbi->s_blocks_per_group > blocksize * 8) {
			ext4_msg(sb, KERN_ERR,
				 "#blocks per group too big: %lu",
				 sbi->s_blocks_per_group);
			goto failed_mount;
		}
		sbi->s_clusters_per_group = sbi->s_blocks_per_group;
		sbi->s_cluster_bits = 0;
	}
	sbi->s_cluster_ratio = clustersize / blocksize;

	/* Do we have standard group size of clustersize * 8 blocks ? */
	if (sbi->s_blocks_per_group == clustersize << 3)
		set_opt2(sb, STD_GROUP_SIZE);

	/*
	 * Test whether we have more sectors than will fit in sector_t,
	 * and whether the max offset is addressable by the page cache.
	 */
	err = generic_check_addressable(sb->s_blocksize_bits,
					ext4_blocks_count(es));
	if (err) {
		ext4_msg(sb, KERN_ERR, "filesystem"
			 " too large to mount safely on this system");
		goto failed_mount;
	}

	if (EXT4_BLOCKS_PER_GROUP(sb) == 0)
		goto cantfind_ext4;

	/* check blocks count against device size */
	blocks_count = sb->s_bdev->bd_inode->i_size >> sb->s_blocksize_bits;
	if (blocks_count && ext4_blocks_count(es) > blocks_count) {
		ext4_msg(sb, KERN_WARNING, "bad geometry: block count %llu "
		       "exceeds size of device (%llu blocks)",
		       ext4_blocks_count(es), blocks_count);
		goto failed_mount;
	}

	/*
	 * It makes no sense for the first data block to be beyond the end
	 * of the filesystem.
	 */
	if (le32_to_cpu(es->s_first_data_block) >= ext4_blocks_count(es)) {
		ext4_msg(sb, KERN_WARNING, "bad geometry: first data "
			 "block %u is beyond end of filesystem (%llu)",
			 le32_to_cpu(es->s_first_data_block),
			 ext4_blocks_count(es));
		goto failed_mount;
	}
	if ((es->s_first_data_block == 0) && (es->s_log_block_size == 0) &&
	    (sbi->s_cluster_ratio == 1)) {
		ext4_msg(sb, KERN_WARNING, "bad geometry: first data "
			 "block is 0 with a 1k block and cluster size");
		goto failed_mount;
	}

	blocks_count = (ext4_blocks_count(es) -
			le32_to_cpu(es->s_first_data_block) +
			EXT4_BLOCKS_PER_GROUP(sb) - 1);
	do_div(blocks_count, EXT4_BLOCKS_PER_GROUP(sb));
	if (blocks_count > ((uint64_t)1<<32) - EXT4_DESC_PER_BLOCK(sb)) {
		ext4_msg(sb, KERN_WARNING, "groups count too large: %u "
		       "(block count %llu, first data block %u, "
		       "blocks per group %lu)", sbi->s_groups_count,
		       ext4_blocks_count(es),
		       le32_to_cpu(es->s_first_data_block),
		       EXT4_BLOCKS_PER_GROUP(sb));
		goto failed_mount;
	}
	sbi->s_groups_count = blocks_count;
	sbi->s_blockfile_groups = min_t(ext4_group_t, sbi->s_groups_count,
			(EXT4_MAX_BLOCK_FILE_PHYS / EXT4_BLOCKS_PER_GROUP(sb)));
	if (((u64)sbi->s_groups_count * sbi->s_inodes_per_group) !=
	    le32_to_cpu(es->s_inodes_count)) {
		ext4_msg(sb, KERN_ERR, "inodes count not valid: %u vs %llu",
			 le32_to_cpu(es->s_inodes_count),
			 ((u64)sbi->s_groups_count * sbi->s_inodes_per_group));
		ret = -EINVAL;
		goto failed_mount;
	}
	db_count = (sbi->s_groups_count + EXT4_DESC_PER_BLOCK(sb) - 1) /
		   EXT4_DESC_PER_BLOCK(sb);
	if (ext4_has_feature_meta_bg(sb)) {
		if (le32_to_cpu(es->s_first_meta_bg) > db_count) {
			ext4_msg(sb, KERN_WARNING,
				 "first meta block group too large: %u "
				 "(group descriptor block count %u)",
				 le32_to_cpu(es->s_first_meta_bg), db_count);
			goto failed_mount;
		}
	}
	rcu_assign_pointer(sbi->s_group_desc,
			   kvmalloc_array(db_count,
					  sizeof(struct buffer_head *),
					  GFP_KERNEL));
	if (sbi->s_group_desc == NULL) {
		ext4_msg(sb, KERN_ERR, "not enough memory");
		ret = -ENOMEM;
		goto failed_mount;
	}

	bgl_lock_init(sbi->s_blockgroup_lock);

	/* Pre-read the descriptors into the buffer cache */
	for (i = 0; i < db_count; i++) {
		block = descriptor_loc(sb, logical_sb_block, i);
		sb_breadahead(sb, block);
	}

	for (i = 0; i < db_count; i++) {
		struct buffer_head *bh;

		block = descriptor_loc(sb, logical_sb_block, i);
		bh = sb_bread_unmovable(sb, block);
		if (!bh) {
			ext4_msg(sb, KERN_ERR,
			       "can't read group descriptor %d", i);
			db_count = i;
			goto failed_mount2;
		}
		rcu_read_lock();
		rcu_dereference(sbi->s_group_desc)[i] = bh;
		rcu_read_unlock();
	}
	sbi->s_gdb_count = db_count;
	if (!ext4_check_descriptors(sb, logical_sb_block, &first_not_zeroed)) {
		ext4_msg(sb, KERN_ERR, "group descriptors corrupted!");
		ret = -EFSCORRUPTED;
		goto failed_mount2;
	}

	timer_setup(&sbi->s_err_report, print_daily_error_info, 0);

	/* Register extent status tree shrinker */
	if (ext4_es_register_shrinker(sbi))
		goto failed_mount3;

	sbi->s_stripe = ext4_get_stripe_size(sbi);
	sbi->s_extent_max_zeroout_kb = 32;

	/*
	 * set up enough so that it can read an inode
	 */
	sb->s_op = &ext4_sops;
	sb->s_export_op = &ext4_export_ops;
	sb->s_xattr = ext4_xattr_handlers;
#ifdef CONFIG_FS_ENCRYPTION
	sb->s_cop = &ext4_cryptops;
#endif
#ifdef CONFIG_FS_VERITY
	sb->s_vop = &ext4_verityops;
#endif
#ifdef CONFIG_QUOTA
	sb->dq_op = &ext4_quota_operations;
	if (ext4_has_feature_quota(sb))
		sb->s_qcop = &dquot_quotactl_sysfile_ops;
	else
		sb->s_qcop = &ext4_qctl_operations;
	sb->s_quota_types = QTYPE_MASK_USR | QTYPE_MASK_GRP | QTYPE_MASK_PRJ;
#endif
	memcpy(&sb->s_uuid, es->s_uuid, sizeof(es->s_uuid));

	INIT_LIST_HEAD(&sbi->s_orphan); /* unlinked but open files */
	mutex_init(&sbi->s_orphan_lock);

	sb->s_root = NULL;

	needs_recovery = (es->s_last_orphan != 0 ||
			  ext4_has_feature_journal_needs_recovery(sb));

	if (ext4_has_feature_mmp(sb) && !sb_rdonly(sb))
		if (ext4_multi_mount_protect(sb, le64_to_cpu(es->s_mmp_block)))
			goto failed_mount3a;

	/*
	 * The first inode we look at is the journal inode.  Don't try
	 * root first: it may be modified in the journal!
	 */
	if (!test_opt(sb, NOLOAD) && ext4_has_feature_journal(sb)) {
		err = ext4_load_journal(sb, es, journal_devnum);
		if (err)
			goto failed_mount3a;
	} else if (test_opt(sb, NOLOAD) && !sb_rdonly(sb) &&
		   ext4_has_feature_journal_needs_recovery(sb)) {
		ext4_msg(sb, KERN_ERR, "required journal recovery "
		       "suppressed and not mounted read-only");
		goto failed_mount_wq;
	} else {
		/* Nojournal mode, all journal mount options are illegal */
		if (test_opt2(sb, EXPLICIT_JOURNAL_CHECKSUM)) {
			ext4_msg(sb, KERN_ERR, "can't mount with "
				 "journal_checksum, fs mounted w/o journal");
			goto failed_mount_wq;
		}
		if (test_opt(sb, JOURNAL_ASYNC_COMMIT)) {
			ext4_msg(sb, KERN_ERR, "can't mount with "
				 "journal_async_commit, fs mounted w/o journal");
			goto failed_mount_wq;
		}
		if (sbi->s_commit_interval != JBD2_DEFAULT_MAX_COMMIT_AGE*HZ) {
			ext4_msg(sb, KERN_ERR, "can't mount with "
				 "commit=%lu, fs mounted w/o journal",
				 sbi->s_commit_interval / HZ);
			goto failed_mount_wq;
		}
		if (EXT4_MOUNT_DATA_FLAGS &
		    (sbi->s_mount_opt ^ sbi->s_def_mount_opt)) {
			ext4_msg(sb, KERN_ERR, "can't mount with "
				 "data=, fs mounted w/o journal");
			goto failed_mount_wq;
		}
		sbi->s_def_mount_opt &= ~EXT4_MOUNT_JOURNAL_CHECKSUM;
		clear_opt(sb, JOURNAL_CHECKSUM);
		clear_opt(sb, DATA_FLAGS);
		sbi->s_journal = NULL;
		needs_recovery = 0;
		goto no_journal;
	}

	if (ext4_has_feature_64bit(sb) &&
	    !jbd2_journal_set_features(EXT4_SB(sb)->s_journal, 0, 0,
				       JBD2_FEATURE_INCOMPAT_64BIT)) {
		ext4_msg(sb, KERN_ERR, "Failed to set 64-bit journal feature");
		goto failed_mount_wq;
	}

	if (!set_journal_csum_feature_set(sb)) {
		ext4_msg(sb, KERN_ERR, "Failed to set journal checksum "
			 "feature set");
		goto failed_mount_wq;
	}

	/* We have now updated the journal if required, so we can
	 * validate the data journaling mode. */
	switch (test_opt(sb, DATA_FLAGS)) {
	case 0:
		/* No mode set, assume a default based on the journal
		 * capabilities: ORDERED_DATA if the journal can
		 * cope, else JOURNAL_DATA
		 */
		if (jbd2_journal_check_available_features
		    (sbi->s_journal, 0, 0, JBD2_FEATURE_INCOMPAT_REVOKE)) {
			set_opt(sb, ORDERED_DATA);
			sbi->s_def_mount_opt |= EXT4_MOUNT_ORDERED_DATA;
		} else {
			set_opt(sb, JOURNAL_DATA);
			sbi->s_def_mount_opt |= EXT4_MOUNT_JOURNAL_DATA;
		}
		break;

	case EXT4_MOUNT_ORDERED_DATA:
	case EXT4_MOUNT_WRITEBACK_DATA:
		if (!jbd2_journal_check_available_features
		    (sbi->s_journal, 0, 0, JBD2_FEATURE_INCOMPAT_REVOKE)) {
			ext4_msg(sb, KERN_ERR, "Journal does not support "
			       "requested data journaling mode");
			goto failed_mount_wq;
		}
	default:
		break;
	}

	if (test_opt(sb, DATA_FLAGS) == EXT4_MOUNT_ORDERED_DATA &&
	    test_opt(sb, JOURNAL_ASYNC_COMMIT)) {
		ext4_msg(sb, KERN_ERR, "can't mount with "
			"journal_async_commit in data=ordered mode");
		goto failed_mount_wq;
	}

	set_task_ioprio(sbi->s_journal->j_task, journal_ioprio);

	sbi->s_journal->j_commit_callback = ext4_journal_commit_callback;

no_journal:
	if (!test_opt(sb, NO_MBCACHE)) {
		sbi->s_ea_block_cache = ext4_xattr_create_cache();
		if (!sbi->s_ea_block_cache) {
			ext4_msg(sb, KERN_ERR,
				 "Failed to create ea_block_cache");
			goto failed_mount_wq;
		}

		if (ext4_has_feature_ea_inode(sb)) {
			sbi->s_ea_inode_cache = ext4_xattr_create_cache();
			if (!sbi->s_ea_inode_cache) {
				ext4_msg(sb, KERN_ERR,
					 "Failed to create ea_inode_cache");
				goto failed_mount_wq;
			}
		}
	}

	if (ext4_has_feature_verity(sb) && blocksize != PAGE_SIZE) {
		ext4_msg(sb, KERN_ERR, "Unsupported blocksize for fs-verity");
		goto failed_mount_wq;
	}

	if (DUMMY_ENCRYPTION_ENABLED(sbi) && !sb_rdonly(sb) &&
	    !ext4_has_feature_encrypt(sb)) {
		ext4_set_feature_encrypt(sb);
		ext4_commit_super(sb, 1);
	}

	/*
	 * Get the # of file system overhead blocks from the
	 * superblock if present.
	 */
	if (es->s_overhead_clusters)
		sbi->s_overhead = le32_to_cpu(es->s_overhead_clusters);
	else {
		err = ext4_calculate_overhead(sb);
		if (err)
			goto failed_mount_wq;
	}

	/*
	 * The maximum number of concurrent works can be high and
	 * concurrency isn't really necessary.  Limit it to 1.
	 */
	EXT4_SB(sb)->rsv_conversion_wq =
		alloc_workqueue("ext4-rsv-conversion", WQ_MEM_RECLAIM | WQ_UNBOUND, 1);
	if (!EXT4_SB(sb)->rsv_conversion_wq) {
		printk(KERN_ERR "EXT4-fs: failed to create workqueue\n");
		ret = -ENOMEM;
		goto failed_mount4;
	}

	/*
	 * The jbd2_journal_load will have done any necessary log recovery,
	 * so we can safely mount the rest of the filesystem now.
	 */

	root = ext4_iget(sb, EXT4_ROOT_INO, EXT4_IGET_SPECIAL);
	if (IS_ERR(root)) {
		ext4_msg(sb, KERN_ERR, "get root inode failed");
		ret = PTR_ERR(root);
		root = NULL;
		goto failed_mount4;
	}
	if (!S_ISDIR(root->i_mode) || !root->i_blocks || !root->i_size) {
		ext4_msg(sb, KERN_ERR, "corrupt root inode, run e2fsck");
		iput(root);
		goto failed_mount4;
	}

#ifdef CONFIG_UNICODE
	if (sbi->s_encoding)
		sb->s_d_op = &ext4_dentry_ops;
#endif

	sb->s_root = d_make_root(root);
	if (!sb->s_root) {
		ext4_msg(sb, KERN_ERR, "get root dentry failed");
		ret = -ENOMEM;
		goto failed_mount4;
	}

	ret = ext4_setup_super(sb, es, sb_rdonly(sb));
	if (ret == -EROFS) {
		sb->s_flags |= SB_RDONLY;
		ret = 0;
	} else if (ret)
		goto failed_mount4a;

	ext4_set_resv_clusters(sb);

	err = ext4_setup_system_zone(sb);
	if (err) {
		ext4_msg(sb, KERN_ERR, "failed to initialize system "
			 "zone (%d)", err);
		goto failed_mount4a;
	}

	ext4_ext_init(sb);
	err = ext4_mb_init(sb);
	if (err) {
		ext4_msg(sb, KERN_ERR, "failed to initialize mballoc (%d)",
			 err);
		goto failed_mount5;
	}

	block = ext4_count_free_clusters(sb);
	ext4_free_blocks_count_set(sbi->s_es, 
				   EXT4_C2B(sbi, block));
	ext4_superblock_csum_set(sb);
	err = percpu_counter_init(&sbi->s_freeclusters_counter, block,
				  GFP_KERNEL);
	if (!err) {
		unsigned long freei = ext4_count_free_inodes(sb);
		sbi->s_es->s_free_inodes_count = cpu_to_le32(freei);
		ext4_superblock_csum_set(sb);
		err = percpu_counter_init(&sbi->s_freeinodes_counter, freei,
					  GFP_KERNEL);
	}
	if (!err)
		err = percpu_counter_init(&sbi->s_dirs_counter,
					  ext4_count_dirs(sb), GFP_KERNEL);
	if (!err)
		err = percpu_counter_init(&sbi->s_dirtyclusters_counter, 0,
					  GFP_KERNEL);
	if (!err)
		err = percpu_init_rwsem(&sbi->s_writepages_rwsem);

	if (err) {
		ext4_msg(sb, KERN_ERR, "insufficient memory");
		goto failed_mount6;
	}

	if (ext4_has_feature_flex_bg(sb))
		if (!ext4_fill_flex_info(sb)) {
			ext4_msg(sb, KERN_ERR,
			       "unable to initialize "
			       "flex_bg meta info!");
			goto failed_mount6;
		}

	err = ext4_register_li_request(sb, first_not_zeroed);
	if (err)
		goto failed_mount6;

	err = ext4_register_sysfs(sb);
	if (err)
		goto failed_mount7;

#ifdef CONFIG_QUOTA
	/* Enable quota usage during mount. */
	if (ext4_has_feature_quota(sb) && !sb_rdonly(sb)) {
		err = ext4_enable_quotas(sb);
		if (err)
			goto failed_mount8;
	}
#endif  /* CONFIG_QUOTA */

	EXT4_SB(sb)->s_mount_state |= EXT4_ORPHAN_FS;
	ext4_orphan_cleanup(sb, es);
	EXT4_SB(sb)->s_mount_state &= ~EXT4_ORPHAN_FS;
	if (needs_recovery) {
		ext4_msg(sb, KERN_INFO, "recovery complete");
		ext4_mark_recovery_complete(sb, es);
	}
	if (EXT4_SB(sb)->s_journal) {
		if (test_opt(sb, DATA_FLAGS) == EXT4_MOUNT_JOURNAL_DATA)
			descr = " journalled data mode";
		else if (test_opt(sb, DATA_FLAGS) == EXT4_MOUNT_ORDERED_DATA)
			descr = " ordered data mode";
		else
			descr = " writeback data mode";
	} else
		descr = "out journal";

	if (test_opt(sb, DISCARD)) {
		struct request_queue *q = bdev_get_queue(sb->s_bdev);
		if (!blk_queue_discard(q))
			ext4_msg(sb, KERN_WARNING,
				 "mounting with \"discard\" option, but "
				 "the device does not support discard");
	}

	if (___ratelimit(&ext4_mount_msg_ratelimit, "EXT4-fs mount"))
		ext4_msg(sb, KERN_INFO, "mounted filesystem with%s. "
			 "Opts: %.*s%s%s", descr,
			 (int) sizeof(sbi->s_es->s_mount_opts),
			 sbi->s_es->s_mount_opts,
			 *sbi->s_es->s_mount_opts ? "; " : "", orig_data);

	if (es->s_error_count)
		mod_timer(&sbi->s_err_report, jiffies + 300*HZ); /* 5 minutes */

	/* Enable message ratelimiting. Default is 10 messages per 5 secs. */
	ratelimit_state_init(&sbi->s_err_ratelimit_state, 5 * HZ, 10);
	ratelimit_state_init(&sbi->s_warning_ratelimit_state, 5 * HZ, 10);
	ratelimit_state_init(&sbi->s_msg_ratelimit_state, 5 * HZ, 10);

	kfree(orig_data);
	return 0;

cantfind_ext4:
	if (!silent)
		ext4_msg(sb, KERN_ERR, "VFS: Can't find ext4 filesystem");
	goto failed_mount;

#ifdef CONFIG_QUOTA
failed_mount8:
	ext4_unregister_sysfs(sb);
#endif
failed_mount7:
	ext4_unregister_li_request(sb);
failed_mount6:
	ext4_mb_release(sb);
	rcu_read_lock();
	flex_groups = rcu_dereference(sbi->s_flex_groups);
	if (flex_groups) {
		for (i = 0; i < sbi->s_flex_groups_allocated; i++)
			kvfree(flex_groups[i]);
		kvfree(flex_groups);
	}
	rcu_read_unlock();
	percpu_counter_destroy(&sbi->s_freeclusters_counter);
	percpu_counter_destroy(&sbi->s_freeinodes_counter);
	percpu_counter_destroy(&sbi->s_dirs_counter);
	percpu_counter_destroy(&sbi->s_dirtyclusters_counter);
	percpu_free_rwsem(&sbi->s_writepages_rwsem);
failed_mount5:
	ext4_ext_release(sb);
	ext4_release_system_zone(sb);
failed_mount4a:
	dput(sb->s_root);
	sb->s_root = NULL;
failed_mount4:
	ext4_msg(sb, KERN_ERR, "mount failed");
	if (EXT4_SB(sb)->rsv_conversion_wq)
		destroy_workqueue(EXT4_SB(sb)->rsv_conversion_wq);
failed_mount_wq:
	ext4_xattr_destroy_cache(sbi->s_ea_inode_cache);
	sbi->s_ea_inode_cache = NULL;

	ext4_xattr_destroy_cache(sbi->s_ea_block_cache);
	sbi->s_ea_block_cache = NULL;

	if (sbi->s_journal) {
		jbd2_journal_destroy(sbi->s_journal);
		sbi->s_journal = NULL;
	}
failed_mount3a:
	ext4_es_unregister_shrinker(sbi);
failed_mount3:
	del_timer_sync(&sbi->s_err_report);
	if (sbi->s_mmp_tsk)
		kthread_stop(sbi->s_mmp_tsk);
failed_mount2:
	rcu_read_lock();
	group_desc = rcu_dereference(sbi->s_group_desc);
	for (i = 0; i < db_count; i++)
		brelse(group_desc[i]);
	kvfree(group_desc);
	rcu_read_unlock();
failed_mount:
	if (sbi->s_chksum_driver)
		crypto_free_shash(sbi->s_chksum_driver);

#ifdef CONFIG_UNICODE
	utf8_unload(sbi->s_encoding);
#endif

#ifdef CONFIG_QUOTA
	for (i = 0; i < EXT4_MAXQUOTAS; i++)
		kfree(get_qf_name(sb, sbi, i));
#endif
	ext4_blkdev_remove(sbi);
	brelse(bh);
out_fail:
	sb->s_fs_info = NULL;
	kfree(sbi->s_blockgroup_lock);
out_free_base:
	kfree(sbi);
	kfree(orig_data);
	fs_put_dax(dax_dev);
	return err ? err : ret;
}

/*
 * Setup any per-fs journal parameters now.  We'll do this both on
 * initial mount, once the journal has been initialised but before we've
 * done any recovery; and again on any subsequent remount.
 */
static void ext4_init_journal_params(struct super_block *sb, journal_t *journal)
{
	struct ext4_sb_info *sbi = EXT4_SB(sb);

	journal->j_commit_interval = sbi->s_commit_interval;
	journal->j_min_batch_time = sbi->s_min_batch_time;
	journal->j_max_batch_time = sbi->s_max_batch_time;

	write_lock(&journal->j_state_lock);
	if (test_opt(sb, BARRIER))
		journal->j_flags |= JBD2_BARRIER;
	else
		journal->j_flags &= ~JBD2_BARRIER;
	if (test_opt(sb, DATA_ERR_ABORT))
		journal->j_flags |= JBD2_ABORT_ON_SYNCDATA_ERR;
	else
		journal->j_flags &= ~JBD2_ABORT_ON_SYNCDATA_ERR;
	write_unlock(&journal->j_state_lock);
}

static struct inode *ext4_get_journal_inode(struct super_block *sb,
					     unsigned int journal_inum)
{
	struct inode *journal_inode;

	/*
	 * Test for the existence of a valid inode on disk.  Bad things
	 * happen if we iget() an unused inode, as the subsequent iput()
	 * will try to delete it.
	 */
	journal_inode = ext4_iget(sb, journal_inum, EXT4_IGET_SPECIAL);
	if (IS_ERR(journal_inode)) {
		ext4_msg(sb, KERN_ERR, "no journal found");
		return NULL;
	}
	if (!journal_inode->i_nlink) {
		make_bad_inode(journal_inode);
		iput(journal_inode);
		ext4_msg(sb, KERN_ERR, "journal inode is deleted");
		return NULL;
	}

	jbd_debug(2, "Journal inode found at %p: %lld bytes\n",
		  journal_inode, journal_inode->i_size);
	if (!S_ISREG(journal_inode->i_mode)) {
		ext4_msg(sb, KERN_ERR, "invalid journal inode");
		iput(journal_inode);
		return NULL;
	}
	return journal_inode;
}

static journal_t *ext4_get_journal(struct super_block *sb,
				   unsigned int journal_inum)
{
	struct inode *journal_inode;
	journal_t *journal;

	BUG_ON(!ext4_has_feature_journal(sb));

	journal_inode = ext4_get_journal_inode(sb, journal_inum);
	if (!journal_inode)
		return NULL;

	journal = jbd2_journal_init_inode(journal_inode);
	if (!journal) {
		ext4_msg(sb, KERN_ERR, "Could not load journal inode");
		iput(journal_inode);
		return NULL;
	}
	journal->j_private = sb;
	ext4_init_journal_params(sb, journal);
	return journal;
}

static journal_t *ext4_get_dev_journal(struct super_block *sb,
				       dev_t j_dev)
{
	struct buffer_head *bh;
	journal_t *journal;
	ext4_fsblk_t start;
	ext4_fsblk_t len;
	int hblock, blocksize;
	ext4_fsblk_t sb_block;
	unsigned long offset;
	struct ext4_super_block *es;
	struct block_device *bdev;

	BUG_ON(!ext4_has_feature_journal(sb));

	bdev = ext4_blkdev_get(j_dev, sb);
	if (bdev == NULL)
		return NULL;

	blocksize = sb->s_blocksize;
	hblock = bdev_logical_block_size(bdev);
	if (blocksize < hblock) {
		ext4_msg(sb, KERN_ERR,
			"blocksize too small for journal device");
		goto out_bdev;
	}

	sb_block = EXT4_MIN_BLOCK_SIZE / blocksize;
	offset = EXT4_MIN_BLOCK_SIZE % blocksize;
	set_blocksize(bdev, blocksize);
	if (!(bh = __bread(bdev, sb_block, blocksize))) {
		ext4_msg(sb, KERN_ERR, "couldn't read superblock of "
		       "external journal");
		goto out_bdev;
	}

	es = (struct ext4_super_block *) (bh->b_data + offset);
	if ((le16_to_cpu(es->s_magic) != EXT4_SUPER_MAGIC) ||
	    !(le32_to_cpu(es->s_feature_incompat) &
	      EXT4_FEATURE_INCOMPAT_JOURNAL_DEV)) {
		ext4_msg(sb, KERN_ERR, "external journal has "
					"bad superblock");
		brelse(bh);
		goto out_bdev;
	}

	if ((le32_to_cpu(es->s_feature_ro_compat) &
	     EXT4_FEATURE_RO_COMPAT_METADATA_CSUM) &&
	    es->s_checksum != ext4_superblock_csum(sb, es)) {
		ext4_msg(sb, KERN_ERR, "external journal has "
				       "corrupt superblock");
		brelse(bh);
		goto out_bdev;
	}

	if (memcmp(EXT4_SB(sb)->s_es->s_journal_uuid, es->s_uuid, 16)) {
		ext4_msg(sb, KERN_ERR, "journal UUID does not match");
		brelse(bh);
		goto out_bdev;
	}

	len = ext4_blocks_count(es);
	start = sb_block + 1;
	brelse(bh);	/* we're done with the superblock */

	journal = jbd2_journal_init_dev(bdev, sb->s_bdev,
					start, len, blocksize);
	if (!journal) {
		ext4_msg(sb, KERN_ERR, "failed to create device journal");
		goto out_bdev;
	}
	journal->j_private = sb;
	ll_rw_block(REQ_OP_READ, REQ_META | REQ_PRIO, 1, &journal->j_sb_buffer);
	wait_on_buffer(journal->j_sb_buffer);
	if (!buffer_uptodate(journal->j_sb_buffer)) {
		ext4_msg(sb, KERN_ERR, "I/O error on journal device");
		goto out_journal;
	}
	if (be32_to_cpu(journal->j_superblock->s_nr_users) != 1) {
		ext4_msg(sb, KERN_ERR, "External journal has more than one "
					"user (unsupported) - %d",
			be32_to_cpu(journal->j_superblock->s_nr_users));
		goto out_journal;
	}
	EXT4_SB(sb)->journal_bdev = bdev;
	ext4_init_journal_params(sb, journal);
	return journal;

out_journal:
	jbd2_journal_destroy(journal);
out_bdev:
	ext4_blkdev_put(bdev);
	return NULL;
}

static int ext4_load_journal(struct super_block *sb,
			     struct ext4_super_block *es,
			     unsigned long journal_devnum)
{
	journal_t *journal;
	unsigned int journal_inum = le32_to_cpu(es->s_journal_inum);
	dev_t journal_dev;
	int err = 0;
	int really_read_only;

	BUG_ON(!ext4_has_feature_journal(sb));

	if (journal_devnum &&
	    journal_devnum != le32_to_cpu(es->s_journal_dev)) {
		ext4_msg(sb, KERN_INFO, "external journal device major/minor "
			"numbers have changed");
		journal_dev = new_decode_dev(journal_devnum);
	} else
		journal_dev = new_decode_dev(le32_to_cpu(es->s_journal_dev));

	really_read_only = bdev_read_only(sb->s_bdev);

	/*
	 * Are we loading a blank journal or performing recovery after a
	 * crash?  For recovery, we need to check in advance whether we
	 * can get read-write access to the device.
	 */
	if (ext4_has_feature_journal_needs_recovery(sb)) {
		if (sb_rdonly(sb)) {
			ext4_msg(sb, KERN_INFO, "INFO: recovery "
					"required on readonly filesystem");
			if (really_read_only) {
				ext4_msg(sb, KERN_ERR, "write access "
					"unavailable, cannot proceed "
					"(try mounting with noload)");
				return -EROFS;
			}
			ext4_msg(sb, KERN_INFO, "write access will "
			       "be enabled during recovery");
		}
	}

	if (journal_inum && journal_dev) {
		ext4_msg(sb, KERN_ERR, "filesystem has both journal "
		       "and inode journals!");
		return -EINVAL;
	}

	if (journal_inum) {
		if (!(journal = ext4_get_journal(sb, journal_inum)))
			return -EINVAL;
	} else {
		if (!(journal = ext4_get_dev_journal(sb, journal_dev)))
			return -EINVAL;
	}

	if (!(journal->j_flags & JBD2_BARRIER))
		ext4_msg(sb, KERN_INFO, "barriers disabled");

	if (!ext4_has_feature_journal_needs_recovery(sb))
		err = jbd2_journal_wipe(journal, !really_read_only);
	if (!err) {
		char *save = kmalloc(EXT4_S_ERR_LEN, GFP_KERNEL);
		if (save)
			memcpy(save, ((char *) es) +
			       EXT4_S_ERR_START, EXT4_S_ERR_LEN);
		err = jbd2_journal_load(journal);
		if (save)
			memcpy(((char *) es) + EXT4_S_ERR_START,
			       save, EXT4_S_ERR_LEN);
		kfree(save);
	}

	if (err) {
		ext4_msg(sb, KERN_ERR, "error loading journal");
		jbd2_journal_destroy(journal);
		return err;
	}

	EXT4_SB(sb)->s_journal = journal;
	ext4_clear_journal_err(sb, es);

	if (!really_read_only && journal_devnum &&
	    journal_devnum != le32_to_cpu(es->s_journal_dev)) {
		es->s_journal_dev = cpu_to_le32(journal_devnum);

		/* Make sure we flush the recovery flag to disk. */
		ext4_commit_super(sb, 1);
	}

	return 0;
}

static int ext4_commit_super(struct super_block *sb, int sync)
{
	struct ext4_super_block *es = EXT4_SB(sb)->s_es;
	struct buffer_head *sbh = EXT4_SB(sb)->s_sbh;
	int error = 0;

	if (!sbh || block_device_ejected(sb))
		return error;

	/*
	 * The superblock bh should be mapped, but it might not be if the
	 * device was hot-removed. Not much we can do but fail the I/O.
	 */
	if (!buffer_mapped(sbh))
		return error;

	/*
	 * If the file system is mounted read-only, don't update the
	 * superblock write time.  This avoids updating the superblock
	 * write time when we are mounting the root file system
	 * read/only but we need to replay the journal; at that point,
	 * for people who are east of GMT and who make their clock
	 * tick in localtime for Windows bug-for-bug compatibility,
	 * the clock is set in the future, and this will cause e2fsck
	 * to complain and force a full file system check.
	 */
	if (!(sb->s_flags & SB_RDONLY))
		ext4_update_tstamp(es, s_wtime);
	if (sb->s_bdev->bd_part)
		es->s_kbytes_written =
			cpu_to_le64(EXT4_SB(sb)->s_kbytes_written +
			    ((part_stat_read(sb->s_bdev->bd_part,
					     sectors[STAT_WRITE]) -
			      EXT4_SB(sb)->s_sectors_written_start) >> 1));
	else
		es->s_kbytes_written =
			cpu_to_le64(EXT4_SB(sb)->s_kbytes_written);
	if (percpu_counter_initialized(&EXT4_SB(sb)->s_freeclusters_counter))
		ext4_free_blocks_count_set(es,
			EXT4_C2B(EXT4_SB(sb), percpu_counter_sum_positive(
				&EXT4_SB(sb)->s_freeclusters_counter)));
	if (percpu_counter_initialized(&EXT4_SB(sb)->s_freeinodes_counter))
		es->s_free_inodes_count =
			cpu_to_le32(percpu_counter_sum_positive(
				&EXT4_SB(sb)->s_freeinodes_counter));
	BUFFER_TRACE(sbh, "marking dirty");
	ext4_superblock_csum_set(sb);
	if (sync)
		lock_buffer(sbh);
	if (buffer_write_io_error(sbh) || !buffer_uptodate(sbh)) {
		/*
		 * Oh, dear.  A previous attempt to write the
		 * superblock failed.  This could happen because the
		 * USB device was yanked out.  Or it could happen to
		 * be a transient write error and maybe the block will
		 * be remapped.  Nothing we can do but to retry the
		 * write and hope for the best.
		 */
		ext4_msg(sb, KERN_ERR, "previous I/O error to "
		       "superblock detected");
		clear_buffer_write_io_error(sbh);
		set_buffer_uptodate(sbh);
	}
	mark_buffer_dirty(sbh);
	if (sync) {
		unlock_buffer(sbh);
		error = __sync_dirty_buffer(sbh,
			REQ_SYNC | (test_opt(sb, BARRIER) ? REQ_FUA : 0));
		if (buffer_write_io_error(sbh)) {
			ext4_msg(sb, KERN_ERR, "I/O error while writing "
			       "superblock");
			clear_buffer_write_io_error(sbh);
			set_buffer_uptodate(sbh);
		}
	}
	return error;
}

/*
 * Have we just finished recovery?  If so, and if we are mounting (or
 * remounting) the filesystem readonly, then we will end up with a
 * consistent fs on disk.  Record that fact.
 */
static void ext4_mark_recovery_complete(struct super_block *sb,
					struct ext4_super_block *es)
{
	journal_t *journal = EXT4_SB(sb)->s_journal;

	if (!ext4_has_feature_journal(sb)) {
		BUG_ON(journal != NULL);
		return;
	}
	jbd2_journal_lock_updates(journal);
	if (jbd2_journal_flush(journal) < 0)
		goto out;

	if (ext4_has_feature_journal_needs_recovery(sb) && sb_rdonly(sb)) {
		ext4_clear_feature_journal_needs_recovery(sb);
		ext4_commit_super(sb, 1);
	}

out:
	jbd2_journal_unlock_updates(journal);
}

/*
 * If we are mounting (or read-write remounting) a filesystem whose journal
 * has recorded an error from a previous lifetime, move that error to the
 * main filesystem now.
 */
static void ext4_clear_journal_err(struct super_block *sb,
				   struct ext4_super_block *es)
{
	journal_t *journal;
	int j_errno;
	const char *errstr;

	BUG_ON(!ext4_has_feature_journal(sb));

	journal = EXT4_SB(sb)->s_journal;

	/*
	 * Now check for any error status which may have been recorded in the
	 * journal by a prior ext4_error() or ext4_abort()
	 */

	j_errno = jbd2_journal_errno(journal);
	if (j_errno) {
		char nbuf[16];

		errstr = ext4_decode_error(sb, j_errno, nbuf);
		ext4_warning(sb, "Filesystem error recorded "
			     "from previous mount: %s", errstr);
		ext4_warning(sb, "Marking fs in need of filesystem check.");

		EXT4_SB(sb)->s_mount_state |= EXT4_ERROR_FS;
		es->s_state |= cpu_to_le16(EXT4_ERROR_FS);
		ext4_commit_super(sb, 1);

		jbd2_journal_clear_err(journal);
		jbd2_journal_update_sb_errno(journal);
	}
}

/*
 * Force the running and committing transactions to commit,
 * and wait on the commit.
 */
int ext4_force_commit(struct super_block *sb)
{
	journal_t *journal;

	if (sb_rdonly(sb))
		return 0;

	journal = EXT4_SB(sb)->s_journal;
	return ext4_journal_force_commit(journal);
}

static int ext4_sync_fs(struct super_block *sb, int wait)
{
	int ret = 0;
	tid_t target;
	bool needs_barrier = false;
	struct ext4_sb_info *sbi = EXT4_SB(sb);

	if (unlikely(ext4_forced_shutdown(sbi)))
		return 0;

	trace_ext4_sync_fs(sb, wait);
	flush_workqueue(sbi->rsv_conversion_wq);
	/*
	 * Writeback quota in non-journalled quota case - journalled quota has
	 * no dirty dquots
	 */
	dquot_writeback_dquots(sb, -1);
	/*
	 * Data writeback is possible w/o journal transaction, so barrier must
	 * being sent at the end of the function. But we can skip it if
	 * transaction_commit will do it for us.
	 */
	if (sbi->s_journal) {
		target = jbd2_get_latest_transaction(sbi->s_journal);
		if (wait && sbi->s_journal->j_flags & JBD2_BARRIER &&
		    !jbd2_trans_will_send_data_barrier(sbi->s_journal, target))
			needs_barrier = true;

		if (jbd2_journal_start_commit(sbi->s_journal, &target)) {
			if (wait)
				ret = jbd2_log_wait_commit(sbi->s_journal,
							   target);
		}
	} else if (wait && test_opt(sb, BARRIER))
		needs_barrier = true;
	if (needs_barrier) {
		int err;
		err = blkdev_issue_flush(sb->s_bdev, GFP_KERNEL, NULL);
		if (!ret)
			ret = err;
	}

	return ret;
}

/*
 * LVM calls this function before a (read-only) snapshot is created.  This
 * gives us a chance to flush the journal completely and mark the fs clean.
 *
 * Note that only this function cannot bring a filesystem to be in a clean
 * state independently. It relies on upper layer to stop all data & metadata
 * modifications.
 */
static int ext4_freeze(struct super_block *sb)
{
	int error = 0;
	journal_t *journal;

	if (sb_rdonly(sb))
		return 0;

	journal = EXT4_SB(sb)->s_journal;

	if (journal) {
		/* Now we set up the journal barrier. */
		jbd2_journal_lock_updates(journal);

		/*
		 * Don't clear the needs_recovery flag if we failed to
		 * flush the journal.
		 */
		error = jbd2_journal_flush(journal);
		if (error < 0)
			goto out;

		/* Journal blocked and flushed, clear needs_recovery flag. */
		ext4_clear_feature_journal_needs_recovery(sb);
	}

	error = ext4_commit_super(sb, 1);
out:
	if (journal)
		/* we rely on upper layer to stop further updates */
		jbd2_journal_unlock_updates(journal);
	return error;
}

/*
 * Called by LVM after the snapshot is done.  We need to reset the RECOVER
 * flag here, even though the filesystem is not technically dirty yet.
 */
static int ext4_unfreeze(struct super_block *sb)
{
	if (sb_rdonly(sb) || ext4_forced_shutdown(EXT4_SB(sb)))
		return 0;

	if (EXT4_SB(sb)->s_journal) {
		/* Reset the needs_recovery flag before the fs is unlocked. */
		ext4_set_feature_journal_needs_recovery(sb);
	}

	ext4_commit_super(sb, 1);
	return 0;
}

/*
 * Structure to save mount options for ext4_remount's benefit
 */
struct ext4_mount_options {
	unsigned long s_mount_opt;
	unsigned long s_mount_opt2;
	kuid_t s_resuid;
	kgid_t s_resgid;
	unsigned long s_commit_interval;
	u32 s_min_batch_time, s_max_batch_time;
#ifdef CONFIG_QUOTA
	int s_jquota_fmt;
	char *s_qf_names[EXT4_MAXQUOTAS];
#endif
};

static int ext4_remount(struct super_block *sb, int *flags, char *data)
{
	struct ext4_super_block *es;
	struct ext4_sb_info *sbi = EXT4_SB(sb);
	unsigned long old_sb_flags;
	struct ext4_mount_options old_opts;
	int enable_quota = 0;
	ext4_group_t g;
	unsigned int journal_ioprio = DEFAULT_JOURNAL_IOPRIO;
	int err = 0;
#ifdef CONFIG_QUOTA
	int i, j;
	char *to_free[EXT4_MAXQUOTAS];
#endif
	char *orig_data = kstrdup(data, GFP_KERNEL);

	if (data && !orig_data)
		return -ENOMEM;

	/* Store the original options */
	old_sb_flags = sb->s_flags;
	old_opts.s_mount_opt = sbi->s_mount_opt;
	old_opts.s_mount_opt2 = sbi->s_mount_opt2;
	old_opts.s_resuid = sbi->s_resuid;
	old_opts.s_resgid = sbi->s_resgid;
	old_opts.s_commit_interval = sbi->s_commit_interval;
	old_opts.s_min_batch_time = sbi->s_min_batch_time;
	old_opts.s_max_batch_time = sbi->s_max_batch_time;
#ifdef CONFIG_QUOTA
	old_opts.s_jquota_fmt = sbi->s_jquota_fmt;
	for (i = 0; i < EXT4_MAXQUOTAS; i++)
		if (sbi->s_qf_names[i]) {
			char *qf_name = get_qf_name(sb, sbi, i);

			old_opts.s_qf_names[i] = kstrdup(qf_name, GFP_KERNEL);
			if (!old_opts.s_qf_names[i]) {
				for (j = 0; j < i; j++)
					kfree(old_opts.s_qf_names[j]);
				kfree(orig_data);
				return -ENOMEM;
			}
		} else
			old_opts.s_qf_names[i] = NULL;
#endif
	if (sbi->s_journal && sbi->s_journal->j_task->io_context)
		journal_ioprio = sbi->s_journal->j_task->io_context->ioprio;

	if (!parse_options(data, sb, NULL, &journal_ioprio, 1)) {
		err = -EINVAL;
		goto restore_opts;
	}

	if ((old_opts.s_mount_opt & EXT4_MOUNT_JOURNAL_CHECKSUM) ^
	    test_opt(sb, JOURNAL_CHECKSUM)) {
		ext4_msg(sb, KERN_ERR, "changing journal_checksum "
			 "during remount not supported; ignoring");
		sbi->s_mount_opt ^= EXT4_MOUNT_JOURNAL_CHECKSUM;
	}

	if (test_opt(sb, DATA_FLAGS) == EXT4_MOUNT_JOURNAL_DATA) {
		if (test_opt2(sb, EXPLICIT_DELALLOC)) {
			ext4_msg(sb, KERN_ERR, "can't mount with "
				 "both data=journal and delalloc");
			err = -EINVAL;
			goto restore_opts;
		}
		if (test_opt(sb, DIOREAD_NOLOCK)) {
			ext4_msg(sb, KERN_ERR, "can't mount with "
				 "both data=journal and dioread_nolock");
			err = -EINVAL;
			goto restore_opts;
		}
		if (test_opt(sb, DAX)) {
			ext4_msg(sb, KERN_ERR, "can't mount with "
				 "both data=journal and dax");
			err = -EINVAL;
			goto restore_opts;
		}
	} else if (test_opt(sb, DATA_FLAGS) == EXT4_MOUNT_ORDERED_DATA) {
		if (test_opt(sb, JOURNAL_ASYNC_COMMIT)) {
			ext4_msg(sb, KERN_ERR, "can't mount with "
				"journal_async_commit in data=ordered mode");
			err = -EINVAL;
			goto restore_opts;
		}
	}

	if ((sbi->s_mount_opt ^ old_opts.s_mount_opt) & EXT4_MOUNT_NO_MBCACHE) {
		ext4_msg(sb, KERN_ERR, "can't enable nombcache during remount");
		err = -EINVAL;
		goto restore_opts;
	}

	if ((sbi->s_mount_opt ^ old_opts.s_mount_opt) & EXT4_MOUNT_DAX) {
		ext4_msg(sb, KERN_WARNING, "warning: refusing change of "
			"dax flag with busy inodes while remounting");
		sbi->s_mount_opt ^= EXT4_MOUNT_DAX;
	}

	if (sbi->s_mount_flags & EXT4_MF_FS_ABORTED)
		ext4_abort(sb, "Abort forced by user");

	sb->s_flags = (sb->s_flags & ~SB_POSIXACL) |
		(test_opt(sb, POSIX_ACL) ? SB_POSIXACL : 0);

	es = sbi->s_es;

	if (sbi->s_journal) {
		ext4_init_journal_params(sb, sbi->s_journal);
		set_task_ioprio(sbi->s_journal->j_task, journal_ioprio);
	}

	if (*flags & SB_LAZYTIME)
		sb->s_flags |= SB_LAZYTIME;

	if ((bool)(*flags & SB_RDONLY) != sb_rdonly(sb)) {
		if (sbi->s_mount_flags & EXT4_MF_FS_ABORTED) {
			err = -EROFS;
			goto restore_opts;
		}

		if (*flags & SB_RDONLY) {
			err = sync_filesystem(sb);
			if (err < 0)
				goto restore_opts;
			err = dquot_suspend(sb, -1);
			if (err < 0)
				goto restore_opts;

			/*
			 * First of all, the unconditional stuff we have to do
			 * to disable replay of the journal when we next remount
			 */
			sb->s_flags |= SB_RDONLY;

			/*
			 * OK, test if we are remounting a valid rw partition
			 * readonly, and if so set the rdonly flag and then
			 * mark the partition as valid again.
			 */
			if (!(es->s_state & cpu_to_le16(EXT4_VALID_FS)) &&
			    (sbi->s_mount_state & EXT4_VALID_FS))
				es->s_state = cpu_to_le16(sbi->s_mount_state);

			if (sbi->s_journal)
				ext4_mark_recovery_complete(sb, es);
			if (sbi->s_mmp_tsk)
				kthread_stop(sbi->s_mmp_tsk);
		} else {
			/* Make sure we can mount this feature set readwrite */
			if (ext4_has_feature_readonly(sb) ||
			    !ext4_feature_set_ok(sb, 0)) {
				err = -EROFS;
				goto restore_opts;
			}
			/*
			 * Make sure the group descriptor checksums
			 * are sane.  If they aren't, refuse to remount r/w.
			 */
			for (g = 0; g < sbi->s_groups_count; g++) {
				struct ext4_group_desc *gdp =
					ext4_get_group_desc(sb, g, NULL);

				if (!ext4_group_desc_csum_verify(sb, g, gdp)) {
					ext4_msg(sb, KERN_ERR,
	       "ext4_remount: Checksum for group %u failed (%u!=%u)",
		g, le16_to_cpu(ext4_group_desc_csum(sb, g, gdp)),
					       le16_to_cpu(gdp->bg_checksum));
					err = -EFSBADCRC;
					goto restore_opts;
				}
			}

			/*
			 * If we have an unprocessed orphan list hanging
			 * around from a previously readonly bdev mount,
			 * require a full umount/remount for now.
			 */
			if (es->s_last_orphan) {
				ext4_msg(sb, KERN_WARNING, "Couldn't "
				       "remount RDWR because of unprocessed "
				       "orphan inode list.  Please "
				       "umount/remount instead");
				err = -EINVAL;
				goto restore_opts;
			}

			/*
			 * Mounting a RDONLY partition read-write, so reread
			 * and store the current valid flag.  (It may have
			 * been changed by e2fsck since we originally mounted
			 * the partition.)
			 */
			if (sbi->s_journal)
				ext4_clear_journal_err(sb, es);
			sbi->s_mount_state = le16_to_cpu(es->s_state);

			err = ext4_setup_super(sb, es, 0);
			if (err)
				goto restore_opts;

			sb->s_flags &= ~SB_RDONLY;
			if (ext4_has_feature_mmp(sb))
				if (ext4_multi_mount_protect(sb,
						le64_to_cpu(es->s_mmp_block))) {
					err = -EROFS;
					goto restore_opts;
				}
			enable_quota = 1;
		}
	}

	/*
	 * Reinitialize lazy itable initialization thread based on
	 * current settings
	 */
	if (sb_rdonly(sb) || !test_opt(sb, INIT_INODE_TABLE))
		ext4_unregister_li_request(sb);
	else {
		ext4_group_t first_not_zeroed;
		first_not_zeroed = ext4_has_uninit_itable(sb);
		ext4_register_li_request(sb, first_not_zeroed);
	}

	ext4_setup_system_zone(sb);
	if (sbi->s_journal == NULL && !(old_sb_flags & SB_RDONLY)) {
		err = ext4_commit_super(sb, 1);
		if (err)
			goto restore_opts;
	}

#ifdef CONFIG_QUOTA
	/* Release old quota file names */
	for (i = 0; i < EXT4_MAXQUOTAS; i++)
		kfree(old_opts.s_qf_names[i]);
	if (enable_quota) {
		if (sb_any_quota_suspended(sb))
			dquot_resume(sb, -1);
		else if (ext4_has_feature_quota(sb)) {
			err = ext4_enable_quotas(sb);
			if (err)
				goto restore_opts;
		}
	}
#endif

	*flags = (*flags & ~SB_LAZYTIME) | (sb->s_flags & SB_LAZYTIME);
	ext4_msg(sb, KERN_INFO, "re-mounted. Opts: %s", orig_data);
	kfree(orig_data);
	return 0;

restore_opts:
	sb->s_flags = old_sb_flags;
	sbi->s_mount_opt = old_opts.s_mount_opt;
	sbi->s_mount_opt2 = old_opts.s_mount_opt2;
	sbi->s_resuid = old_opts.s_resuid;
	sbi->s_resgid = old_opts.s_resgid;
	sbi->s_commit_interval = old_opts.s_commit_interval;
	sbi->s_min_batch_time = old_opts.s_min_batch_time;
	sbi->s_max_batch_time = old_opts.s_max_batch_time;
#ifdef CONFIG_QUOTA
	sbi->s_jquota_fmt = old_opts.s_jquota_fmt;
	for (i = 0; i < EXT4_MAXQUOTAS; i++) {
		to_free[i] = get_qf_name(sb, sbi, i);
		rcu_assign_pointer(sbi->s_qf_names[i], old_opts.s_qf_names[i]);
	}
	synchronize_rcu();
	for (i = 0; i < EXT4_MAXQUOTAS; i++)
		kfree(to_free[i]);
#endif
	kfree(orig_data);
	return err;
}

#ifdef CONFIG_QUOTA
static int ext4_statfs_project(struct super_block *sb,
			       kprojid_t projid, struct kstatfs *buf)
{
	struct kqid qid;
	struct dquot *dquot;
	u64 limit;
	u64 curblock;

	qid = make_kqid_projid(projid);
	dquot = dqget(sb, qid);
	if (IS_ERR(dquot))
		return PTR_ERR(dquot);
	spin_lock(&dquot->dq_dqb_lock);

<<<<<<< HEAD
	limit = 0;
	if (dquot->dq_dqb.dqb_bsoftlimit &&
	    (!limit || dquot->dq_dqb.dqb_bsoftlimit < limit))
		limit = dquot->dq_dqb.dqb_bsoftlimit;
=======
	limit = dquot->dq_dqb.dqb_bsoftlimit;
>>>>>>> 2c523b34
	if (dquot->dq_dqb.dqb_bhardlimit &&
	    (!limit || dquot->dq_dqb.dqb_bhardlimit < limit))
		limit = dquot->dq_dqb.dqb_bhardlimit;
	limit >>= sb->s_blocksize_bits;

	if (limit && buf->f_blocks > limit) {
		curblock = (dquot->dq_dqb.dqb_curspace +
			    dquot->dq_dqb.dqb_rsvspace) >> sb->s_blocksize_bits;
		buf->f_blocks = limit;
		buf->f_bfree = buf->f_bavail =
			(buf->f_blocks > curblock) ?
			 (buf->f_blocks - curblock) : 0;
	}

<<<<<<< HEAD
	limit = 0;
	if (dquot->dq_dqb.dqb_isoftlimit &&
	    (!limit || dquot->dq_dqb.dqb_isoftlimit < limit))
		limit = dquot->dq_dqb.dqb_isoftlimit;
=======
	limit = dquot->dq_dqb.dqb_isoftlimit;
>>>>>>> 2c523b34
	if (dquot->dq_dqb.dqb_ihardlimit &&
	    (!limit || dquot->dq_dqb.dqb_ihardlimit < limit))
		limit = dquot->dq_dqb.dqb_ihardlimit;

	if (limit && buf->f_files > limit) {
		buf->f_files = limit;
		buf->f_ffree =
			(buf->f_files > dquot->dq_dqb.dqb_curinodes) ?
			 (buf->f_files - dquot->dq_dqb.dqb_curinodes) : 0;
	}

	spin_unlock(&dquot->dq_dqb_lock);
	dqput(dquot);
	return 0;
}
#endif

static int ext4_statfs(struct dentry *dentry, struct kstatfs *buf)
{
	struct super_block *sb = dentry->d_sb;
	struct ext4_sb_info *sbi = EXT4_SB(sb);
	struct ext4_super_block *es = sbi->s_es;
	ext4_fsblk_t overhead = 0, resv_blocks;
	u64 fsid;
	s64 bfree;
	resv_blocks = EXT4_C2B(sbi, atomic64_read(&sbi->s_resv_clusters));

	if (!test_opt(sb, MINIX_DF))
		overhead = sbi->s_overhead;

	buf->f_type = EXT4_SUPER_MAGIC;
	buf->f_bsize = sb->s_blocksize;
	buf->f_blocks = ext4_blocks_count(es) - EXT4_C2B(sbi, overhead);
	bfree = percpu_counter_sum_positive(&sbi->s_freeclusters_counter) -
		percpu_counter_sum_positive(&sbi->s_dirtyclusters_counter);
	/* prevent underflow in case that few free space is available */
	buf->f_bfree = EXT4_C2B(sbi, max_t(s64, bfree, 0));
	buf->f_bavail = buf->f_bfree -
			(ext4_r_blocks_count(es) + resv_blocks);
	if (buf->f_bfree < (ext4_r_blocks_count(es) + resv_blocks))
		buf->f_bavail = 0;
	buf->f_files = le32_to_cpu(es->s_inodes_count);
	buf->f_ffree = percpu_counter_sum_positive(&sbi->s_freeinodes_counter);
	buf->f_namelen = EXT4_NAME_LEN;
	fsid = le64_to_cpup((void *)es->s_uuid) ^
	       le64_to_cpup((void *)es->s_uuid + sizeof(u64));
	buf->f_fsid.val[0] = fsid & 0xFFFFFFFFUL;
	buf->f_fsid.val[1] = (fsid >> 32) & 0xFFFFFFFFUL;

#ifdef CONFIG_QUOTA
	if (ext4_test_inode_flag(dentry->d_inode, EXT4_INODE_PROJINHERIT) &&
	    sb_has_quota_limits_enabled(sb, PRJQUOTA))
		ext4_statfs_project(sb, EXT4_I(dentry->d_inode)->i_projid, buf);
#endif
	return 0;
}


#ifdef CONFIG_QUOTA

/*
 * Helper functions so that transaction is started before we acquire dqio_sem
 * to keep correct lock ordering of transaction > dqio_sem
 */
static inline struct inode *dquot_to_inode(struct dquot *dquot)
{
	return sb_dqopt(dquot->dq_sb)->files[dquot->dq_id.type];
}

static int ext4_write_dquot(struct dquot *dquot)
{
	int ret, err;
	handle_t *handle;
	struct inode *inode;

	inode = dquot_to_inode(dquot);
	handle = ext4_journal_start(inode, EXT4_HT_QUOTA,
				    EXT4_QUOTA_TRANS_BLOCKS(dquot->dq_sb));
	if (IS_ERR(handle))
		return PTR_ERR(handle);
	ret = dquot_commit(dquot);
	err = ext4_journal_stop(handle);
	if (!ret)
		ret = err;
	return ret;
}

static int ext4_acquire_dquot(struct dquot *dquot)
{
	int ret, err;
	handle_t *handle;

	handle = ext4_journal_start(dquot_to_inode(dquot), EXT4_HT_QUOTA,
				    EXT4_QUOTA_INIT_BLOCKS(dquot->dq_sb));
	if (IS_ERR(handle))
		return PTR_ERR(handle);
	ret = dquot_acquire(dquot);
	err = ext4_journal_stop(handle);
	if (!ret)
		ret = err;
	return ret;
}

static int ext4_release_dquot(struct dquot *dquot)
{
	int ret, err;
	handle_t *handle;

	handle = ext4_journal_start(dquot_to_inode(dquot), EXT4_HT_QUOTA,
				    EXT4_QUOTA_DEL_BLOCKS(dquot->dq_sb));
	if (IS_ERR(handle)) {
		/* Release dquot anyway to avoid endless cycle in dqput() */
		dquot_release(dquot);
		return PTR_ERR(handle);
	}
	ret = dquot_release(dquot);
	err = ext4_journal_stop(handle);
	if (!ret)
		ret = err;
	return ret;
}

static int ext4_mark_dquot_dirty(struct dquot *dquot)
{
	struct super_block *sb = dquot->dq_sb;
	struct ext4_sb_info *sbi = EXT4_SB(sb);

	/* Are we journaling quotas? */
	if (ext4_has_feature_quota(sb) ||
	    sbi->s_qf_names[USRQUOTA] || sbi->s_qf_names[GRPQUOTA]) {
		dquot_mark_dquot_dirty(dquot);
		return ext4_write_dquot(dquot);
	} else {
		return dquot_mark_dquot_dirty(dquot);
	}
}

static int ext4_write_info(struct super_block *sb, int type)
{
	int ret, err;
	handle_t *handle;

	/* Data block + inode block */
	handle = ext4_journal_start(d_inode(sb->s_root), EXT4_HT_QUOTA, 2);
	if (IS_ERR(handle))
		return PTR_ERR(handle);
	ret = dquot_commit_info(sb, type);
	err = ext4_journal_stop(handle);
	if (!ret)
		ret = err;
	return ret;
}

/*
 * Turn on quotas during mount time - we need to find
 * the quota file and such...
 */
static int ext4_quota_on_mount(struct super_block *sb, int type)
{
	return dquot_quota_on_mount(sb, get_qf_name(sb, EXT4_SB(sb), type),
					EXT4_SB(sb)->s_jquota_fmt, type);
}

static void lockdep_set_quota_inode(struct inode *inode, int subclass)
{
	struct ext4_inode_info *ei = EXT4_I(inode);

	/* The first argument of lockdep_set_subclass has to be
	 * *exactly* the same as the argument to init_rwsem() --- in
	 * this case, in init_once() --- or lockdep gets unhappy
	 * because the name of the lock is set using the
	 * stringification of the argument to init_rwsem().
	 */
	(void) ei;	/* shut up clang warning if !CONFIG_LOCKDEP */
	lockdep_set_subclass(&ei->i_data_sem, subclass);
}

/*
 * Standard function to be called on quota_on
 */
static int ext4_quota_on(struct super_block *sb, int type, int format_id,
			 const struct path *path)
{
	int err;

	if (!test_opt(sb, QUOTA))
		return -EINVAL;

	/* Quotafile not on the same filesystem? */
	if (path->dentry->d_sb != sb)
		return -EXDEV;
	/* Journaling quota? */
	if (EXT4_SB(sb)->s_qf_names[type]) {
		/* Quotafile not in fs root? */
		if (path->dentry->d_parent != sb->s_root)
			ext4_msg(sb, KERN_WARNING,
				"Quota file not on filesystem root. "
				"Journaled quota will not work");
		sb_dqopt(sb)->flags |= DQUOT_NOLIST_DIRTY;
	} else {
		/*
		 * Clear the flag just in case mount options changed since
		 * last time.
		 */
		sb_dqopt(sb)->flags &= ~DQUOT_NOLIST_DIRTY;
	}

	/*
	 * When we journal data on quota file, we have to flush journal to see
	 * all updates to the file when we bypass pagecache...
	 */
	if (EXT4_SB(sb)->s_journal &&
	    ext4_should_journal_data(d_inode(path->dentry))) {
		/*
		 * We don't need to lock updates but journal_flush() could
		 * otherwise be livelocked...
		 */
		jbd2_journal_lock_updates(EXT4_SB(sb)->s_journal);
		err = jbd2_journal_flush(EXT4_SB(sb)->s_journal);
		jbd2_journal_unlock_updates(EXT4_SB(sb)->s_journal);
		if (err)
			return err;
	}

	lockdep_set_quota_inode(path->dentry->d_inode, I_DATA_SEM_QUOTA);
	err = dquot_quota_on(sb, type, format_id, path);
	if (err) {
		lockdep_set_quota_inode(path->dentry->d_inode,
					     I_DATA_SEM_NORMAL);
	} else {
		struct inode *inode = d_inode(path->dentry);
		handle_t *handle;

		/*
		 * Set inode flags to prevent userspace from messing with quota
		 * files. If this fails, we return success anyway since quotas
		 * are already enabled and this is not a hard failure.
		 */
		inode_lock(inode);
		handle = ext4_journal_start(inode, EXT4_HT_QUOTA, 1);
		if (IS_ERR(handle))
			goto unlock_inode;
		EXT4_I(inode)->i_flags |= EXT4_NOATIME_FL | EXT4_IMMUTABLE_FL;
		inode_set_flags(inode, S_NOATIME | S_IMMUTABLE,
				S_NOATIME | S_IMMUTABLE);
		ext4_mark_inode_dirty(handle, inode);
		ext4_journal_stop(handle);
	unlock_inode:
		inode_unlock(inode);
	}
	return err;
}

static int ext4_quota_enable(struct super_block *sb, int type, int format_id,
			     unsigned int flags)
{
	int err;
	struct inode *qf_inode;
	unsigned long qf_inums[EXT4_MAXQUOTAS] = {
		le32_to_cpu(EXT4_SB(sb)->s_es->s_usr_quota_inum),
		le32_to_cpu(EXT4_SB(sb)->s_es->s_grp_quota_inum),
		le32_to_cpu(EXT4_SB(sb)->s_es->s_prj_quota_inum)
	};

	BUG_ON(!ext4_has_feature_quota(sb));

	if (!qf_inums[type])
		return -EPERM;

	qf_inode = ext4_iget(sb, qf_inums[type], EXT4_IGET_SPECIAL);
	if (IS_ERR(qf_inode)) {
		ext4_error(sb, "Bad quota inode # %lu", qf_inums[type]);
		return PTR_ERR(qf_inode);
	}

	/* Don't account quota for quota files to avoid recursion */
	qf_inode->i_flags |= S_NOQUOTA;
	lockdep_set_quota_inode(qf_inode, I_DATA_SEM_QUOTA);
	err = dquot_load_quota_inode(qf_inode, type, format_id, flags);
	if (err)
		lockdep_set_quota_inode(qf_inode, I_DATA_SEM_NORMAL);
	iput(qf_inode);

	return err;
}

/* Enable usage tracking for all quota types. */
static int ext4_enable_quotas(struct super_block *sb)
{
	int type, err = 0;
	unsigned long qf_inums[EXT4_MAXQUOTAS] = {
		le32_to_cpu(EXT4_SB(sb)->s_es->s_usr_quota_inum),
		le32_to_cpu(EXT4_SB(sb)->s_es->s_grp_quota_inum),
		le32_to_cpu(EXT4_SB(sb)->s_es->s_prj_quota_inum)
	};
	bool quota_mopt[EXT4_MAXQUOTAS] = {
		test_opt(sb, USRQUOTA),
		test_opt(sb, GRPQUOTA),
		test_opt(sb, PRJQUOTA),
	};

	sb_dqopt(sb)->flags |= DQUOT_QUOTA_SYS_FILE | DQUOT_NOLIST_DIRTY;
	for (type = 0; type < EXT4_MAXQUOTAS; type++) {
		if (qf_inums[type]) {
			err = ext4_quota_enable(sb, type, QFMT_VFS_V1,
				DQUOT_USAGE_ENABLED |
				(quota_mopt[type] ? DQUOT_LIMITS_ENABLED : 0));
			if (err) {
				ext4_warning(sb,
					"Failed to enable quota tracking "
					"(type=%d, err=%d). Please run "
					"e2fsck to fix.", type, err);
				for (type--; type >= 0; type--)
					dquot_quota_off(sb, type);

				return err;
			}
		}
	}
	return 0;
}

static int ext4_quota_off(struct super_block *sb, int type)
{
	struct inode *inode = sb_dqopt(sb)->files[type];
	handle_t *handle;
	int err;

	/* Force all delayed allocation blocks to be allocated.
	 * Caller already holds s_umount sem */
	if (test_opt(sb, DELALLOC))
		sync_filesystem(sb);

	if (!inode || !igrab(inode))
		goto out;

	err = dquot_quota_off(sb, type);
	if (err || ext4_has_feature_quota(sb))
		goto out_put;

	inode_lock(inode);
	/*
	 * Update modification times of quota files when userspace can
	 * start looking at them. If we fail, we return success anyway since
	 * this is not a hard failure and quotas are already disabled.
	 */
	handle = ext4_journal_start(inode, EXT4_HT_QUOTA, 1);
	if (IS_ERR(handle))
		goto out_unlock;
	EXT4_I(inode)->i_flags &= ~(EXT4_NOATIME_FL | EXT4_IMMUTABLE_FL);
	inode_set_flags(inode, 0, S_NOATIME | S_IMMUTABLE);
	inode->i_mtime = inode->i_ctime = current_time(inode);
	ext4_mark_inode_dirty(handle, inode);
	ext4_journal_stop(handle);
out_unlock:
	inode_unlock(inode);
out_put:
	lockdep_set_quota_inode(inode, I_DATA_SEM_NORMAL);
	iput(inode);
	return err;
out:
	return dquot_quota_off(sb, type);
}

/* Read data from quotafile - avoid pagecache and such because we cannot afford
 * acquiring the locks... As quota files are never truncated and quota code
 * itself serializes the operations (and no one else should touch the files)
 * we don't have to be afraid of races */
static ssize_t ext4_quota_read(struct super_block *sb, int type, char *data,
			       size_t len, loff_t off)
{
	struct inode *inode = sb_dqopt(sb)->files[type];
	ext4_lblk_t blk = off >> EXT4_BLOCK_SIZE_BITS(sb);
	int offset = off & (sb->s_blocksize - 1);
	int tocopy;
	size_t toread;
	struct buffer_head *bh;
	loff_t i_size = i_size_read(inode);

	if (off > i_size)
		return 0;
	if (off+len > i_size)
		len = i_size-off;
	toread = len;
	while (toread > 0) {
		tocopy = sb->s_blocksize - offset < toread ?
				sb->s_blocksize - offset : toread;
		bh = ext4_bread(NULL, inode, blk, 0);
		if (IS_ERR(bh))
			return PTR_ERR(bh);
		if (!bh)	/* A hole? */
			memset(data, 0, tocopy);
		else
			memcpy(data, bh->b_data+offset, tocopy);
		brelse(bh);
		offset = 0;
		toread -= tocopy;
		data += tocopy;
		blk++;
	}
	return len;
}

/* Write to quotafile (we know the transaction is already started and has
 * enough credits) */
static ssize_t ext4_quota_write(struct super_block *sb, int type,
				const char *data, size_t len, loff_t off)
{
	struct inode *inode = sb_dqopt(sb)->files[type];
	ext4_lblk_t blk = off >> EXT4_BLOCK_SIZE_BITS(sb);
	int err, offset = off & (sb->s_blocksize - 1);
	int retries = 0;
	struct buffer_head *bh;
	handle_t *handle = journal_current_handle();

	if (EXT4_SB(sb)->s_journal && !handle) {
		ext4_msg(sb, KERN_WARNING, "Quota write (off=%llu, len=%llu)"
			" cancelled because transaction is not started",
			(unsigned long long)off, (unsigned long long)len);
		return -EIO;
	}
	/*
	 * Since we account only one data block in transaction credits,
	 * then it is impossible to cross a block boundary.
	 */
	if (sb->s_blocksize - offset < len) {
		ext4_msg(sb, KERN_WARNING, "Quota write (off=%llu, len=%llu)"
			" cancelled because not block aligned",
			(unsigned long long)off, (unsigned long long)len);
		return -EIO;
	}

	do {
		bh = ext4_bread(handle, inode, blk,
				EXT4_GET_BLOCKS_CREATE |
				EXT4_GET_BLOCKS_METADATA_NOFAIL);
	} while (PTR_ERR(bh) == -ENOSPC &&
		 ext4_should_retry_alloc(inode->i_sb, &retries));
	if (IS_ERR(bh))
		return PTR_ERR(bh);
	if (!bh)
		goto out;
	BUFFER_TRACE(bh, "get write access");
	err = ext4_journal_get_write_access(handle, bh);
	if (err) {
		brelse(bh);
		return err;
	}
	lock_buffer(bh);
	memcpy(bh->b_data+offset, data, len);
	flush_dcache_page(bh->b_page);
	unlock_buffer(bh);
	err = ext4_handle_dirty_metadata(handle, NULL, bh);
	brelse(bh);
out:
	if (inode->i_size < off + len) {
		i_size_write(inode, off + len);
		EXT4_I(inode)->i_disksize = inode->i_size;
		ext4_mark_inode_dirty(handle, inode);
	}
	return len;
}
#endif

static struct dentry *ext4_mount(struct file_system_type *fs_type, int flags,
		       const char *dev_name, void *data)
{
	return mount_bdev(fs_type, flags, dev_name, data, ext4_fill_super);
}

#if !defined(CONFIG_EXT2_FS) && !defined(CONFIG_EXT2_FS_MODULE) && defined(CONFIG_EXT4_USE_FOR_EXT2)
static inline void register_as_ext2(void)
{
	int err = register_filesystem(&ext2_fs_type);
	if (err)
		printk(KERN_WARNING
		       "EXT4-fs: Unable to register as ext2 (%d)\n", err);
}

static inline void unregister_as_ext2(void)
{
	unregister_filesystem(&ext2_fs_type);
}

static inline int ext2_feature_set_ok(struct super_block *sb)
{
	if (ext4_has_unknown_ext2_incompat_features(sb))
		return 0;
	if (sb_rdonly(sb))
		return 1;
	if (ext4_has_unknown_ext2_ro_compat_features(sb))
		return 0;
	return 1;
}
#else
static inline void register_as_ext2(void) { }
static inline void unregister_as_ext2(void) { }
static inline int ext2_feature_set_ok(struct super_block *sb) { return 0; }
#endif

static inline void register_as_ext3(void)
{
	int err = register_filesystem(&ext3_fs_type);
	if (err)
		printk(KERN_WARNING
		       "EXT4-fs: Unable to register as ext3 (%d)\n", err);
}

static inline void unregister_as_ext3(void)
{
	unregister_filesystem(&ext3_fs_type);
}

static inline int ext3_feature_set_ok(struct super_block *sb)
{
	if (ext4_has_unknown_ext3_incompat_features(sb))
		return 0;
	if (!ext4_has_feature_journal(sb))
		return 0;
	if (sb_rdonly(sb))
		return 1;
	if (ext4_has_unknown_ext3_ro_compat_features(sb))
		return 0;
	return 1;
}

static struct file_system_type ext4_fs_type = {
	.owner		= THIS_MODULE,
	.name		= "ext4",
	.mount		= ext4_mount,
	.kill_sb	= kill_block_super,
	.fs_flags	= FS_REQUIRES_DEV,
};
MODULE_ALIAS_FS("ext4");

/* Shared across all ext4 file systems */
wait_queue_head_t ext4__ioend_wq[EXT4_WQ_HASH_SZ];

static int __init ext4_init_fs(void)
{
	int i, err;

	ratelimit_state_init(&ext4_mount_msg_ratelimit, 30 * HZ, 64);
	ext4_li_info = NULL;
	mutex_init(&ext4_li_mtx);

	/* Build-time check for flags consistency */
	ext4_check_flag_values();

	for (i = 0; i < EXT4_WQ_HASH_SZ; i++)
		init_waitqueue_head(&ext4__ioend_wq[i]);

	err = ext4_init_es();
	if (err)
		return err;

	err = ext4_init_pending();
	if (err)
		goto out7;

	err = ext4_init_post_read_processing();
	if (err)
		goto out6;

	err = ext4_init_pageio();
	if (err)
		goto out5;

	err = ext4_init_system_zone();
	if (err)
		goto out4;

	err = ext4_init_sysfs();
	if (err)
		goto out3;

	err = ext4_init_mballoc();
	if (err)
		goto out2;
	err = init_inodecache();
	if (err)
		goto out1;
	register_as_ext3();
	register_as_ext2();
	err = register_filesystem(&ext4_fs_type);
	if (err)
		goto out;

	return 0;
out:
	unregister_as_ext2();
	unregister_as_ext3();
	destroy_inodecache();
out1:
	ext4_exit_mballoc();
out2:
	ext4_exit_sysfs();
out3:
	ext4_exit_system_zone();
out4:
	ext4_exit_pageio();
out5:
	ext4_exit_post_read_processing();
out6:
	ext4_exit_pending();
out7:
	ext4_exit_es();

	return err;
}

static void __exit ext4_exit_fs(void)
{
	ext4_destroy_lazyinit_thread();
	unregister_as_ext2();
	unregister_as_ext3();
	unregister_filesystem(&ext4_fs_type);
	destroy_inodecache();
	ext4_exit_mballoc();
	ext4_exit_sysfs();
	ext4_exit_system_zone();
	ext4_exit_pageio();
	ext4_exit_post_read_processing();
	ext4_exit_es();
	ext4_exit_pending();
}

MODULE_AUTHOR("Remy Card, Stephen Tweedie, Andrew Morton, Andreas Dilger, Theodore Ts'o and others");
MODULE_DESCRIPTION("Fourth Extended Filesystem");
MODULE_LICENSE("GPL");
MODULE_SOFTDEP("pre: crc32c");
module_init(ext4_init_fs)
module_exit(ext4_exit_fs)<|MERGE_RESOLUTION|>--- conflicted
+++ resolved
@@ -3834,8 +3834,6 @@
 	 */
 	sbi->s_li_wait_mult = EXT4_DEF_LI_WAIT_MULT;
 
-<<<<<<< HEAD
-=======
 	blocksize = BLOCK_SIZE << le32_to_cpu(es->s_log_block_size);
 	if (blocksize < EXT4_MIN_BLOCK_SIZE ||
 	    blocksize > EXT4_MAX_BLOCK_SIZE) {
@@ -3845,7 +3843,6 @@
 		goto failed_mount;
 	}
 
->>>>>>> 2c523b34
 	if (le32_to_cpu(es->s_rev_level) == EXT4_GOOD_OLD_REV) {
 		sbi->s_inode_size = EXT4_GOOD_OLD_INODE_SIZE;
 		sbi->s_first_ino = EXT4_GOOD_OLD_FIRST_INO;
@@ -3863,10 +3860,7 @@
 			ext4_msg(sb, KERN_ERR,
 			       "unsupported inode size: %d",
 			       sbi->s_inode_size);
-<<<<<<< HEAD
-=======
 			ext4_msg(sb, KERN_ERR, "blocksize: %d", blocksize);
->>>>>>> 2c523b34
 			goto failed_mount;
 		}
 		/*
@@ -5628,14 +5622,7 @@
 		return PTR_ERR(dquot);
 	spin_lock(&dquot->dq_dqb_lock);
 
-<<<<<<< HEAD
-	limit = 0;
-	if (dquot->dq_dqb.dqb_bsoftlimit &&
-	    (!limit || dquot->dq_dqb.dqb_bsoftlimit < limit))
-		limit = dquot->dq_dqb.dqb_bsoftlimit;
-=======
 	limit = dquot->dq_dqb.dqb_bsoftlimit;
->>>>>>> 2c523b34
 	if (dquot->dq_dqb.dqb_bhardlimit &&
 	    (!limit || dquot->dq_dqb.dqb_bhardlimit < limit))
 		limit = dquot->dq_dqb.dqb_bhardlimit;
@@ -5650,14 +5637,7 @@
 			 (buf->f_blocks - curblock) : 0;
 	}
 
-<<<<<<< HEAD
-	limit = 0;
-	if (dquot->dq_dqb.dqb_isoftlimit &&
-	    (!limit || dquot->dq_dqb.dqb_isoftlimit < limit))
-		limit = dquot->dq_dqb.dqb_isoftlimit;
-=======
 	limit = dquot->dq_dqb.dqb_isoftlimit;
->>>>>>> 2c523b34
 	if (dquot->dq_dqb.dqb_ihardlimit &&
 	    (!limit || dquot->dq_dqb.dqb_ihardlimit < limit))
 		limit = dquot->dq_dqb.dqb_ihardlimit;
