/* SPDX-License-Identifier: GPL-2.0-only */
/*
 * Copyright (C) 2021 Intel Corporation
 * Copyright (c) 2021-2022, NVIDIA CORPORATION & AFFILIATES
 */
#ifndef __LINUX_IOMMUFD_H
#define __LINUX_IOMMUFD_H

#include <linux/types.h>
#include <linux/errno.h>
#include <linux/err.h>

struct device;
struct iommufd_device;
struct page;
struct iommufd_ctx;
struct iommufd_access;
struct file;
struct iommu_group;

struct iommufd_device *iommufd_device_bind(struct iommufd_ctx *ictx,
					   struct device *dev, u32 *id);
void iommufd_device_unbind(struct iommufd_device *idev);

int iommufd_device_attach(struct iommufd_device *idev, u32 *pt_id);
int iommufd_device_replace(struct iommufd_device *idev, u32 *pt_id);
void iommufd_device_detach(struct iommufd_device *idev);

struct iommufd_ctx *iommufd_device_to_ictx(struct iommufd_device *idev);
u32 iommufd_device_to_id(struct iommufd_device *idev);

struct iommufd_access_ops {
	u8 needs_pin_pages : 1;
	void (*unmap)(void *data, unsigned long iova, unsigned long length);
};

enum {
	IOMMUFD_ACCESS_RW_READ = 0,
	IOMMUFD_ACCESS_RW_WRITE = 1 << 0,
	/* Set if the caller is in a kthread then rw will use kthread_use_mm() */
	IOMMUFD_ACCESS_RW_KTHREAD = 1 << 1,

	/* Only for use by selftest */
	__IOMMUFD_ACCESS_RW_SLOW_PATH = 1 << 2,
};

struct iommufd_access *
iommufd_access_create(struct iommufd_ctx *ictx,
		      const struct iommufd_access_ops *ops, void *data, u32 *id);
void iommufd_access_destroy(struct iommufd_access *access);
int iommufd_access_attach(struct iommufd_access *access, u32 ioas_id);
<<<<<<< HEAD
=======
int iommufd_access_replace(struct iommufd_access *access, u32 ioas_id);
>>>>>>> eb501c2d
void iommufd_access_detach(struct iommufd_access *access);

void iommufd_ctx_get(struct iommufd_ctx *ictx);

#if IS_ENABLED(CONFIG_IOMMUFD)
struct iommufd_ctx *iommufd_ctx_from_file(struct file *file);
struct iommufd_ctx *iommufd_ctx_from_fd(int fd);
void iommufd_ctx_put(struct iommufd_ctx *ictx);
bool iommufd_ctx_has_group(struct iommufd_ctx *ictx, struct iommu_group *group);

int iommufd_access_pin_pages(struct iommufd_access *access, unsigned long iova,
			     unsigned long length, struct page **out_pages,
			     unsigned int flags);
void iommufd_access_unpin_pages(struct iommufd_access *access,
				unsigned long iova, unsigned long length);
int iommufd_access_rw(struct iommufd_access *access, unsigned long iova,
		      void *data, size_t len, unsigned int flags);
int iommufd_vfio_compat_ioas_get_id(struct iommufd_ctx *ictx, u32 *out_ioas_id);
int iommufd_vfio_compat_ioas_create(struct iommufd_ctx *ictx);
int iommufd_vfio_compat_set_no_iommu(struct iommufd_ctx *ictx);
#else /* !CONFIG_IOMMUFD */
static inline struct iommufd_ctx *iommufd_ctx_from_file(struct file *file)
{
	return ERR_PTR(-EOPNOTSUPP);
}

static inline void iommufd_ctx_put(struct iommufd_ctx *ictx)
{
}

static inline int iommufd_access_pin_pages(struct iommufd_access *access,
					   unsigned long iova,
					   unsigned long length,
					   struct page **out_pages,
					   unsigned int flags)
{
	return -EOPNOTSUPP;
}

static inline void iommufd_access_unpin_pages(struct iommufd_access *access,
					      unsigned long iova,
					      unsigned long length)
{
}

static inline int iommufd_access_rw(struct iommufd_access *access, unsigned long iova,
		      void *data, size_t len, unsigned int flags)
{
	return -EOPNOTSUPP;
}

static inline int iommufd_vfio_compat_ioas_create(struct iommufd_ctx *ictx)
{
	return -EOPNOTSUPP;
}

static inline int iommufd_vfio_compat_set_no_iommu(struct iommufd_ctx *ictx)
{
	return -EOPNOTSUPP;
}
#endif /* CONFIG_IOMMUFD */
#endif<|MERGE_RESOLUTION|>--- conflicted
+++ resolved
@@ -49,10 +49,7 @@
 		      const struct iommufd_access_ops *ops, void *data, u32 *id);
 void iommufd_access_destroy(struct iommufd_access *access);
 int iommufd_access_attach(struct iommufd_access *access, u32 ioas_id);
-<<<<<<< HEAD
-=======
 int iommufd_access_replace(struct iommufd_access *access, u32 ioas_id);
->>>>>>> eb501c2d
 void iommufd_access_detach(struct iommufd_access *access);
 
 void iommufd_ctx_get(struct iommufd_ctx *ictx);
