--- conflicted
+++ resolved
@@ -15,13 +15,9 @@
 #include <linux/property.h>
 #include <linux/spi/spi.h>
 
-<<<<<<< HEAD
-#include <drm/drm_drv.h>
-=======
 #include <drm/drm_atomic_helper.h>
 #include <drm/drm_drv.h>
 #include <drm/drm_fb_helper.h>
->>>>>>> 0ecfebd2
 #include <drm/drm_gem_cma_helper.h>
 #include <drm/drm_gem_framebuffer_helper.h>
 #include <drm/drm_modeset_helper.h>
@@ -155,10 +151,7 @@
 static struct drm_driver ili9341_driver = {
 	.driver_features	= DRIVER_GEM | DRIVER_MODESET | DRIVER_PRIME | DRIVER_ATOMIC,
 	.fops			= &ili9341_fops,
-<<<<<<< HEAD
-=======
 	.release		= mipi_dbi_release,
->>>>>>> 0ecfebd2
 	DRM_GEM_CMA_VMAP_DRIVER_OPS,
 	.debugfs_init		= mipi_dbi_debugfs_init,
 	.name			= "ili9341",
