/* i915_drv.c -- i830,i845,i855,i865,i915 driver -*- linux-c -*-
 */
/*
 *
 * Copyright 2003 Tungsten Graphics, Inc., Cedar Park, Texas.
 * All Rights Reserved.
 *
 * Permission is hereby granted, free of charge, to any person obtaining a
 * copy of this software and associated documentation files (the
 * "Software"), to deal in the Software without restriction, including
 * without limitation the rights to use, copy, modify, merge, publish,
 * distribute, sub license, and/or sell copies of the Software, and to
 * permit persons to whom the Software is furnished to do so, subject to
 * the following conditions:
 *
 * The above copyright notice and this permission notice (including the
 * next paragraph) shall be included in all copies or substantial portions
 * of the Software.
 *
 * THE SOFTWARE IS PROVIDED "AS IS", WITHOUT WARRANTY OF ANY KIND, EXPRESS
 * OR IMPLIED, INCLUDING BUT NOT LIMITED TO THE WARRANTIES OF
 * MERCHANTABILITY, FITNESS FOR A PARTICULAR PURPOSE AND NON-INFRINGEMENT.
 * IN NO EVENT SHALL TUNGSTEN GRAPHICS AND/OR ITS SUPPLIERS BE LIABLE FOR
 * ANY CLAIM, DAMAGES OR OTHER LIABILITY, WHETHER IN AN ACTION OF CONTRACT,
 * TORT OR OTHERWISE, ARISING FROM, OUT OF OR IN CONNECTION WITH THE
 * SOFTWARE OR THE USE OR OTHER DEALINGS IN THE SOFTWARE.
 *
 */

#include <linux/acpi.h>
#include <linux/device.h>
#include <linux/module.h>
#include <linux/oom.h>
#include <linux/pci.h>
#include <linux/pm.h>
#include <linux/pm_runtime.h>
#include <linux/pnp.h>
#include <linux/slab.h>
#include <linux/string_helpers.h>
#include <linux/vga_switcheroo.h>
#include <linux/vt.h>

#include <drm/drm_aperture.h>
#include <drm/drm_atomic_helper.h>
#include <drm/drm_ioctl.h>
#include <drm/drm_managed.h>
#include <drm/drm_probe_helper.h>

#include "display/intel_acpi.h"
#include "display/intel_bw.h"
#include "display/intel_cdclk.h"
#include "display/intel_display_types.h"
#include "display/intel_dmc.h"
#include "display/intel_dp.h"
#include "display/intel_dpt.h"
#include "display/intel_fbdev.h"
#include "display/intel_hotplug.h"
#include "display/intel_overlay.h"
#include "display/intel_pch_refclk.h"
#include "display/intel_pipe_crc.h"
#include "display/intel_pps.h"
#include "display/intel_sprite.h"
#include "display/intel_vga.h"
#include "display/skl_watermark.h"

#include "gem/i915_gem_context.h"
#include "gem/i915_gem_create.h"
#include "gem/i915_gem_dmabuf.h"
#include "gem/i915_gem_ioctls.h"
#include "gem/i915_gem_mman.h"
#include "gem/i915_gem_pm.h"
#include "gt/intel_gt.h"
#include "gt/intel_gt_pm.h"
#include "gt/intel_rc6.h"

#include "pxp/intel_pxp_pm.h"

#include "i915_file_private.h"
#include "i915_debugfs.h"
#include "i915_driver.h"
#include "i915_drm_client.h"
#include "i915_drv.h"
#include "i915_getparam.h"
#include "i915_ioc32.h"
#include "i915_ioctl.h"
#include "i915_irq.h"
#include "i915_memcpy.h"
#include "i915_perf.h"
#include "i915_query.h"
#include "i915_suspend.h"
#include "i915_switcheroo.h"
#include "i915_sysfs.h"
#include "i915_utils.h"
#include "i915_vgpu.h"
#include "intel_dram.h"
#include "intel_gvt.h"
#include "intel_memory_region.h"
#include "intel_pci_config.h"
#include "intel_pcode.h"
#include "intel_pm.h"
#include "intel_region_ttm.h"
#include "vlv_suspend.h"

/* Intel Rapid Start Technology ACPI device name */
static const char irst_name[] = "INT3392";

static const struct drm_driver i915_drm_driver;

static void i915_release_bridge_dev(struct drm_device *dev,
				    void *bridge)
{
	pci_dev_put(bridge);
}

static int i915_get_bridge_dev(struct drm_i915_private *dev_priv)
{
	int domain = pci_domain_nr(to_pci_dev(dev_priv->drm.dev)->bus);

	dev_priv->bridge_dev =
		pci_get_domain_bus_and_slot(domain, 0, PCI_DEVFN(0, 0));
	if (!dev_priv->bridge_dev) {
		drm_err(&dev_priv->drm, "bridge device not found\n");
		return -EIO;
	}

	return drmm_add_action_or_reset(&dev_priv->drm, i915_release_bridge_dev,
					dev_priv->bridge_dev);
}

/* Allocate space for the MCH regs if needed, return nonzero on error */
static int
intel_alloc_mchbar_resource(struct drm_i915_private *dev_priv)
{
	int reg = GRAPHICS_VER(dev_priv) >= 4 ? MCHBAR_I965 : MCHBAR_I915;
	u32 temp_lo, temp_hi = 0;
	u64 mchbar_addr;
	int ret;

	if (GRAPHICS_VER(dev_priv) >= 4)
		pci_read_config_dword(dev_priv->bridge_dev, reg + 4, &temp_hi);
	pci_read_config_dword(dev_priv->bridge_dev, reg, &temp_lo);
	mchbar_addr = ((u64)temp_hi << 32) | temp_lo;

	/* If ACPI doesn't have it, assume we need to allocate it ourselves */
#ifdef CONFIG_PNP
	if (mchbar_addr &&
	    pnp_range_reserved(mchbar_addr, mchbar_addr + MCHBAR_SIZE))
		return 0;
#endif

	/* Get some space for it */
	dev_priv->mch_res.name = "i915 MCHBAR";
	dev_priv->mch_res.flags = IORESOURCE_MEM;
	ret = pci_bus_alloc_resource(dev_priv->bridge_dev->bus,
				     &dev_priv->mch_res,
				     MCHBAR_SIZE, MCHBAR_SIZE,
				     PCIBIOS_MIN_MEM,
				     0, pcibios_align_resource,
				     dev_priv->bridge_dev);
	if (ret) {
		drm_dbg(&dev_priv->drm, "failed bus alloc: %d\n", ret);
		dev_priv->mch_res.start = 0;
		return ret;
	}

	if (GRAPHICS_VER(dev_priv) >= 4)
		pci_write_config_dword(dev_priv->bridge_dev, reg + 4,
				       upper_32_bits(dev_priv->mch_res.start));

	pci_write_config_dword(dev_priv->bridge_dev, reg,
			       lower_32_bits(dev_priv->mch_res.start));
	return 0;
}

/* Setup MCHBAR if possible, return true if we should disable it again */
static void
intel_setup_mchbar(struct drm_i915_private *dev_priv)
{
	int mchbar_reg = GRAPHICS_VER(dev_priv) >= 4 ? MCHBAR_I965 : MCHBAR_I915;
	u32 temp;
	bool enabled;

	if (IS_VALLEYVIEW(dev_priv) || IS_CHERRYVIEW(dev_priv))
		return;

	dev_priv->mchbar_need_disable = false;

	if (IS_I915G(dev_priv) || IS_I915GM(dev_priv)) {
		pci_read_config_dword(dev_priv->bridge_dev, DEVEN, &temp);
		enabled = !!(temp & DEVEN_MCHBAR_EN);
	} else {
		pci_read_config_dword(dev_priv->bridge_dev, mchbar_reg, &temp);
		enabled = temp & 1;
	}

	/* If it's already enabled, don't have to do anything */
	if (enabled)
		return;

	if (intel_alloc_mchbar_resource(dev_priv))
		return;

	dev_priv->mchbar_need_disable = true;

	/* Space is allocated or reserved, so enable it. */
	if (IS_I915G(dev_priv) || IS_I915GM(dev_priv)) {
		pci_write_config_dword(dev_priv->bridge_dev, DEVEN,
				       temp | DEVEN_MCHBAR_EN);
	} else {
		pci_read_config_dword(dev_priv->bridge_dev, mchbar_reg, &temp);
		pci_write_config_dword(dev_priv->bridge_dev, mchbar_reg, temp | 1);
	}
}

static void
intel_teardown_mchbar(struct drm_i915_private *dev_priv)
{
	int mchbar_reg = GRAPHICS_VER(dev_priv) >= 4 ? MCHBAR_I965 : MCHBAR_I915;

	if (dev_priv->mchbar_need_disable) {
		if (IS_I915G(dev_priv) || IS_I915GM(dev_priv)) {
			u32 deven_val;

			pci_read_config_dword(dev_priv->bridge_dev, DEVEN,
					      &deven_val);
			deven_val &= ~DEVEN_MCHBAR_EN;
			pci_write_config_dword(dev_priv->bridge_dev, DEVEN,
					       deven_val);
		} else {
			u32 mchbar_val;

			pci_read_config_dword(dev_priv->bridge_dev, mchbar_reg,
					      &mchbar_val);
			mchbar_val &= ~1;
			pci_write_config_dword(dev_priv->bridge_dev, mchbar_reg,
					       mchbar_val);
		}
	}

	if (dev_priv->mch_res.start)
		release_resource(&dev_priv->mch_res);
}

static int i915_workqueues_init(struct drm_i915_private *dev_priv)
{
	/*
	 * The i915 workqueue is primarily used for batched retirement of
	 * requests (and thus managing bo) once the task has been completed
	 * by the GPU. i915_retire_requests() is called directly when we
	 * need high-priority retirement, such as waiting for an explicit
	 * bo.
	 *
	 * It is also used for periodic low-priority events, such as
	 * idle-timers and recording error state.
	 *
	 * All tasks on the workqueue are expected to acquire the dev mutex
	 * so there is no point in running more than one instance of the
	 * workqueue at any time.  Use an ordered one.
	 */
	dev_priv->wq = alloc_ordered_workqueue("i915", 0);
	if (dev_priv->wq == NULL)
		goto out_err;

	dev_priv->display.hotplug.dp_wq = alloc_ordered_workqueue("i915-dp", 0);
	if (dev_priv->display.hotplug.dp_wq == NULL)
		goto out_free_wq;

	return 0;

out_free_wq:
	destroy_workqueue(dev_priv->wq);
out_err:
	drm_err(&dev_priv->drm, "Failed to allocate workqueues.\n");

	return -ENOMEM;
}

static void i915_workqueues_cleanup(struct drm_i915_private *dev_priv)
{
	destroy_workqueue(dev_priv->display.hotplug.dp_wq);
	destroy_workqueue(dev_priv->wq);
}

/*
 * We don't keep the workarounds for pre-production hardware, so we expect our
 * driver to fail on these machines in one way or another. A little warning on
 * dmesg may help both the user and the bug triagers.
 *
 * Our policy for removing pre-production workarounds is to keep the
 * current gen workarounds as a guide to the bring-up of the next gen
 * (workarounds have a habit of persisting!). Anything older than that
 * should be removed along with the complications they introduce.
 */
static void intel_detect_preproduction_hw(struct drm_i915_private *dev_priv)
{
	bool pre = false;

	pre |= IS_HSW_EARLY_SDV(dev_priv);
	pre |= IS_SKYLAKE(dev_priv) && INTEL_REVID(dev_priv) < 0x6;
	pre |= IS_BROXTON(dev_priv) && INTEL_REVID(dev_priv) < 0xA;
	pre |= IS_KABYLAKE(dev_priv) && INTEL_REVID(dev_priv) < 0x1;
	pre |= IS_GEMINILAKE(dev_priv) && INTEL_REVID(dev_priv) < 0x3;
	pre |= IS_ICELAKE(dev_priv) && INTEL_REVID(dev_priv) < 0x7;

	if (pre) {
		drm_err(&dev_priv->drm, "This is a pre-production stepping. "
			  "It may not be fully functional.\n");
		add_taint(TAINT_MACHINE_CHECK, LOCKDEP_STILL_OK);
	}
}

static void sanitize_gpu(struct drm_i915_private *i915)
{
	if (!INTEL_INFO(i915)->gpu_reset_clobbers_display) {
		struct intel_gt *gt;
		unsigned int i;

		for_each_gt(gt, i915, i)
			__intel_gt_reset(gt, ALL_ENGINES);
	}
}

/**
 * i915_driver_early_probe - setup state not requiring device access
 * @dev_priv: device private
 *
 * Initialize everything that is a "SW-only" state, that is state not
 * requiring accessing the device or exposing the driver via kernel internal
 * or userspace interfaces. Example steps belonging here: lock initialization,
 * system memory allocation, setting up device specific attributes and
 * function hooks not requiring accessing the device.
 */
static int i915_driver_early_probe(struct drm_i915_private *dev_priv)
{
	int ret = 0;

	if (i915_inject_probe_failure(dev_priv))
		return -ENODEV;

	intel_device_info_runtime_init_early(dev_priv);

	intel_step_init(dev_priv);

	intel_uncore_mmio_debug_init_early(dev_priv);

	spin_lock_init(&dev_priv->irq_lock);
	spin_lock_init(&dev_priv->gpu_error.lock);
	mutex_init(&dev_priv->display.backlight.lock);

	mutex_init(&dev_priv->sb_lock);
	cpu_latency_qos_add_request(&dev_priv->sb_qos, PM_QOS_DEFAULT_VALUE);

	mutex_init(&dev_priv->display.audio.mutex);
	mutex_init(&dev_priv->display.wm.wm_mutex);
	mutex_init(&dev_priv->display.pps.mutex);
	mutex_init(&dev_priv->display.hdcp.comp_mutex);
	spin_lock_init(&dev_priv->display.dkl.phy_lock);

	i915_memcpy_init_early(dev_priv);
	intel_runtime_pm_init_early(&dev_priv->runtime_pm);

	ret = i915_workqueues_init(dev_priv);
	if (ret < 0)
		return ret;

	ret = vlv_suspend_init(dev_priv);
	if (ret < 0)
		goto err_workqueues;

	ret = intel_region_ttm_device_init(dev_priv);
	if (ret)
		goto err_ttm;

	intel_wopcm_init_early(&dev_priv->wopcm);

	ret = intel_root_gt_init_early(dev_priv);
	if (ret < 0)
		goto err_rootgt;

	i915_drm_clients_init(&dev_priv->clients, dev_priv);

	i915_gem_init_early(dev_priv);

	/* This must be called before any calls to HAS_PCH_* */
	intel_detect_pch(dev_priv);

	intel_pm_setup(dev_priv);
	ret = intel_power_domains_init(dev_priv);
	if (ret < 0)
		goto err_gem;
	intel_irq_init(dev_priv);
	intel_init_display_hooks(dev_priv);
	intel_init_clock_gating_hooks(dev_priv);

	intel_detect_preproduction_hw(dev_priv);

	return 0;

err_gem:
	i915_gem_cleanup_early(dev_priv);
	intel_gt_driver_late_release_all(dev_priv);
	i915_drm_clients_fini(&dev_priv->clients);
err_rootgt:
	intel_region_ttm_device_fini(dev_priv);
err_ttm:
	vlv_suspend_cleanup(dev_priv);
err_workqueues:
	i915_workqueues_cleanup(dev_priv);
	return ret;
}

/**
 * i915_driver_late_release - cleanup the setup done in
 *			       i915_driver_early_probe()
 * @dev_priv: device private
 */
static void i915_driver_late_release(struct drm_i915_private *dev_priv)
{
	intel_irq_fini(dev_priv);
	intel_power_domains_cleanup(dev_priv);
	i915_gem_cleanup_early(dev_priv);
	intel_gt_driver_late_release_all(dev_priv);
	i915_drm_clients_fini(&dev_priv->clients);
	intel_region_ttm_device_fini(dev_priv);
	vlv_suspend_cleanup(dev_priv);
	i915_workqueues_cleanup(dev_priv);

	cpu_latency_qos_remove_request(&dev_priv->sb_qos);
	mutex_destroy(&dev_priv->sb_lock);

	i915_params_free(&dev_priv->params);
}

/**
 * i915_driver_mmio_probe - setup device MMIO
 * @dev_priv: device private
 *
 * Setup minimal device state necessary for MMIO accesses later in the
 * initialization sequence. The setup here should avoid any other device-wide
 * side effects or exposing the driver via kernel internal or user space
 * interfaces.
 */
static int i915_driver_mmio_probe(struct drm_i915_private *dev_priv)
{
	struct intel_gt *gt;
	int ret, i;

	if (i915_inject_probe_failure(dev_priv))
		return -ENODEV;

	ret = i915_get_bridge_dev(dev_priv);
	if (ret < 0)
		return ret;

	for_each_gt(gt, dev_priv, i) {
		ret = intel_uncore_init_mmio(gt->uncore);
		if (ret)
			return ret;

		ret = drmm_add_action_or_reset(&dev_priv->drm,
					       intel_uncore_fini_mmio,
					       gt->uncore);
		if (ret)
			return ret;
	}

	/* Try to make sure MCHBAR is enabled before poking at it */
	intel_setup_mchbar(dev_priv);
	intel_device_info_runtime_init(dev_priv);

	for_each_gt(gt, dev_priv, i) {
		ret = intel_gt_init_mmio(gt);
		if (ret)
			goto err_uncore;
	}

	/* As early as possible, scrub existing GPU state before clobbering */
	sanitize_gpu(dev_priv);

	return 0;

err_uncore:
	intel_teardown_mchbar(dev_priv);

	return ret;
}

/**
 * i915_driver_mmio_release - cleanup the setup done in i915_driver_mmio_probe()
 * @dev_priv: device private
 */
static void i915_driver_mmio_release(struct drm_i915_private *dev_priv)
{
	intel_teardown_mchbar(dev_priv);
}

/**
 * i915_set_dma_info - set all relevant PCI dma info as configured for the
 * platform
 * @i915: valid i915 instance
 *
 * Set the dma max segment size, device and coherent masks.  The dma mask set
 * needs to occur before i915_ggtt_probe_hw.
 *
 * A couple of platforms have special needs.  Address them as well.
 *
 */
static int i915_set_dma_info(struct drm_i915_private *i915)
{
	unsigned int mask_size = INTEL_INFO(i915)->dma_mask_size;
	int ret;

	GEM_BUG_ON(!mask_size);

	/*
	 * We don't have a max segment size, so set it to the max so sg's
	 * debugging layer doesn't complain
	 */
	dma_set_max_seg_size(i915->drm.dev, UINT_MAX);

	ret = dma_set_mask(i915->drm.dev, DMA_BIT_MASK(mask_size));
	if (ret)
		goto mask_err;

	/* overlay on gen2 is broken and can't address above 1G */
	if (GRAPHICS_VER(i915) == 2)
		mask_size = 30;

	/*
	 * 965GM sometimes incorrectly writes to hardware status page (HWS)
	 * using 32bit addressing, overwriting memory if HWS is located
	 * above 4GB.
	 *
	 * The documentation also mentions an issue with undefined
	 * behaviour if any general state is accessed within a page above 4GB,
	 * which also needs to be handled carefully.
	 */
	if (IS_I965G(i915) || IS_I965GM(i915))
		mask_size = 32;

	ret = dma_set_coherent_mask(i915->drm.dev, DMA_BIT_MASK(mask_size));
	if (ret)
		goto mask_err;

	return 0;

mask_err:
	drm_err(&i915->drm, "Can't set DMA mask/consistent mask (%d)\n", ret);
	return ret;
}

static int i915_pcode_init(struct drm_i915_private *i915)
{
	struct intel_gt *gt;
	int id, ret;

	for_each_gt(gt, i915, id) {
		ret = intel_pcode_init(gt->uncore);
		if (ret) {
			drm_err(&gt->i915->drm, "gt%d: intel_pcode_init failed %d\n", id, ret);
			return ret;
		}
	}

	return 0;
}

/**
 * i915_driver_hw_probe - setup state requiring device access
 * @dev_priv: device private
 *
 * Setup state that requires accessing the device, but doesn't require
 * exposing the driver via kernel internal or userspace interfaces.
 */
static int i915_driver_hw_probe(struct drm_i915_private *dev_priv)
{
	struct pci_dev *pdev = to_pci_dev(dev_priv->drm.dev);
	struct pci_dev *root_pdev;
	int ret;

	if (i915_inject_probe_failure(dev_priv))
		return -ENODEV;

	if (HAS_PPGTT(dev_priv)) {
		if (intel_vgpu_active(dev_priv) &&
		    !intel_vgpu_has_full_ppgtt(dev_priv)) {
			i915_report_error(dev_priv,
					  "incompatible vGPU found, support for isolated ppGTT required\n");
			return -ENXIO;
		}
	}

	if (HAS_EXECLISTS(dev_priv)) {
		/*
		 * Older GVT emulation depends upon intercepting CSB mmio,
		 * which we no longer use, preferring to use the HWSP cache
		 * instead.
		 */
		if (intel_vgpu_active(dev_priv) &&
		    !intel_vgpu_has_hwsp_emulation(dev_priv)) {
			i915_report_error(dev_priv,
					  "old vGPU host found, support for HWSP emulation required\n");
			return -ENXIO;
		}
	}

	/* needs to be done before ggtt probe */
	intel_dram_edram_detect(dev_priv);

	ret = i915_set_dma_info(dev_priv);
	if (ret)
		return ret;

	i915_perf_init(dev_priv);

	ret = intel_gt_assign_ggtt(to_gt(dev_priv));
	if (ret)
		goto err_perf;

	ret = i915_ggtt_probe_hw(dev_priv);
	if (ret)
		goto err_perf;

	ret = drm_aperture_remove_conflicting_pci_framebuffers(pdev, dev_priv->drm.driver);
	if (ret)
		goto err_ggtt;

	ret = i915_ggtt_init_hw(dev_priv);
	if (ret)
		goto err_ggtt;

	ret = intel_memory_regions_hw_probe(dev_priv);
	if (ret)
		goto err_ggtt;

	ret = intel_gt_tiles_init(dev_priv);
	if (ret)
		goto err_mem_regions;

	ret = i915_ggtt_enable_hw(dev_priv);
	if (ret) {
		drm_err(&dev_priv->drm, "failed to enable GGTT\n");
		goto err_mem_regions;
	}

	pci_set_master(pdev);

	/* On the 945G/GM, the chipset reports the MSI capability on the
	 * integrated graphics even though the support isn't actually there
	 * according to the published specs.  It doesn't appear to function
	 * correctly in testing on 945G.
	 * This may be a side effect of MSI having been made available for PEG
	 * and the registers being closely associated.
	 *
	 * According to chipset errata, on the 965GM, MSI interrupts may
	 * be lost or delayed, and was defeatured. MSI interrupts seem to
	 * get lost on g4x as well, and interrupt delivery seems to stay
	 * properly dead afterwards. So we'll just disable them for all
	 * pre-gen5 chipsets.
	 *
	 * dp aux and gmbus irq on gen4 seems to be able to generate legacy
	 * interrupts even when in MSI mode. This results in spurious
	 * interrupt warnings if the legacy irq no. is shared with another
	 * device. The kernel then disables that interrupt source and so
	 * prevents the other device from working properly.
	 */
	if (GRAPHICS_VER(dev_priv) >= 5) {
		if (pci_enable_msi(pdev) < 0)
			drm_dbg(&dev_priv->drm, "can't enable MSI");
	}

	ret = intel_gvt_init(dev_priv);
	if (ret)
		goto err_msi;

	intel_opregion_setup(dev_priv);

	ret = i915_pcode_init(dev_priv);
	if (ret)
		goto err_msi;

	/*
	 * Fill the dram structure to get the system dram info. This will be
	 * used for memory latency calculation.
	 */
	intel_dram_detect(dev_priv);

	intel_bw_init_hw(dev_priv);

	/*
	 * FIXME: Temporary hammer to avoid freezing the machine on our DGFX
	 * This should be totally removed when we handle the pci states properly
	 * on runtime PM and on s2idle cases.
	 */
	root_pdev = pcie_find_root_port(pdev);
	if (root_pdev)
		pci_d3cold_disable(root_pdev);

	return 0;

err_msi:
	if (pdev->msi_enabled)
		pci_disable_msi(pdev);
err_mem_regions:
	intel_memory_regions_driver_release(dev_priv);
err_ggtt:
	i915_ggtt_driver_release(dev_priv);
	i915_gem_drain_freed_objects(dev_priv);
	i915_ggtt_driver_late_release(dev_priv);
err_perf:
	i915_perf_fini(dev_priv);
	return ret;
}

/**
 * i915_driver_hw_remove - cleanup the setup done in i915_driver_hw_probe()
 * @dev_priv: device private
 */
static void i915_driver_hw_remove(struct drm_i915_private *dev_priv)
{
	struct pci_dev *pdev = to_pci_dev(dev_priv->drm.dev);
	struct pci_dev *root_pdev;

	i915_perf_fini(dev_priv);

	if (pdev->msi_enabled)
		pci_disable_msi(pdev);

	root_pdev = pcie_find_root_port(pdev);
	if (root_pdev)
		pci_d3cold_enable(root_pdev);
}

/**
 * i915_driver_register - register the driver with the rest of the system
 * @dev_priv: device private
 *
 * Perform any steps necessary to make the driver available via kernel
 * internal or userspace interfaces.
 */
static void i915_driver_register(struct drm_i915_private *dev_priv)
{
<<<<<<< HEAD
	struct drm_device *dev = &dev_priv->drm;
	struct intel_gt *gt;
	unsigned int i;

=======
>>>>>>> a6ebd538
	i915_gem_driver_register(dev_priv);
	i915_pmu_register(dev_priv);

	intel_vgpu_register(dev_priv);

	/* Reveal our presence to userspace */
	if (drm_dev_register(&dev_priv->drm, 0)) {
		drm_err(&dev_priv->drm,
			"Failed to register driver for userspace access!\n");
		return;
	}

	i915_debugfs_register(dev_priv);
	i915_setup_sysfs(dev_priv);

	/* Depends on sysfs having been initialized */
	i915_perf_register(dev_priv);

	for_each_gt(gt, dev_priv, i)
		intel_gt_driver_register(gt);

	intel_display_driver_register(dev_priv);

	intel_power_domains_enable(dev_priv);
	intel_runtime_pm_enable(&dev_priv->runtime_pm);

	intel_register_dsm_handler();

	if (i915_switcheroo_register(dev_priv))
		drm_err(&dev_priv->drm, "Failed to register vga switcheroo!\n");
}

/**
 * i915_driver_unregister - cleanup the registration done in i915_driver_regiser()
 * @dev_priv: device private
 */
static void i915_driver_unregister(struct drm_i915_private *dev_priv)
{
	struct intel_gt *gt;
	unsigned int i;

	i915_switcheroo_unregister(dev_priv);

	intel_unregister_dsm_handler();

	intel_runtime_pm_disable(&dev_priv->runtime_pm);
	intel_power_domains_disable(dev_priv);

	intel_display_driver_unregister(dev_priv);

	for_each_gt(gt, dev_priv, i)
		intel_gt_driver_unregister(gt);

	i915_perf_unregister(dev_priv);
	i915_pmu_unregister(dev_priv);

	i915_teardown_sysfs(dev_priv);
	drm_dev_unplug(&dev_priv->drm);

	i915_gem_driver_unregister(dev_priv);
}

void
i915_print_iommu_status(struct drm_i915_private *i915, struct drm_printer *p)
{
	drm_printf(p, "iommu: %s\n",
		   str_enabled_disabled(i915_vtd_active(i915)));
}

static void i915_welcome_messages(struct drm_i915_private *dev_priv)
{
	if (drm_debug_enabled(DRM_UT_DRIVER)) {
		struct drm_printer p = drm_debug_printer("i915 device info:");
		struct intel_gt *gt;
		unsigned int i;

		drm_printf(&p, "pciid=0x%04x rev=0x%02x platform=%s (subplatform=0x%x) gen=%i\n",
			   INTEL_DEVID(dev_priv),
			   INTEL_REVID(dev_priv),
			   intel_platform_name(INTEL_INFO(dev_priv)->platform),
			   intel_subplatform(RUNTIME_INFO(dev_priv),
					     INTEL_INFO(dev_priv)->platform),
			   GRAPHICS_VER(dev_priv));

		intel_device_info_print(INTEL_INFO(dev_priv),
					RUNTIME_INFO(dev_priv), &p);
		i915_print_iommu_status(dev_priv, &p);
		for_each_gt(gt, dev_priv, i)
			intel_gt_info_print(&gt->info, &p);
	}

	if (IS_ENABLED(CONFIG_DRM_I915_DEBUG))
		drm_info(&dev_priv->drm, "DRM_I915_DEBUG enabled\n");
	if (IS_ENABLED(CONFIG_DRM_I915_DEBUG_GEM))
		drm_info(&dev_priv->drm, "DRM_I915_DEBUG_GEM enabled\n");
	if (IS_ENABLED(CONFIG_DRM_I915_DEBUG_RUNTIME_PM))
		drm_info(&dev_priv->drm,
			 "DRM_I915_DEBUG_RUNTIME_PM enabled\n");
}

static struct drm_i915_private *
i915_driver_create(struct pci_dev *pdev, const struct pci_device_id *ent)
{
	const struct intel_device_info *match_info =
		(struct intel_device_info *)ent->driver_data;
	struct intel_device_info *device_info;
	struct intel_runtime_info *runtime;
	struct drm_i915_private *i915;

	i915 = devm_drm_dev_alloc(&pdev->dev, &i915_drm_driver,
				  struct drm_i915_private, drm);
	if (IS_ERR(i915))
		return i915;

	pci_set_drvdata(pdev, i915);

	/* Device parameters start as a copy of module parameters. */
	i915_params_copy(&i915->params, &i915_modparams);

	/* Setup the write-once "constant" device info */
	device_info = mkwrite_device_info(i915);
	memcpy(device_info, match_info, sizeof(*device_info));

	/* Initialize initial runtime info from static const data and pdev. */
	runtime = RUNTIME_INFO(i915);
	memcpy(runtime, &INTEL_INFO(i915)->__runtime, sizeof(*runtime));
	runtime->device_id = pdev->device;

	return i915;
}

/**
 * i915_driver_probe - setup chip and create an initial config
 * @pdev: PCI device
 * @ent: matching PCI ID entry
 *
 * The driver probe routine has to do several things:
 *   - drive output discovery via intel_modeset_init()
 *   - initialize the memory manager
 *   - allocate initial config memory
 *   - setup the DRM framebuffer with the allocated memory
 */
int i915_driver_probe(struct pci_dev *pdev, const struct pci_device_id *ent)
{
	struct drm_i915_private *i915;
	int ret;

	i915 = i915_driver_create(pdev, ent);
	if (IS_ERR(i915))
		return PTR_ERR(i915);

	ret = pci_enable_device(pdev);
	if (ret)
		goto out_fini;

	ret = i915_driver_early_probe(i915);
	if (ret < 0)
		goto out_pci_disable;

	disable_rpm_wakeref_asserts(&i915->runtime_pm);

	intel_vgpu_detect(i915);

	ret = intel_gt_probe_all(i915);
	if (ret < 0)
		goto out_runtime_pm_put;

	ret = i915_driver_mmio_probe(i915);
	if (ret < 0)
		goto out_tiles_cleanup;

	ret = i915_driver_hw_probe(i915);
	if (ret < 0)
		goto out_cleanup_mmio;

	ret = intel_modeset_init_noirq(i915);
	if (ret < 0)
		goto out_cleanup_hw;

	ret = intel_irq_install(i915);
	if (ret)
		goto out_cleanup_modeset;

	ret = intel_modeset_init_nogem(i915);
	if (ret)
		goto out_cleanup_irq;

	ret = i915_gem_init(i915);
	if (ret)
		goto out_cleanup_modeset2;

	ret = intel_modeset_init(i915);
	if (ret)
		goto out_cleanup_gem;

	i915_driver_register(i915);

	enable_rpm_wakeref_asserts(&i915->runtime_pm);

	i915_welcome_messages(i915);

	i915->do_release = true;

	return 0;

out_cleanup_gem:
	i915_gem_suspend(i915);
	i915_gem_driver_remove(i915);
	i915_gem_driver_release(i915);
out_cleanup_modeset2:
	/* FIXME clean up the error path */
	intel_modeset_driver_remove(i915);
	intel_irq_uninstall(i915);
	intel_modeset_driver_remove_noirq(i915);
	goto out_cleanup_modeset;
out_cleanup_irq:
	intel_irq_uninstall(i915);
out_cleanup_modeset:
	intel_modeset_driver_remove_nogem(i915);
out_cleanup_hw:
	i915_driver_hw_remove(i915);
	intel_memory_regions_driver_release(i915);
	i915_ggtt_driver_release(i915);
	i915_gem_drain_freed_objects(i915);
	i915_ggtt_driver_late_release(i915);
out_cleanup_mmio:
	i915_driver_mmio_release(i915);
out_tiles_cleanup:
	intel_gt_release_all(i915);
out_runtime_pm_put:
	enable_rpm_wakeref_asserts(&i915->runtime_pm);
	i915_driver_late_release(i915);
out_pci_disable:
	pci_disable_device(pdev);
out_fini:
	i915_probe_error(i915, "Device initialization failed (%d)\n", ret);
	return ret;
}

void i915_driver_remove(struct drm_i915_private *i915)
{
	intel_wakeref_t wakeref;

	wakeref = intel_runtime_pm_get(&i915->runtime_pm);

	i915_driver_unregister(i915);

	/* Flush any external code that still may be under the RCU lock */
	synchronize_rcu();

	i915_gem_suspend(i915);

	intel_gvt_driver_remove(i915);

	intel_modeset_driver_remove(i915);

	intel_irq_uninstall(i915);

	intel_modeset_driver_remove_noirq(i915);

	i915_reset_error_state(i915);
	i915_gem_driver_remove(i915);

	intel_modeset_driver_remove_nogem(i915);

	i915_driver_hw_remove(i915);

	intel_runtime_pm_put(&i915->runtime_pm, wakeref);
}

static void i915_driver_release(struct drm_device *dev)
{
	struct drm_i915_private *dev_priv = to_i915(dev);
	struct intel_runtime_pm *rpm = &dev_priv->runtime_pm;
	intel_wakeref_t wakeref;

	if (!dev_priv->do_release)
		return;

	wakeref = intel_runtime_pm_get(rpm);

	i915_gem_driver_release(dev_priv);

	intel_memory_regions_driver_release(dev_priv);
	i915_ggtt_driver_release(dev_priv);
	i915_gem_drain_freed_objects(dev_priv);
	i915_ggtt_driver_late_release(dev_priv);

	i915_driver_mmio_release(dev_priv);

	intel_runtime_pm_put(rpm, wakeref);

	intel_runtime_pm_driver_release(rpm);

	i915_driver_late_release(dev_priv);
}

static int i915_driver_open(struct drm_device *dev, struct drm_file *file)
{
	struct drm_i915_private *i915 = to_i915(dev);
	int ret;

	ret = i915_gem_open(i915, file);
	if (ret)
		return ret;

	return 0;
}

/**
 * i915_driver_lastclose - clean up after all DRM clients have exited
 * @dev: DRM device
 *
 * Take care of cleaning up after all DRM clients have exited.  In the
 * mode setting case, we want to restore the kernel's initial mode (just
 * in case the last client left us in a bad state).
 *
 * Additionally, in the non-mode setting case, we'll tear down the GTT
 * and DMA structures, since the kernel won't be using them, and clea
 * up any GEM state.
 */
static void i915_driver_lastclose(struct drm_device *dev)
{
	struct drm_i915_private *i915 = to_i915(dev);

	intel_fbdev_restore_mode(dev);

	if (HAS_DISPLAY(i915))
		vga_switcheroo_process_delayed_switch();
}

static void i915_driver_postclose(struct drm_device *dev, struct drm_file *file)
{
	struct drm_i915_file_private *file_priv = file->driver_priv;

	i915_gem_context_close(file);
	i915_drm_client_put(file_priv->client);

	kfree_rcu(file_priv, rcu);

	/* Catch up with all the deferred frees from "this" client */
	i915_gem_flush_free_objects(to_i915(dev));
}

static void intel_suspend_encoders(struct drm_i915_private *dev_priv)
{
	struct intel_encoder *encoder;

	if (!HAS_DISPLAY(dev_priv))
		return;

	drm_modeset_lock_all(&dev_priv->drm);
	for_each_intel_encoder(&dev_priv->drm, encoder)
		if (encoder->suspend)
			encoder->suspend(encoder);
	drm_modeset_unlock_all(&dev_priv->drm);
}

static void intel_shutdown_encoders(struct drm_i915_private *dev_priv)
{
	struct intel_encoder *encoder;

	if (!HAS_DISPLAY(dev_priv))
		return;

	drm_modeset_lock_all(&dev_priv->drm);
	for_each_intel_encoder(&dev_priv->drm, encoder)
		if (encoder->shutdown)
			encoder->shutdown(encoder);
	drm_modeset_unlock_all(&dev_priv->drm);
}

void i915_driver_shutdown(struct drm_i915_private *i915)
{
	disable_rpm_wakeref_asserts(&i915->runtime_pm);
	intel_runtime_pm_disable(&i915->runtime_pm);
	intel_power_domains_disable(i915);

	if (HAS_DISPLAY(i915)) {
		drm_kms_helper_poll_disable(&i915->drm);

		drm_atomic_helper_shutdown(&i915->drm);
	}

	intel_dp_mst_suspend(i915);

	intel_runtime_pm_disable_interrupts(i915);
	intel_hpd_cancel_work(i915);

	intel_suspend_encoders(i915);
	intel_shutdown_encoders(i915);

	intel_dmc_ucode_suspend(i915);

	i915_gem_suspend(i915);

	/*
	 * The only requirement is to reboot with display DC states disabled,
	 * for now leaving all display power wells in the INIT power domain
	 * enabled.
	 *
	 * TODO:
	 * - unify the pci_driver::shutdown sequence here with the
	 *   pci_driver.driver.pm.poweroff,poweroff_late sequence.
	 * - unify the driver remove and system/runtime suspend sequences with
	 *   the above unified shutdown/poweroff sequence.
	 */
	intel_power_domains_driver_remove(i915);
	enable_rpm_wakeref_asserts(&i915->runtime_pm);

	intel_runtime_pm_driver_release(&i915->runtime_pm);
}

static bool suspend_to_idle(struct drm_i915_private *dev_priv)
{
#if IS_ENABLED(CONFIG_ACPI_SLEEP)
	if (acpi_target_system_state() < ACPI_STATE_S3)
		return true;
#endif
	return false;
}

static int i915_drm_prepare(struct drm_device *dev)
{
	struct drm_i915_private *i915 = to_i915(dev);

	/*
	 * NB intel_display_suspend() may issue new requests after we've
	 * ostensibly marked the GPU as ready-to-sleep here. We need to
	 * split out that work and pull it forward so that after point,
	 * the GPU is not woken again.
	 */
	return i915_gem_backup_suspend(i915);
}

static int i915_drm_suspend(struct drm_device *dev)
{
	struct drm_i915_private *dev_priv = to_i915(dev);
	struct pci_dev *pdev = to_pci_dev(dev_priv->drm.dev);
	pci_power_t opregion_target_state;

	disable_rpm_wakeref_asserts(&dev_priv->runtime_pm);

	/* We do a lot of poking in a lot of registers, make sure they work
	 * properly. */
	intel_power_domains_disable(dev_priv);
	if (HAS_DISPLAY(dev_priv))
		drm_kms_helper_poll_disable(dev);

	pci_save_state(pdev);

	intel_display_suspend(dev);

	intel_dp_mst_suspend(dev_priv);

	intel_runtime_pm_disable_interrupts(dev_priv);
	intel_hpd_cancel_work(dev_priv);

	intel_suspend_encoders(dev_priv);

	intel_suspend_hw(dev_priv);

	/* Must be called before GGTT is suspended. */
	intel_dpt_suspend(dev_priv);
	i915_ggtt_suspend(to_gt(dev_priv)->ggtt);

	i915_save_display(dev_priv);

	opregion_target_state = suspend_to_idle(dev_priv) ? PCI_D1 : PCI_D3cold;
	intel_opregion_suspend(dev_priv, opregion_target_state);

	intel_fbdev_set_suspend(dev, FBINFO_STATE_SUSPENDED, true);

	dev_priv->suspend_count++;

	intel_dmc_ucode_suspend(dev_priv);

	enable_rpm_wakeref_asserts(&dev_priv->runtime_pm);

	i915_gem_drain_freed_objects(dev_priv);

	return 0;
}

static enum i915_drm_suspend_mode
get_suspend_mode(struct drm_i915_private *dev_priv, bool hibernate)
{
	if (hibernate)
		return I915_DRM_SUSPEND_HIBERNATE;

	if (suspend_to_idle(dev_priv))
		return I915_DRM_SUSPEND_IDLE;

	return I915_DRM_SUSPEND_MEM;
}

static int i915_drm_suspend_late(struct drm_device *dev, bool hibernation)
{
	struct drm_i915_private *dev_priv = to_i915(dev);
	struct pci_dev *pdev = to_pci_dev(dev_priv->drm.dev);
	struct intel_runtime_pm *rpm = &dev_priv->runtime_pm;
	struct intel_gt *gt;
	int ret, i;

	disable_rpm_wakeref_asserts(rpm);

	i915_gem_suspend_late(dev_priv);

	for_each_gt(gt, dev_priv, i)
		intel_uncore_suspend(gt->uncore);

	intel_power_domains_suspend(dev_priv,
				    get_suspend_mode(dev_priv, hibernation));

	intel_display_power_suspend_late(dev_priv);

	ret = vlv_suspend_complete(dev_priv);
	if (ret) {
		drm_err(&dev_priv->drm, "Suspend complete failed: %d\n", ret);
		intel_power_domains_resume(dev_priv);

		goto out;
	}

	pci_disable_device(pdev);
	/*
	 * During hibernation on some platforms the BIOS may try to access
	 * the device even though it's already in D3 and hang the machine. So
	 * leave the device in D0 on those platforms and hope the BIOS will
	 * power down the device properly. The issue was seen on multiple old
	 * GENs with different BIOS vendors, so having an explicit blacklist
	 * is inpractical; apply the workaround on everything pre GEN6. The
	 * platforms where the issue was seen:
	 * Lenovo Thinkpad X301, X61s, X60, T60, X41
	 * Fujitsu FSC S7110
	 * Acer Aspire 1830T
	 */
	if (!(hibernation && GRAPHICS_VER(dev_priv) < 6))
		pci_set_power_state(pdev, PCI_D3hot);

out:
	enable_rpm_wakeref_asserts(rpm);
	if (!dev_priv->uncore.user_forcewake_count)
		intel_runtime_pm_driver_release(rpm);

	return ret;
}

int i915_driver_suspend_switcheroo(struct drm_i915_private *i915,
				   pm_message_t state)
{
	int error;

	if (drm_WARN_ON_ONCE(&i915->drm, state.event != PM_EVENT_SUSPEND &&
			     state.event != PM_EVENT_FREEZE))
		return -EINVAL;

	if (i915->drm.switch_power_state == DRM_SWITCH_POWER_OFF)
		return 0;

	error = i915_drm_suspend(&i915->drm);
	if (error)
		return error;

	return i915_drm_suspend_late(&i915->drm, false);
}

static int i915_drm_resume(struct drm_device *dev)
{
	struct drm_i915_private *dev_priv = to_i915(dev);
	int ret;

	disable_rpm_wakeref_asserts(&dev_priv->runtime_pm);

	ret = i915_pcode_init(dev_priv);
	if (ret)
		return ret;

	sanitize_gpu(dev_priv);

	ret = i915_ggtt_enable_hw(dev_priv);
	if (ret)
		drm_err(&dev_priv->drm, "failed to re-enable GGTT\n");

	i915_ggtt_resume(to_gt(dev_priv)->ggtt);
	/* Must be called after GGTT is resumed. */
	intel_dpt_resume(dev_priv);

	intel_dmc_ucode_resume(dev_priv);

	i915_restore_display(dev_priv);
	intel_pps_unlock_regs_wa(dev_priv);

	intel_init_pch_refclk(dev_priv);

	/*
	 * Interrupts have to be enabled before any batches are run. If not the
	 * GPU will hang. i915_gem_init_hw() will initiate batches to
	 * update/restore the context.
	 *
	 * drm_mode_config_reset() needs AUX interrupts.
	 *
	 * Modeset enabling in intel_modeset_init_hw() also needs working
	 * interrupts.
	 */
	intel_runtime_pm_enable_interrupts(dev_priv);

	if (HAS_DISPLAY(dev_priv))
		drm_mode_config_reset(dev);

	i915_gem_resume(dev_priv);

	intel_modeset_init_hw(dev_priv);
	intel_init_clock_gating(dev_priv);
	intel_hpd_init(dev_priv);

	/* MST sideband requires HPD interrupts enabled */
	intel_dp_mst_resume(dev_priv);
	intel_display_resume(dev);

	intel_hpd_poll_disable(dev_priv);
	if (HAS_DISPLAY(dev_priv))
		drm_kms_helper_poll_enable(dev);

	intel_opregion_resume(dev_priv);

	intel_fbdev_set_suspend(dev, FBINFO_STATE_RUNNING, false);

	intel_power_domains_enable(dev_priv);

	intel_gvt_resume(dev_priv);

	enable_rpm_wakeref_asserts(&dev_priv->runtime_pm);

	return 0;
}

static int i915_drm_resume_early(struct drm_device *dev)
{
	struct drm_i915_private *dev_priv = to_i915(dev);
	struct pci_dev *pdev = to_pci_dev(dev_priv->drm.dev);
	struct intel_gt *gt;
	int ret, i;

	/*
	 * We have a resume ordering issue with the snd-hda driver also
	 * requiring our device to be power up. Due to the lack of a
	 * parent/child relationship we currently solve this with an early
	 * resume hook.
	 *
	 * FIXME: This should be solved with a special hdmi sink device or
	 * similar so that power domains can be employed.
	 */

	/*
	 * Note that we need to set the power state explicitly, since we
	 * powered off the device during freeze and the PCI core won't power
	 * it back up for us during thaw. Powering off the device during
	 * freeze is not a hard requirement though, and during the
	 * suspend/resume phases the PCI core makes sure we get here with the
	 * device powered on. So in case we change our freeze logic and keep
	 * the device powered we can also remove the following set power state
	 * call.
	 */
	ret = pci_set_power_state(pdev, PCI_D0);
	if (ret) {
		drm_err(&dev_priv->drm,
			"failed to set PCI D0 power state (%d)\n", ret);
		return ret;
	}

	/*
	 * Note that pci_enable_device() first enables any parent bridge
	 * device and only then sets the power state for this device. The
	 * bridge enabling is a nop though, since bridge devices are resumed
	 * first. The order of enabling power and enabling the device is
	 * imposed by the PCI core as described above, so here we preserve the
	 * same order for the freeze/thaw phases.
	 *
	 * TODO: eventually we should remove pci_disable_device() /
	 * pci_enable_enable_device() from suspend/resume. Due to how they
	 * depend on the device enable refcount we can't anyway depend on them
	 * disabling/enabling the device.
	 */
	if (pci_enable_device(pdev))
		return -EIO;

	pci_set_master(pdev);

	disable_rpm_wakeref_asserts(&dev_priv->runtime_pm);

	ret = vlv_resume_prepare(dev_priv, false);
	if (ret)
		drm_err(&dev_priv->drm,
			"Resume prepare failed: %d, continuing anyway\n", ret);

	for_each_gt(gt, dev_priv, i) {
		intel_uncore_resume_early(gt->uncore);
		intel_gt_check_and_clear_faults(gt);
	}

	intel_display_power_resume_early(dev_priv);

	intel_power_domains_resume(dev_priv);

	enable_rpm_wakeref_asserts(&dev_priv->runtime_pm);

	return ret;
}

int i915_driver_resume_switcheroo(struct drm_i915_private *i915)
{
	int ret;

	if (i915->drm.switch_power_state == DRM_SWITCH_POWER_OFF)
		return 0;

	ret = i915_drm_resume_early(&i915->drm);
	if (ret)
		return ret;

	return i915_drm_resume(&i915->drm);
}

static int i915_pm_prepare(struct device *kdev)
{
	struct drm_i915_private *i915 = kdev_to_i915(kdev);

	if (!i915) {
		dev_err(kdev, "DRM not initialized, aborting suspend.\n");
		return -ENODEV;
	}

	if (i915->drm.switch_power_state == DRM_SWITCH_POWER_OFF)
		return 0;

	return i915_drm_prepare(&i915->drm);
}

static int i915_pm_suspend(struct device *kdev)
{
	struct drm_i915_private *i915 = kdev_to_i915(kdev);

	if (!i915) {
		dev_err(kdev, "DRM not initialized, aborting suspend.\n");
		return -ENODEV;
	}

	i915_ggtt_mark_pte_lost(i915, false);

	if (i915->drm.switch_power_state == DRM_SWITCH_POWER_OFF)
		return 0;

	return i915_drm_suspend(&i915->drm);
}

static int i915_pm_suspend_late(struct device *kdev)
{
	struct drm_i915_private *i915 = kdev_to_i915(kdev);

	/*
	 * We have a suspend ordering issue with the snd-hda driver also
	 * requiring our device to be power up. Due to the lack of a
	 * parent/child relationship we currently solve this with an late
	 * suspend hook.
	 *
	 * FIXME: This should be solved with a special hdmi sink device or
	 * similar so that power domains can be employed.
	 */
	if (i915->drm.switch_power_state == DRM_SWITCH_POWER_OFF)
		return 0;

	return i915_drm_suspend_late(&i915->drm, false);
}

static int i915_pm_poweroff_late(struct device *kdev)
{
	struct drm_i915_private *i915 = kdev_to_i915(kdev);

	if (i915->drm.switch_power_state == DRM_SWITCH_POWER_OFF)
		return 0;

	return i915_drm_suspend_late(&i915->drm, true);
}

static int i915_pm_resume_early(struct device *kdev)
{
	struct drm_i915_private *i915 = kdev_to_i915(kdev);

	if (i915->drm.switch_power_state == DRM_SWITCH_POWER_OFF)
		return 0;

	return i915_drm_resume_early(&i915->drm);
}

static int i915_pm_resume(struct device *kdev)
{
	struct drm_i915_private *i915 = kdev_to_i915(kdev);

	if (i915->drm.switch_power_state == DRM_SWITCH_POWER_OFF)
		return 0;

	/*
	 * If IRST is enabled, or if we can't detect whether it's enabled,
	 * then we must assume we lost the GGTT page table entries, since
	 * they are not retained if IRST decided to enter S4.
	 */
	if (!IS_ENABLED(CONFIG_ACPI) || acpi_dev_present(irst_name, NULL, -1))
		i915_ggtt_mark_pte_lost(i915, true);

	return i915_drm_resume(&i915->drm);
}

/* freeze: before creating the hibernation_image */
static int i915_pm_freeze(struct device *kdev)
{
	struct drm_i915_private *i915 = kdev_to_i915(kdev);
	int ret;

	if (i915->drm.switch_power_state != DRM_SWITCH_POWER_OFF) {
		ret = i915_drm_suspend(&i915->drm);
		if (ret)
			return ret;
	}

	ret = i915_gem_freeze(i915);
	if (ret)
		return ret;

	return 0;
}

static int i915_pm_freeze_late(struct device *kdev)
{
	struct drm_i915_private *i915 = kdev_to_i915(kdev);
	int ret;

	if (i915->drm.switch_power_state != DRM_SWITCH_POWER_OFF) {
		ret = i915_drm_suspend_late(&i915->drm, true);
		if (ret)
			return ret;
	}

	ret = i915_gem_freeze_late(i915);
	if (ret)
		return ret;

	return 0;
}

/* thaw: called after creating the hibernation image, but before turning off. */
static int i915_pm_thaw_early(struct device *kdev)
{
	return i915_pm_resume_early(kdev);
}

static int i915_pm_thaw(struct device *kdev)
{
	return i915_pm_resume(kdev);
}

/* restore: called after loading the hibernation image. */
static int i915_pm_restore_early(struct device *kdev)
{
	return i915_pm_resume_early(kdev);
}

static int i915_pm_restore(struct device *kdev)
{
	struct drm_i915_private *i915 = kdev_to_i915(kdev);

	i915_ggtt_mark_pte_lost(i915, true);
	return i915_pm_resume(kdev);
}

static int intel_runtime_suspend(struct device *kdev)
{
	struct drm_i915_private *dev_priv = kdev_to_i915(kdev);
	struct intel_runtime_pm *rpm = &dev_priv->runtime_pm;
	struct intel_gt *gt;
	int ret, i;

	if (drm_WARN_ON_ONCE(&dev_priv->drm, !HAS_RUNTIME_PM(dev_priv)))
		return -ENODEV;

	drm_dbg(&dev_priv->drm, "Suspending device\n");

	disable_rpm_wakeref_asserts(rpm);

	/*
	 * We are safe here against re-faults, since the fault handler takes
	 * an RPM reference.
	 */
	i915_gem_runtime_suspend(dev_priv);

	for_each_gt(gt, dev_priv, i)
		intel_gt_runtime_suspend(gt);

	intel_runtime_pm_disable_interrupts(dev_priv);

	for_each_gt(gt, dev_priv, i)
		intel_uncore_suspend(gt->uncore);

	intel_display_power_suspend(dev_priv);

	ret = vlv_suspend_complete(dev_priv);
	if (ret) {
		drm_err(&dev_priv->drm,
			"Runtime suspend failed, disabling it (%d)\n", ret);
		intel_uncore_runtime_resume(&dev_priv->uncore);

		intel_runtime_pm_enable_interrupts(dev_priv);

		intel_gt_runtime_resume(to_gt(dev_priv));

		enable_rpm_wakeref_asserts(rpm);

		return ret;
	}

	enable_rpm_wakeref_asserts(rpm);
	intel_runtime_pm_driver_release(rpm);

	if (intel_uncore_arm_unclaimed_mmio_detection(&dev_priv->uncore))
		drm_err(&dev_priv->drm,
			"Unclaimed access detected prior to suspending\n");

	rpm->suspended = true;

	/*
	 * FIXME: We really should find a document that references the arguments
	 * used below!
	 */
	if (IS_BROADWELL(dev_priv)) {
		/*
		 * On Broadwell, if we use PCI_D1 the PCH DDI ports will stop
		 * being detected, and the call we do at intel_runtime_resume()
		 * won't be able to restore them. Since PCI_D3hot matches the
		 * actual specification and appears to be working, use it.
		 */
		intel_opregion_notify_adapter(dev_priv, PCI_D3hot);
	} else {
		/*
		 * current versions of firmware which depend on this opregion
		 * notification have repurposed the D1 definition to mean
		 * "runtime suspended" vs. what you would normally expect (D3)
		 * to distinguish it from notifications that might be sent via
		 * the suspend path.
		 */
		intel_opregion_notify_adapter(dev_priv, PCI_D1);
	}

	assert_forcewakes_inactive(&dev_priv->uncore);

	if (!IS_VALLEYVIEW(dev_priv) && !IS_CHERRYVIEW(dev_priv))
		intel_hpd_poll_enable(dev_priv);

	drm_dbg(&dev_priv->drm, "Device suspended\n");
	return 0;
}

static int intel_runtime_resume(struct device *kdev)
{
	struct drm_i915_private *dev_priv = kdev_to_i915(kdev);
	struct intel_runtime_pm *rpm = &dev_priv->runtime_pm;
	struct intel_gt *gt;
	int ret, i;

	if (drm_WARN_ON_ONCE(&dev_priv->drm, !HAS_RUNTIME_PM(dev_priv)))
		return -ENODEV;

	drm_dbg(&dev_priv->drm, "Resuming device\n");

	drm_WARN_ON_ONCE(&dev_priv->drm, atomic_read(&rpm->wakeref_count));
	disable_rpm_wakeref_asserts(rpm);

	intel_opregion_notify_adapter(dev_priv, PCI_D0);
	rpm->suspended = false;
	if (intel_uncore_unclaimed_mmio(&dev_priv->uncore))
		drm_dbg(&dev_priv->drm,
			"Unclaimed access during suspend, bios?\n");

	intel_display_power_resume(dev_priv);

	ret = vlv_resume_prepare(dev_priv, true);

	for_each_gt(gt, dev_priv, i)
		intel_uncore_runtime_resume(gt->uncore);

	intel_runtime_pm_enable_interrupts(dev_priv);

	/*
	 * No point of rolling back things in case of an error, as the best
	 * we can do is to hope that things will still work (and disable RPM).
	 */
	for_each_gt(gt, dev_priv, i)
		intel_gt_runtime_resume(gt);

	/*
	 * On VLV/CHV display interrupts are part of the display
	 * power well, so hpd is reinitialized from there. For
	 * everyone else do it here.
	 */
	if (!IS_VALLEYVIEW(dev_priv) && !IS_CHERRYVIEW(dev_priv)) {
		intel_hpd_init(dev_priv);
		intel_hpd_poll_disable(dev_priv);
	}

	skl_watermark_ipc_update(dev_priv);

	enable_rpm_wakeref_asserts(rpm);

	if (ret)
		drm_err(&dev_priv->drm,
			"Runtime resume failed, disabling it (%d)\n", ret);
	else
		drm_dbg(&dev_priv->drm, "Device resumed\n");

	return ret;
}

const struct dev_pm_ops i915_pm_ops = {
	/*
	 * S0ix (via system suspend) and S3 event handlers [PMSG_SUSPEND,
	 * PMSG_RESUME]
	 */
	.prepare = i915_pm_prepare,
	.suspend = i915_pm_suspend,
	.suspend_late = i915_pm_suspend_late,
	.resume_early = i915_pm_resume_early,
	.resume = i915_pm_resume,

	/*
	 * S4 event handlers
	 * @freeze, @freeze_late    : called (1) before creating the
	 *                            hibernation image [PMSG_FREEZE] and
	 *                            (2) after rebooting, before restoring
	 *                            the image [PMSG_QUIESCE]
	 * @thaw, @thaw_early       : called (1) after creating the hibernation
	 *                            image, before writing it [PMSG_THAW]
	 *                            and (2) after failing to create or
	 *                            restore the image [PMSG_RECOVER]
	 * @poweroff, @poweroff_late: called after writing the hibernation
	 *                            image, before rebooting [PMSG_HIBERNATE]
	 * @restore, @restore_early : called after rebooting and restoring the
	 *                            hibernation image [PMSG_RESTORE]
	 */
	.freeze = i915_pm_freeze,
	.freeze_late = i915_pm_freeze_late,
	.thaw_early = i915_pm_thaw_early,
	.thaw = i915_pm_thaw,
	.poweroff = i915_pm_suspend,
	.poweroff_late = i915_pm_poweroff_late,
	.restore_early = i915_pm_restore_early,
	.restore = i915_pm_restore,

	/* S0ix (via runtime suspend) event handlers */
	.runtime_suspend = intel_runtime_suspend,
	.runtime_resume = intel_runtime_resume,
};

static const struct file_operations i915_driver_fops = {
	.owner = THIS_MODULE,
	.open = drm_open,
	.release = drm_release_noglobal,
	.unlocked_ioctl = drm_ioctl,
	.mmap = i915_gem_mmap,
	.poll = drm_poll,
	.read = drm_read,
	.compat_ioctl = i915_ioc32_compat_ioctl,
	.llseek = noop_llseek,
#ifdef CONFIG_PROC_FS
	.show_fdinfo = i915_drm_client_fdinfo,
#endif
};

static int
i915_gem_reject_pin_ioctl(struct drm_device *dev, void *data,
			  struct drm_file *file)
{
	return -ENODEV;
}

static const struct drm_ioctl_desc i915_ioctls[] = {
	DRM_IOCTL_DEF_DRV(I915_INIT, drm_noop, DRM_AUTH|DRM_MASTER|DRM_ROOT_ONLY),
	DRM_IOCTL_DEF_DRV(I915_FLUSH, drm_noop, DRM_AUTH),
	DRM_IOCTL_DEF_DRV(I915_FLIP, drm_noop, DRM_AUTH),
	DRM_IOCTL_DEF_DRV(I915_BATCHBUFFER, drm_noop, DRM_AUTH),
	DRM_IOCTL_DEF_DRV(I915_IRQ_EMIT, drm_noop, DRM_AUTH),
	DRM_IOCTL_DEF_DRV(I915_IRQ_WAIT, drm_noop, DRM_AUTH),
	DRM_IOCTL_DEF_DRV(I915_GETPARAM, i915_getparam_ioctl, DRM_RENDER_ALLOW),
	DRM_IOCTL_DEF_DRV(I915_SETPARAM, drm_noop, DRM_AUTH|DRM_MASTER|DRM_ROOT_ONLY),
	DRM_IOCTL_DEF_DRV(I915_ALLOC, drm_noop, DRM_AUTH),
	DRM_IOCTL_DEF_DRV(I915_FREE, drm_noop, DRM_AUTH),
	DRM_IOCTL_DEF_DRV(I915_INIT_HEAP, drm_noop, DRM_AUTH|DRM_MASTER|DRM_ROOT_ONLY),
	DRM_IOCTL_DEF_DRV(I915_CMDBUFFER, drm_noop, DRM_AUTH),
	DRM_IOCTL_DEF_DRV(I915_DESTROY_HEAP,  drm_noop, DRM_AUTH|DRM_MASTER|DRM_ROOT_ONLY),
	DRM_IOCTL_DEF_DRV(I915_SET_VBLANK_PIPE,  drm_noop, DRM_AUTH|DRM_MASTER|DRM_ROOT_ONLY),
	DRM_IOCTL_DEF_DRV(I915_GET_VBLANK_PIPE,  drm_noop, DRM_AUTH),
	DRM_IOCTL_DEF_DRV(I915_VBLANK_SWAP, drm_noop, DRM_AUTH),
	DRM_IOCTL_DEF_DRV(I915_HWS_ADDR, drm_noop, DRM_AUTH|DRM_MASTER|DRM_ROOT_ONLY),
	DRM_IOCTL_DEF_DRV(I915_GEM_INIT, drm_noop, DRM_AUTH|DRM_MASTER|DRM_ROOT_ONLY),
	DRM_IOCTL_DEF_DRV(I915_GEM_EXECBUFFER, drm_invalid_op, DRM_AUTH),
	DRM_IOCTL_DEF_DRV(I915_GEM_EXECBUFFER2_WR, i915_gem_execbuffer2_ioctl, DRM_RENDER_ALLOW),
	DRM_IOCTL_DEF_DRV(I915_GEM_PIN, i915_gem_reject_pin_ioctl, DRM_AUTH|DRM_ROOT_ONLY),
	DRM_IOCTL_DEF_DRV(I915_GEM_UNPIN, i915_gem_reject_pin_ioctl, DRM_AUTH|DRM_ROOT_ONLY),
	DRM_IOCTL_DEF_DRV(I915_GEM_BUSY, i915_gem_busy_ioctl, DRM_RENDER_ALLOW),
	DRM_IOCTL_DEF_DRV(I915_GEM_SET_CACHING, i915_gem_set_caching_ioctl, DRM_RENDER_ALLOW),
	DRM_IOCTL_DEF_DRV(I915_GEM_GET_CACHING, i915_gem_get_caching_ioctl, DRM_RENDER_ALLOW),
	DRM_IOCTL_DEF_DRV(I915_GEM_THROTTLE, i915_gem_throttle_ioctl, DRM_RENDER_ALLOW),
	DRM_IOCTL_DEF_DRV(I915_GEM_ENTERVT, drm_noop, DRM_AUTH|DRM_MASTER|DRM_ROOT_ONLY),
	DRM_IOCTL_DEF_DRV(I915_GEM_LEAVEVT, drm_noop, DRM_AUTH|DRM_MASTER|DRM_ROOT_ONLY),
	DRM_IOCTL_DEF_DRV(I915_GEM_CREATE, i915_gem_create_ioctl, DRM_RENDER_ALLOW),
	DRM_IOCTL_DEF_DRV(I915_GEM_CREATE_EXT, i915_gem_create_ext_ioctl, DRM_RENDER_ALLOW),
	DRM_IOCTL_DEF_DRV(I915_GEM_PREAD, i915_gem_pread_ioctl, DRM_RENDER_ALLOW),
	DRM_IOCTL_DEF_DRV(I915_GEM_PWRITE, i915_gem_pwrite_ioctl, DRM_RENDER_ALLOW),
	DRM_IOCTL_DEF_DRV(I915_GEM_MMAP, i915_gem_mmap_ioctl, DRM_RENDER_ALLOW),
	DRM_IOCTL_DEF_DRV(I915_GEM_MMAP_OFFSET, i915_gem_mmap_offset_ioctl, DRM_RENDER_ALLOW),
	DRM_IOCTL_DEF_DRV(I915_GEM_SET_DOMAIN, i915_gem_set_domain_ioctl, DRM_RENDER_ALLOW),
	DRM_IOCTL_DEF_DRV(I915_GEM_SW_FINISH, i915_gem_sw_finish_ioctl, DRM_RENDER_ALLOW),
	DRM_IOCTL_DEF_DRV(I915_GEM_SET_TILING, i915_gem_set_tiling_ioctl, DRM_RENDER_ALLOW),
	DRM_IOCTL_DEF_DRV(I915_GEM_GET_TILING, i915_gem_get_tiling_ioctl, DRM_RENDER_ALLOW),
	DRM_IOCTL_DEF_DRV(I915_GEM_GET_APERTURE, i915_gem_get_aperture_ioctl, DRM_RENDER_ALLOW),
	DRM_IOCTL_DEF_DRV(I915_GET_PIPE_FROM_CRTC_ID, intel_get_pipe_from_crtc_id_ioctl, 0),
	DRM_IOCTL_DEF_DRV(I915_GEM_MADVISE, i915_gem_madvise_ioctl, DRM_RENDER_ALLOW),
	DRM_IOCTL_DEF_DRV(I915_OVERLAY_PUT_IMAGE, intel_overlay_put_image_ioctl, DRM_MASTER),
	DRM_IOCTL_DEF_DRV(I915_OVERLAY_ATTRS, intel_overlay_attrs_ioctl, DRM_MASTER),
	DRM_IOCTL_DEF_DRV(I915_SET_SPRITE_COLORKEY, intel_sprite_set_colorkey_ioctl, DRM_MASTER),
	DRM_IOCTL_DEF_DRV(I915_GET_SPRITE_COLORKEY, drm_noop, DRM_MASTER),
	DRM_IOCTL_DEF_DRV(I915_GEM_WAIT, i915_gem_wait_ioctl, DRM_RENDER_ALLOW),
	DRM_IOCTL_DEF_DRV(I915_GEM_CONTEXT_CREATE_EXT, i915_gem_context_create_ioctl, DRM_RENDER_ALLOW),
	DRM_IOCTL_DEF_DRV(I915_GEM_CONTEXT_DESTROY, i915_gem_context_destroy_ioctl, DRM_RENDER_ALLOW),
	DRM_IOCTL_DEF_DRV(I915_REG_READ, i915_reg_read_ioctl, DRM_RENDER_ALLOW),
	DRM_IOCTL_DEF_DRV(I915_GET_RESET_STATS, i915_gem_context_reset_stats_ioctl, DRM_RENDER_ALLOW),
	DRM_IOCTL_DEF_DRV(I915_GEM_USERPTR, i915_gem_userptr_ioctl, DRM_RENDER_ALLOW),
	DRM_IOCTL_DEF_DRV(I915_GEM_CONTEXT_GETPARAM, i915_gem_context_getparam_ioctl, DRM_RENDER_ALLOW),
	DRM_IOCTL_DEF_DRV(I915_GEM_CONTEXT_SETPARAM, i915_gem_context_setparam_ioctl, DRM_RENDER_ALLOW),
	DRM_IOCTL_DEF_DRV(I915_PERF_OPEN, i915_perf_open_ioctl, DRM_RENDER_ALLOW),
	DRM_IOCTL_DEF_DRV(I915_PERF_ADD_CONFIG, i915_perf_add_config_ioctl, DRM_RENDER_ALLOW),
	DRM_IOCTL_DEF_DRV(I915_PERF_REMOVE_CONFIG, i915_perf_remove_config_ioctl, DRM_RENDER_ALLOW),
	DRM_IOCTL_DEF_DRV(I915_QUERY, i915_query_ioctl, DRM_RENDER_ALLOW),
	DRM_IOCTL_DEF_DRV(I915_GEM_VM_CREATE, i915_gem_vm_create_ioctl, DRM_RENDER_ALLOW),
	DRM_IOCTL_DEF_DRV(I915_GEM_VM_DESTROY, i915_gem_vm_destroy_ioctl, DRM_RENDER_ALLOW),
};

/*
 * Interface history:
 *
 * 1.1: Original.
 * 1.2: Add Power Management
 * 1.3: Add vblank support
 * 1.4: Fix cmdbuffer path, add heap destroy
 * 1.5: Add vblank pipe configuration
 * 1.6: - New ioctl for scheduling buffer swaps on vertical blank
 *      - Support vertical blank on secondary display pipe
 */
#define DRIVER_MAJOR		1
#define DRIVER_MINOR		6
#define DRIVER_PATCHLEVEL	0

static const struct drm_driver i915_drm_driver = {
	/* Don't use MTRRs here; the Xserver or userspace app should
	 * deal with them for Intel hardware.
	 */
	.driver_features =
	    DRIVER_GEM |
	    DRIVER_RENDER | DRIVER_MODESET | DRIVER_ATOMIC | DRIVER_SYNCOBJ |
	    DRIVER_SYNCOBJ_TIMELINE,
	.release = i915_driver_release,
	.open = i915_driver_open,
	.lastclose = i915_driver_lastclose,
	.postclose = i915_driver_postclose,

	.prime_handle_to_fd = drm_gem_prime_handle_to_fd,
	.prime_fd_to_handle = drm_gem_prime_fd_to_handle,
	.gem_prime_import = i915_gem_prime_import,

	.dumb_create = i915_gem_dumb_create,
	.dumb_map_offset = i915_gem_dumb_mmap_offset,

	.ioctls = i915_ioctls,
	.num_ioctls = ARRAY_SIZE(i915_ioctls),
	.fops = &i915_driver_fops,
	.name = DRIVER_NAME,
	.desc = DRIVER_DESC,
	.date = DRIVER_DATE,
	.major = DRIVER_MAJOR,
	.minor = DRIVER_MINOR,
	.patchlevel = DRIVER_PATCHLEVEL,
};<|MERGE_RESOLUTION|>--- conflicted
+++ resolved
@@ -740,13 +740,9 @@
  */
 static void i915_driver_register(struct drm_i915_private *dev_priv)
 {
-<<<<<<< HEAD
-	struct drm_device *dev = &dev_priv->drm;
 	struct intel_gt *gt;
 	unsigned int i;
 
-=======
->>>>>>> a6ebd538
 	i915_gem_driver_register(dev_priv);
 	i915_pmu_register(dev_priv);
 
