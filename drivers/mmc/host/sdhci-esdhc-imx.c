--- conflicted
+++ resolved
@@ -469,15 +469,12 @@
 	clk_prepare_enable(clk);
 	pltfm_host->clk = clk;
 
-<<<<<<< HEAD
-=======
 	imx_data->pinctrl = devm_pinctrl_get_select_default(&pdev->dev);
 	if (IS_ERR(imx_data->pinctrl)) {
 		err = PTR_ERR(imx_data->pinctrl);
 		goto pin_err;
 	}
 
->>>>>>> f3f08dcb
 	host->quirks |= SDHCI_QUIRK_BROKEN_TIMEOUT_VAL;
 
 	if (is_imx25_esdhc(imx_data) || is_imx35_esdhc(imx_data))
