/*
 * Copyright (c) 2015, Mellanox Technologies. All rights reserved.
 *
 * This software is available to you under a choice of one of two
 * licenses.  You may choose to be licensed under the terms of the GNU
 * General Public License (GPL) Version 2, available from the file
 * COPYING in the main directory of this source tree, or the
 * OpenIB.org BSD license below:
 *
 *     Redistribution and use in source and binary forms, with or
 *     without modification, are permitted provided that the following
 *     conditions are met:
 *
 *      - Redistributions of source code must retain the above
 *        copyright notice, this list of conditions and the following
 *        disclaimer.
 *
 *      - Redistributions in binary form must reproduce the above
 *        copyright notice, this list of conditions and the following
 *        disclaimer in the documentation and/or other materials
 *        provided with the distribution.
 *
 * THE SOFTWARE IS PROVIDED "AS IS", WITHOUT WARRANTY OF ANY KIND,
 * EXPRESS OR IMPLIED, INCLUDING BUT NOT LIMITED TO THE WARRANTIES OF
 * MERCHANTABILITY, FITNESS FOR A PARTICULAR PURPOSE AND
 * NONINFRINGEMENT. IN NO EVENT SHALL THE AUTHORS OR COPYRIGHT HOLDERS
 * BE LIABLE FOR ANY CLAIM, DAMAGES OR OTHER LIABILITY, WHETHER IN AN
 * ACTION OF CONTRACT, TORT OR OTHERWISE, ARISING FROM, OUT OF OR IN
 * CONNECTION WITH THE SOFTWARE OR THE USE OR OTHER DEALINGS IN THE
 * SOFTWARE.
 */

#include "en.h"
#include "en/port.h"
#include "lib/clock.h"

void mlx5e_ethtool_get_drvinfo(struct mlx5e_priv *priv,
			       struct ethtool_drvinfo *drvinfo)
{
	struct mlx5_core_dev *mdev = priv->mdev;

	strlcpy(drvinfo->driver, DRIVER_NAME, sizeof(drvinfo->driver));
	strlcpy(drvinfo->version, DRIVER_VERSION,
		sizeof(drvinfo->version));
	snprintf(drvinfo->fw_version, sizeof(drvinfo->fw_version),
		 "%d.%d.%04d (%.16s)",
		 fw_rev_maj(mdev), fw_rev_min(mdev), fw_rev_sub(mdev),
		 mdev->board_id);
	strlcpy(drvinfo->bus_info, pci_name(mdev->pdev),
		sizeof(drvinfo->bus_info));
}

static void mlx5e_get_drvinfo(struct net_device *dev,
			      struct ethtool_drvinfo *drvinfo)
{
	struct mlx5e_priv *priv = netdev_priv(dev);

	mlx5e_ethtool_get_drvinfo(priv, drvinfo);
}

struct ptys2ethtool_config {
	__ETHTOOL_DECLARE_LINK_MODE_MASK(supported);
	__ETHTOOL_DECLARE_LINK_MODE_MASK(advertised);
};

static
struct ptys2ethtool_config ptys2legacy_ethtool_table[MLX5E_LINK_MODES_NUMBER];
static
struct ptys2ethtool_config ptys2ext_ethtool_table[MLX5E_EXT_LINK_MODES_NUMBER];

#define MLX5_BUILD_PTYS2ETHTOOL_CONFIG(reg_, table, ...)                  \
	({                                                              \
		struct ptys2ethtool_config *cfg;                        \
		const unsigned int modes[] = { __VA_ARGS__ };           \
		unsigned int i, bit, idx;                               \
		cfg = &ptys2##table##_ethtool_table[reg_];		\
		bitmap_zero(cfg->supported,                             \
			    __ETHTOOL_LINK_MODE_MASK_NBITS);            \
		bitmap_zero(cfg->advertised,                            \
			    __ETHTOOL_LINK_MODE_MASK_NBITS);            \
		for (i = 0 ; i < ARRAY_SIZE(modes) ; ++i) {             \
			bit = modes[i] % 64;                            \
			idx = modes[i] / 64;                            \
			__set_bit(bit, &cfg->supported[idx]);           \
			__set_bit(bit, &cfg->advertised[idx]);          \
		}                                                       \
	})

void mlx5e_build_ptys2ethtool_map(void)
{
	memset(ptys2legacy_ethtool_table, 0, sizeof(ptys2legacy_ethtool_table));
	memset(ptys2ext_ethtool_table, 0, sizeof(ptys2ext_ethtool_table));
	MLX5_BUILD_PTYS2ETHTOOL_CONFIG(MLX5E_1000BASE_CX_SGMII, legacy,
				       ETHTOOL_LINK_MODE_1000baseKX_Full_BIT);
	MLX5_BUILD_PTYS2ETHTOOL_CONFIG(MLX5E_1000BASE_KX, legacy,
				       ETHTOOL_LINK_MODE_1000baseKX_Full_BIT);
	MLX5_BUILD_PTYS2ETHTOOL_CONFIG(MLX5E_10GBASE_CX4, legacy,
				       ETHTOOL_LINK_MODE_10000baseKX4_Full_BIT);
	MLX5_BUILD_PTYS2ETHTOOL_CONFIG(MLX5E_10GBASE_KX4, legacy,
				       ETHTOOL_LINK_MODE_10000baseKX4_Full_BIT);
	MLX5_BUILD_PTYS2ETHTOOL_CONFIG(MLX5E_10GBASE_KR, legacy,
				       ETHTOOL_LINK_MODE_10000baseKR_Full_BIT);
	MLX5_BUILD_PTYS2ETHTOOL_CONFIG(MLX5E_20GBASE_KR2, legacy,
				       ETHTOOL_LINK_MODE_20000baseKR2_Full_BIT);
	MLX5_BUILD_PTYS2ETHTOOL_CONFIG(MLX5E_40GBASE_CR4, legacy,
				       ETHTOOL_LINK_MODE_40000baseCR4_Full_BIT);
	MLX5_BUILD_PTYS2ETHTOOL_CONFIG(MLX5E_40GBASE_KR4, legacy,
				       ETHTOOL_LINK_MODE_40000baseKR4_Full_BIT);
	MLX5_BUILD_PTYS2ETHTOOL_CONFIG(MLX5E_56GBASE_R4, legacy,
				       ETHTOOL_LINK_MODE_56000baseKR4_Full_BIT);
	MLX5_BUILD_PTYS2ETHTOOL_CONFIG(MLX5E_10GBASE_CR, legacy,
				       ETHTOOL_LINK_MODE_10000baseKR_Full_BIT);
	MLX5_BUILD_PTYS2ETHTOOL_CONFIG(MLX5E_10GBASE_SR, legacy,
				       ETHTOOL_LINK_MODE_10000baseKR_Full_BIT);
	MLX5_BUILD_PTYS2ETHTOOL_CONFIG(MLX5E_10GBASE_ER, legacy,
				       ETHTOOL_LINK_MODE_10000baseKR_Full_BIT);
	MLX5_BUILD_PTYS2ETHTOOL_CONFIG(MLX5E_40GBASE_SR4, legacy,
				       ETHTOOL_LINK_MODE_40000baseSR4_Full_BIT);
	MLX5_BUILD_PTYS2ETHTOOL_CONFIG(MLX5E_40GBASE_LR4, legacy,
				       ETHTOOL_LINK_MODE_40000baseLR4_Full_BIT);
	MLX5_BUILD_PTYS2ETHTOOL_CONFIG(MLX5E_50GBASE_SR2, legacy,
				       ETHTOOL_LINK_MODE_50000baseSR2_Full_BIT);
	MLX5_BUILD_PTYS2ETHTOOL_CONFIG(MLX5E_100GBASE_CR4, legacy,
				       ETHTOOL_LINK_MODE_100000baseCR4_Full_BIT);
	MLX5_BUILD_PTYS2ETHTOOL_CONFIG(MLX5E_100GBASE_SR4, legacy,
				       ETHTOOL_LINK_MODE_100000baseSR4_Full_BIT);
	MLX5_BUILD_PTYS2ETHTOOL_CONFIG(MLX5E_100GBASE_KR4, legacy,
				       ETHTOOL_LINK_MODE_100000baseKR4_Full_BIT);
	MLX5_BUILD_PTYS2ETHTOOL_CONFIG(MLX5E_100GBASE_LR4, legacy,
				       ETHTOOL_LINK_MODE_100000baseLR4_ER4_Full_BIT);
	MLX5_BUILD_PTYS2ETHTOOL_CONFIG(MLX5E_10GBASE_T, legacy,
				       ETHTOOL_LINK_MODE_10000baseT_Full_BIT);
	MLX5_BUILD_PTYS2ETHTOOL_CONFIG(MLX5E_25GBASE_CR, legacy,
				       ETHTOOL_LINK_MODE_25000baseCR_Full_BIT);
	MLX5_BUILD_PTYS2ETHTOOL_CONFIG(MLX5E_25GBASE_KR, legacy,
				       ETHTOOL_LINK_MODE_25000baseKR_Full_BIT);
	MLX5_BUILD_PTYS2ETHTOOL_CONFIG(MLX5E_25GBASE_SR, legacy,
				       ETHTOOL_LINK_MODE_25000baseSR_Full_BIT);
	MLX5_BUILD_PTYS2ETHTOOL_CONFIG(MLX5E_50GBASE_CR2, legacy,
				       ETHTOOL_LINK_MODE_50000baseCR2_Full_BIT);
	MLX5_BUILD_PTYS2ETHTOOL_CONFIG(MLX5E_50GBASE_KR2, legacy,
				       ETHTOOL_LINK_MODE_50000baseKR2_Full_BIT);
	MLX5_BUILD_PTYS2ETHTOOL_CONFIG(MLX5E_SGMII_100M, ext,
				       ETHTOOL_LINK_MODE_100baseT_Full_BIT);
	MLX5_BUILD_PTYS2ETHTOOL_CONFIG(MLX5E_1000BASE_X_SGMII, ext,
				       ETHTOOL_LINK_MODE_1000baseT_Full_BIT,
				       ETHTOOL_LINK_MODE_1000baseKX_Full_BIT,
				       ETHTOOL_LINK_MODE_1000baseX_Full_BIT);
	MLX5_BUILD_PTYS2ETHTOOL_CONFIG(MLX5E_5GBASE_R, ext,
				       ETHTOOL_LINK_MODE_5000baseT_Full_BIT);
	MLX5_BUILD_PTYS2ETHTOOL_CONFIG(MLX5E_10GBASE_XFI_XAUI_1, ext,
				       ETHTOOL_LINK_MODE_10000baseT_Full_BIT,
				       ETHTOOL_LINK_MODE_10000baseKR_Full_BIT,
				       ETHTOOL_LINK_MODE_10000baseR_FEC_BIT,
				       ETHTOOL_LINK_MODE_10000baseCR_Full_BIT,
				       ETHTOOL_LINK_MODE_10000baseSR_Full_BIT,
				       ETHTOOL_LINK_MODE_10000baseLR_Full_BIT,
				       ETHTOOL_LINK_MODE_10000baseER_Full_BIT);
	MLX5_BUILD_PTYS2ETHTOOL_CONFIG(MLX5E_40GBASE_XLAUI_4_XLPPI_4, ext,
				       ETHTOOL_LINK_MODE_40000baseKR4_Full_BIT,
				       ETHTOOL_LINK_MODE_40000baseCR4_Full_BIT,
				       ETHTOOL_LINK_MODE_40000baseSR4_Full_BIT,
				       ETHTOOL_LINK_MODE_40000baseLR4_Full_BIT);
	MLX5_BUILD_PTYS2ETHTOOL_CONFIG(MLX5E_25GAUI_1_25GBASE_CR_KR, ext,
				       ETHTOOL_LINK_MODE_25000baseCR_Full_BIT,
				       ETHTOOL_LINK_MODE_25000baseKR_Full_BIT,
				       ETHTOOL_LINK_MODE_25000baseSR_Full_BIT);
	MLX5_BUILD_PTYS2ETHTOOL_CONFIG(MLX5E_50GAUI_2_LAUI_2_50GBASE_CR2_KR2,
				       ext,
				       ETHTOOL_LINK_MODE_50000baseCR2_Full_BIT,
				       ETHTOOL_LINK_MODE_50000baseKR2_Full_BIT,
				       ETHTOOL_LINK_MODE_50000baseSR2_Full_BIT);
	MLX5_BUILD_PTYS2ETHTOOL_CONFIG(MLX5E_50GAUI_1_LAUI_1_50GBASE_CR_KR, ext,
				       ETHTOOL_LINK_MODE_50000baseKR_Full_BIT,
				       ETHTOOL_LINK_MODE_50000baseSR_Full_BIT,
				       ETHTOOL_LINK_MODE_50000baseCR_Full_BIT,
				       ETHTOOL_LINK_MODE_50000baseLR_ER_FR_Full_BIT,
				       ETHTOOL_LINK_MODE_50000baseDR_Full_BIT);
	MLX5_BUILD_PTYS2ETHTOOL_CONFIG(MLX5E_CAUI_4_100GBASE_CR4_KR4, ext,
				       ETHTOOL_LINK_MODE_100000baseKR4_Full_BIT,
				       ETHTOOL_LINK_MODE_100000baseSR4_Full_BIT,
				       ETHTOOL_LINK_MODE_100000baseCR4_Full_BIT,
				       ETHTOOL_LINK_MODE_100000baseLR4_ER4_Full_BIT);
	MLX5_BUILD_PTYS2ETHTOOL_CONFIG(MLX5E_100GAUI_2_100GBASE_CR2_KR2, ext,
				       ETHTOOL_LINK_MODE_100000baseKR2_Full_BIT,
				       ETHTOOL_LINK_MODE_100000baseSR2_Full_BIT,
				       ETHTOOL_LINK_MODE_100000baseCR2_Full_BIT,
				       ETHTOOL_LINK_MODE_100000baseLR2_ER2_FR2_Full_BIT,
				       ETHTOOL_LINK_MODE_100000baseDR2_Full_BIT);
	MLX5_BUILD_PTYS2ETHTOOL_CONFIG(MLX5E_200GAUI_4_200GBASE_CR4_KR4, ext,
				       ETHTOOL_LINK_MODE_200000baseKR4_Full_BIT,
				       ETHTOOL_LINK_MODE_200000baseSR4_Full_BIT,
				       ETHTOOL_LINK_MODE_200000baseLR4_ER4_FR4_Full_BIT,
				       ETHTOOL_LINK_MODE_200000baseDR4_Full_BIT,
				       ETHTOOL_LINK_MODE_200000baseCR4_Full_BIT);
<<<<<<< HEAD
}

static void mlx5e_ethtool_get_speed_arr(struct mlx5_core_dev *mdev,
					struct ptys2ethtool_config **arr,
					u32 *size)
{
	bool ext = MLX5_CAP_PCAM_FEATURE(mdev, ptys_extended_ethernet);

	*arr = ext ? ptys2ext_ethtool_table : ptys2legacy_ethtool_table;
	*size = ext ? ARRAY_SIZE(ptys2ext_ethtool_table) :
		      ARRAY_SIZE(ptys2legacy_ethtool_table);
}

=======
}

static void mlx5e_ethtool_get_speed_arr(struct mlx5_core_dev *mdev,
					struct ptys2ethtool_config **arr,
					u32 *size)
{
	bool ext = MLX5_CAP_PCAM_FEATURE(mdev, ptys_extended_ethernet);

	*arr = ext ? ptys2ext_ethtool_table : ptys2legacy_ethtool_table;
	*size = ext ? ARRAY_SIZE(ptys2ext_ethtool_table) :
		      ARRAY_SIZE(ptys2legacy_ethtool_table);
}

>>>>>>> 0ecfebd2
typedef int (*mlx5e_pflag_handler)(struct net_device *netdev, bool enable);

struct pflag_desc {
	char name[ETH_GSTRING_LEN];
	mlx5e_pflag_handler handler;
};

static const struct pflag_desc mlx5e_priv_flags[MLX5E_NUM_PFLAGS];

int mlx5e_ethtool_get_sset_count(struct mlx5e_priv *priv, int sset)
{
	int i, num_stats = 0;

	switch (sset) {
	case ETH_SS_STATS:
		for (i = 0; i < mlx5e_num_stats_grps; i++)
			num_stats += mlx5e_stats_grps[i].get_num_stats(priv);
		return num_stats;
	case ETH_SS_PRIV_FLAGS:
		return MLX5E_NUM_PFLAGS;
	case ETH_SS_TEST:
		return mlx5e_self_test_num(priv);
	/* fallthrough */
	default:
		return -EOPNOTSUPP;
	}
}

static int mlx5e_get_sset_count(struct net_device *dev, int sset)
{
	struct mlx5e_priv *priv = netdev_priv(dev);

	return mlx5e_ethtool_get_sset_count(priv, sset);
}

static void mlx5e_fill_stats_strings(struct mlx5e_priv *priv, u8 *data)
{
	int i, idx = 0;

	for (i = 0; i < mlx5e_num_stats_grps; i++)
		idx = mlx5e_stats_grps[i].fill_strings(priv, data, idx);
}

void mlx5e_ethtool_get_strings(struct mlx5e_priv *priv, u32 stringset, u8 *data)
{
	int i;

	switch (stringset) {
	case ETH_SS_PRIV_FLAGS:
		for (i = 0; i < MLX5E_NUM_PFLAGS; i++)
			strcpy(data + i * ETH_GSTRING_LEN,
			       mlx5e_priv_flags[i].name);
		break;

	case ETH_SS_TEST:
		for (i = 0; i < mlx5e_self_test_num(priv); i++)
			strcpy(data + i * ETH_GSTRING_LEN,
			       mlx5e_self_tests[i]);
		break;

	case ETH_SS_STATS:
		mlx5e_fill_stats_strings(priv, data);
		break;
	}
}

static void mlx5e_get_strings(struct net_device *dev, u32 stringset, u8 *data)
{
	struct mlx5e_priv *priv = netdev_priv(dev);

	mlx5e_ethtool_get_strings(priv, stringset, data);
}

void mlx5e_ethtool_get_ethtool_stats(struct mlx5e_priv *priv,
				     struct ethtool_stats *stats, u64 *data)
{
	int i, idx = 0;

	mutex_lock(&priv->state_lock);
	mlx5e_update_stats(priv);
	mutex_unlock(&priv->state_lock);

	for (i = 0; i < mlx5e_num_stats_grps; i++)
		idx = mlx5e_stats_grps[i].fill_stats(priv, data, idx);
}

static void mlx5e_get_ethtool_stats(struct net_device *dev,
				    struct ethtool_stats *stats,
				    u64 *data)
{
	struct mlx5e_priv *priv = netdev_priv(dev);

	mlx5e_ethtool_get_ethtool_stats(priv, stats, data);
}

void mlx5e_ethtool_get_ringparam(struct mlx5e_priv *priv,
				 struct ethtool_ringparam *param)
{
	param->rx_max_pending = 1 << MLX5E_PARAMS_MAXIMUM_LOG_RQ_SIZE;
	param->tx_max_pending = 1 << MLX5E_PARAMS_MAXIMUM_LOG_SQ_SIZE;
	param->rx_pending     = 1 << priv->channels.params.log_rq_mtu_frames;
	param->tx_pending     = 1 << priv->channels.params.log_sq_size;
}

static void mlx5e_get_ringparam(struct net_device *dev,
				struct ethtool_ringparam *param)
{
	struct mlx5e_priv *priv = netdev_priv(dev);

	mlx5e_ethtool_get_ringparam(priv, param);
}

int mlx5e_ethtool_set_ringparam(struct mlx5e_priv *priv,
				struct ethtool_ringparam *param)
{
	struct mlx5e_channels new_channels = {};
	u8 log_rq_size;
	u8 log_sq_size;
	int err = 0;

	if (param->rx_jumbo_pending) {
		netdev_info(priv->netdev, "%s: rx_jumbo_pending not supported\n",
			    __func__);
		return -EINVAL;
	}
	if (param->rx_mini_pending) {
		netdev_info(priv->netdev, "%s: rx_mini_pending not supported\n",
			    __func__);
		return -EINVAL;
	}

	if (param->rx_pending < (1 << MLX5E_PARAMS_MINIMUM_LOG_RQ_SIZE)) {
		netdev_info(priv->netdev, "%s: rx_pending (%d) < min (%d)\n",
			    __func__, param->rx_pending,
			    1 << MLX5E_PARAMS_MINIMUM_LOG_RQ_SIZE);
		return -EINVAL;
	}

	if (param->tx_pending < (1 << MLX5E_PARAMS_MINIMUM_LOG_SQ_SIZE)) {
		netdev_info(priv->netdev, "%s: tx_pending (%d) < min (%d)\n",
			    __func__, param->tx_pending,
			    1 << MLX5E_PARAMS_MINIMUM_LOG_SQ_SIZE);
		return -EINVAL;
	}

	log_rq_size = order_base_2(param->rx_pending);
	log_sq_size = order_base_2(param->tx_pending);

	if (log_rq_size == priv->channels.params.log_rq_mtu_frames &&
	    log_sq_size == priv->channels.params.log_sq_size)
		return 0;

	mutex_lock(&priv->state_lock);

	new_channels.params = priv->channels.params;
	new_channels.params.log_rq_mtu_frames = log_rq_size;
	new_channels.params.log_sq_size = log_sq_size;

	if (!test_bit(MLX5E_STATE_OPENED, &priv->state)) {
		priv->channels.params = new_channels.params;
		goto unlock;
	}

	err = mlx5e_safe_switch_channels(priv, &new_channels, NULL);

unlock:
	mutex_unlock(&priv->state_lock);

	return err;
}

static int mlx5e_set_ringparam(struct net_device *dev,
			       struct ethtool_ringparam *param)
{
	struct mlx5e_priv *priv = netdev_priv(dev);

	return mlx5e_ethtool_set_ringparam(priv, param);
}

void mlx5e_ethtool_get_channels(struct mlx5e_priv *priv,
				struct ethtool_channels *ch)
{
	ch->max_combined   = mlx5e_get_netdev_max_channels(priv->netdev);
	ch->combined_count = priv->channels.params.num_channels;
}

static void mlx5e_get_channels(struct net_device *dev,
			       struct ethtool_channels *ch)
{
	struct mlx5e_priv *priv = netdev_priv(dev);

	mlx5e_ethtool_get_channels(priv, ch);
}

int mlx5e_ethtool_set_channels(struct mlx5e_priv *priv,
			       struct ethtool_channels *ch)
{
	unsigned int count = ch->combined_count;
	struct mlx5e_channels new_channels = {};
	bool arfs_enabled;
	int err = 0;

	if (!count) {
		netdev_info(priv->netdev, "%s: combined_count=0 not supported\n",
			    __func__);
		return -EINVAL;
	}

	if (priv->channels.params.num_channels == count)
		return 0;

	mutex_lock(&priv->state_lock);

	new_channels.params = priv->channels.params;
	new_channels.params.num_channels = count;

	if (!test_bit(MLX5E_STATE_OPENED, &priv->state)) {
		priv->channels.params = new_channels.params;
		if (!netif_is_rxfh_configured(priv->netdev))
			mlx5e_build_default_indir_rqt(priv->rss_params.indirection_rqt,
						      MLX5E_INDIR_RQT_SIZE, count);
		goto out;
	}

	arfs_enabled = priv->netdev->features & NETIF_F_NTUPLE;
	if (arfs_enabled)
		mlx5e_arfs_disable(priv);

	if (!netif_is_rxfh_configured(priv->netdev))
		mlx5e_build_default_indir_rqt(priv->rss_params.indirection_rqt,
					      MLX5E_INDIR_RQT_SIZE, count);

	/* Switch to new channels, set new parameters and close old ones */
	err = mlx5e_safe_switch_channels(priv, &new_channels, NULL);

	if (arfs_enabled) {
		int err2 = mlx5e_arfs_enable(priv);

		if (err2)
			netdev_err(priv->netdev, "%s: mlx5e_arfs_enable failed: %d\n",
				   __func__, err2);
	}

out:
	mutex_unlock(&priv->state_lock);

	return err;
}

static int mlx5e_set_channels(struct net_device *dev,
			      struct ethtool_channels *ch)
{
	struct mlx5e_priv *priv = netdev_priv(dev);

	return mlx5e_ethtool_set_channels(priv, ch);
}

int mlx5e_ethtool_get_coalesce(struct mlx5e_priv *priv,
			       struct ethtool_coalesce *coal)
{
	struct net_dim_cq_moder *rx_moder, *tx_moder;

	if (!MLX5_CAP_GEN(priv->mdev, cq_moderation))
		return -EOPNOTSUPP;

	rx_moder = &priv->channels.params.rx_cq_moderation;
	coal->rx_coalesce_usecs		= rx_moder->usec;
	coal->rx_max_coalesced_frames	= rx_moder->pkts;
	coal->use_adaptive_rx_coalesce	= priv->channels.params.rx_dim_enabled;

	tx_moder = &priv->channels.params.tx_cq_moderation;
	coal->tx_coalesce_usecs		= tx_moder->usec;
	coal->tx_max_coalesced_frames	= tx_moder->pkts;
	coal->use_adaptive_tx_coalesce	= priv->channels.params.tx_dim_enabled;

	return 0;
}

static int mlx5e_get_coalesce(struct net_device *netdev,
			      struct ethtool_coalesce *coal)
{
	struct mlx5e_priv *priv = netdev_priv(netdev);

	return mlx5e_ethtool_get_coalesce(priv, coal);
}

#define MLX5E_MAX_COAL_TIME		MLX5_MAX_CQ_PERIOD
#define MLX5E_MAX_COAL_FRAMES		MLX5_MAX_CQ_COUNT

static void
mlx5e_set_priv_channels_coalesce(struct mlx5e_priv *priv, struct ethtool_coalesce *coal)
{
	struct mlx5_core_dev *mdev = priv->mdev;
	int tc;
	int i;

	for (i = 0; i < priv->channels.num; ++i) {
		struct mlx5e_channel *c = priv->channels.c[i];

		for (tc = 0; tc < c->num_tc; tc++) {
			mlx5_core_modify_cq_moderation(mdev,
						&c->sq[tc].cq.mcq,
						coal->tx_coalesce_usecs,
						coal->tx_max_coalesced_frames);
		}

		mlx5_core_modify_cq_moderation(mdev, &c->rq.cq.mcq,
					       coal->rx_coalesce_usecs,
					       coal->rx_max_coalesced_frames);
	}
}

int mlx5e_ethtool_set_coalesce(struct mlx5e_priv *priv,
			       struct ethtool_coalesce *coal)
{
	struct net_dim_cq_moder *rx_moder, *tx_moder;
	struct mlx5_core_dev *mdev = priv->mdev;
	struct mlx5e_channels new_channels = {};
	int err = 0;
	bool reset;

	if (!MLX5_CAP_GEN(mdev, cq_moderation))
		return -EOPNOTSUPP;

	if (coal->tx_coalesce_usecs > MLX5E_MAX_COAL_TIME ||
	    coal->rx_coalesce_usecs > MLX5E_MAX_COAL_TIME) {
		netdev_info(priv->netdev, "%s: maximum coalesce time supported is %lu usecs\n",
			    __func__, MLX5E_MAX_COAL_TIME);
		return -ERANGE;
	}

	if (coal->tx_max_coalesced_frames > MLX5E_MAX_COAL_FRAMES ||
	    coal->rx_max_coalesced_frames > MLX5E_MAX_COAL_FRAMES) {
		netdev_info(priv->netdev, "%s: maximum coalesced frames supported is %lu\n",
			    __func__, MLX5E_MAX_COAL_FRAMES);
		return -ERANGE;
	}

	mutex_lock(&priv->state_lock);
	new_channels.params = priv->channels.params;

	rx_moder          = &new_channels.params.rx_cq_moderation;
	rx_moder->usec    = coal->rx_coalesce_usecs;
	rx_moder->pkts    = coal->rx_max_coalesced_frames;
	new_channels.params.rx_dim_enabled = !!coal->use_adaptive_rx_coalesce;

	tx_moder          = &new_channels.params.tx_cq_moderation;
	tx_moder->usec    = coal->tx_coalesce_usecs;
	tx_moder->pkts    = coal->tx_max_coalesced_frames;
	new_channels.params.tx_dim_enabled = !!coal->use_adaptive_tx_coalesce;

	if (!test_bit(MLX5E_STATE_OPENED, &priv->state)) {
		priv->channels.params = new_channels.params;
		goto out;
	}
	/* we are opened */

	reset = (!!coal->use_adaptive_rx_coalesce != priv->channels.params.rx_dim_enabled) ||
		(!!coal->use_adaptive_tx_coalesce != priv->channels.params.tx_dim_enabled);

	if (!reset) {
		mlx5e_set_priv_channels_coalesce(priv, coal);
		priv->channels.params = new_channels.params;
		goto out;
	}

	err = mlx5e_safe_switch_channels(priv, &new_channels, NULL);

out:
	mutex_unlock(&priv->state_lock);
	return err;
}

static int mlx5e_set_coalesce(struct net_device *netdev,
			      struct ethtool_coalesce *coal)
{
	struct mlx5e_priv *priv    = netdev_priv(netdev);

	return mlx5e_ethtool_set_coalesce(priv, coal);
}

static void ptys2ethtool_supported_link(struct mlx5_core_dev *mdev,
					unsigned long *supported_modes,
					u32 eth_proto_cap)
{
	unsigned long proto_cap = eth_proto_cap;
	struct ptys2ethtool_config *table;
	u32 max_size;
	int proto;

	mlx5e_ethtool_get_speed_arr(mdev, &table, &max_size);
	for_each_set_bit(proto, &proto_cap, max_size)
		bitmap_or(supported_modes, supported_modes,
			  table[proto].supported,
			  __ETHTOOL_LINK_MODE_MASK_NBITS);
}

static void ptys2ethtool_adver_link(unsigned long *advertising_modes,
				    u32 eth_proto_cap, bool ext)
{
	unsigned long proto_cap = eth_proto_cap;
	struct ptys2ethtool_config *table;
	u32 max_size;
	int proto;

	table = ext ? ptys2ext_ethtool_table : ptys2legacy_ethtool_table;
	max_size = ext ? ARRAY_SIZE(ptys2ext_ethtool_table) :
			 ARRAY_SIZE(ptys2legacy_ethtool_table);

	for_each_set_bit(proto, &proto_cap, max_size)
		bitmap_or(advertising_modes, advertising_modes,
			  table[proto].advertised,
			  __ETHTOOL_LINK_MODE_MASK_NBITS);
}

static const u32 pplm_fec_2_ethtool[] = {
	[MLX5E_FEC_NOFEC] = ETHTOOL_FEC_OFF,
	[MLX5E_FEC_FIRECODE] = ETHTOOL_FEC_BASER,
	[MLX5E_FEC_RS_528_514] = ETHTOOL_FEC_RS,
};

static u32 pplm2ethtool_fec(u_long fec_mode, unsigned long size)
{
	int mode = 0;

	if (!fec_mode)
		return ETHTOOL_FEC_AUTO;

	mode = find_first_bit(&fec_mode, size);

	if (mode < ARRAY_SIZE(pplm_fec_2_ethtool))
		return pplm_fec_2_ethtool[mode];

	return 0;
}

/* we use ETHTOOL_FEC_* offset and apply it to ETHTOOL_LINK_MODE_FEC_*_BIT */
static u32 ethtool_fec2ethtool_caps(u_long ethtool_fec_code)
{
	u32 offset;

	offset = find_first_bit(&ethtool_fec_code, sizeof(u32));
	offset -= ETHTOOL_FEC_OFF_BIT;
	offset += ETHTOOL_LINK_MODE_FEC_NONE_BIT;

	return offset;
}

static int get_fec_supported_advertised(struct mlx5_core_dev *dev,
					struct ethtool_link_ksettings *link_ksettings)
{
	u_long fec_caps = 0;
	u32 active_fec = 0;
	u32 offset;
	u32 bitn;
	int err;

	err = mlx5e_get_fec_caps(dev, (u8 *)&fec_caps);
	if (err)
		return (err == -EOPNOTSUPP) ? 0 : err;

	err = mlx5e_get_fec_mode(dev, &active_fec, NULL);
	if (err)
		return err;

	for_each_set_bit(bitn, &fec_caps, ARRAY_SIZE(pplm_fec_2_ethtool)) {
		u_long ethtool_bitmask = pplm_fec_2_ethtool[bitn];

		offset = ethtool_fec2ethtool_caps(ethtool_bitmask);
		__set_bit(offset, link_ksettings->link_modes.supported);
	}

	active_fec = pplm2ethtool_fec(active_fec, sizeof(u32) * BITS_PER_BYTE);
	offset = ethtool_fec2ethtool_caps(active_fec);
	__set_bit(offset, link_ksettings->link_modes.advertising);

	return 0;
}

static void ptys2ethtool_supported_advertised_port(struct ethtool_link_ksettings *link_ksettings,
						   u32 eth_proto_cap,
						   u8 connector_type)
{
	if (!connector_type || connector_type >= MLX5E_CONNECTOR_TYPE_NUMBER) {
		if (eth_proto_cap & (MLX5E_PROT_MASK(MLX5E_10GBASE_CR)
				   | MLX5E_PROT_MASK(MLX5E_10GBASE_SR)
				   | MLX5E_PROT_MASK(MLX5E_40GBASE_CR4)
				   | MLX5E_PROT_MASK(MLX5E_40GBASE_SR4)
				   | MLX5E_PROT_MASK(MLX5E_100GBASE_SR4)
				   | MLX5E_PROT_MASK(MLX5E_1000BASE_CX_SGMII))) {
			ethtool_link_ksettings_add_link_mode(link_ksettings,
							     supported,
							     FIBRE);
			ethtool_link_ksettings_add_link_mode(link_ksettings,
							     advertising,
							     FIBRE);
		}

		if (eth_proto_cap & (MLX5E_PROT_MASK(MLX5E_100GBASE_KR4)
				   | MLX5E_PROT_MASK(MLX5E_40GBASE_KR4)
				   | MLX5E_PROT_MASK(MLX5E_10GBASE_KR)
				   | MLX5E_PROT_MASK(MLX5E_10GBASE_KX4)
				   | MLX5E_PROT_MASK(MLX5E_1000BASE_KX))) {
			ethtool_link_ksettings_add_link_mode(link_ksettings,
							     supported,
							     Backplane);
			ethtool_link_ksettings_add_link_mode(link_ksettings,
							     advertising,
							     Backplane);
		}
		return;
	}

	switch (connector_type) {
	case MLX5E_PORT_TP:
		ethtool_link_ksettings_add_link_mode(link_ksettings,
						     supported, TP);
		ethtool_link_ksettings_add_link_mode(link_ksettings,
						     advertising, TP);
		break;
	case MLX5E_PORT_AUI:
		ethtool_link_ksettings_add_link_mode(link_ksettings,
						     supported, AUI);
		ethtool_link_ksettings_add_link_mode(link_ksettings,
						     advertising, AUI);
		break;
	case MLX5E_PORT_BNC:
		ethtool_link_ksettings_add_link_mode(link_ksettings,
						     supported, BNC);
		ethtool_link_ksettings_add_link_mode(link_ksettings,
						     advertising, BNC);
		break;
	case MLX5E_PORT_MII:
		ethtool_link_ksettings_add_link_mode(link_ksettings,
						     supported, MII);
		ethtool_link_ksettings_add_link_mode(link_ksettings,
						     advertising, MII);
		break;
	case MLX5E_PORT_FIBRE:
		ethtool_link_ksettings_add_link_mode(link_ksettings,
						     supported, FIBRE);
		ethtool_link_ksettings_add_link_mode(link_ksettings,
						     advertising, FIBRE);
		break;
	case MLX5E_PORT_DA:
		ethtool_link_ksettings_add_link_mode(link_ksettings,
						     supported, Backplane);
		ethtool_link_ksettings_add_link_mode(link_ksettings,
						     advertising, Backplane);
		break;
	case MLX5E_PORT_NONE:
	case MLX5E_PORT_OTHER:
	default:
		break;
	}
}

static void get_speed_duplex(struct net_device *netdev,
			     u32 eth_proto_oper,
			     struct ethtool_link_ksettings *link_ksettings)
{
	struct mlx5e_priv *priv = netdev_priv(netdev);
	u32 speed = SPEED_UNKNOWN;
	u8 duplex = DUPLEX_UNKNOWN;

	if (!netif_carrier_ok(netdev))
		goto out;

	speed = mlx5e_port_ptys2speed(priv->mdev, eth_proto_oper);
	if (!speed) {
		speed = SPEED_UNKNOWN;
		goto out;
	}

	duplex = DUPLEX_FULL;

out:
	link_ksettings->base.speed = speed;
	link_ksettings->base.duplex = duplex;
}

static void get_supported(struct mlx5_core_dev *mdev, u32 eth_proto_cap,
			  struct ethtool_link_ksettings *link_ksettings)
{
	unsigned long *supported = link_ksettings->link_modes.supported;
	ptys2ethtool_supported_link(mdev, supported, eth_proto_cap);

	ethtool_link_ksettings_add_link_mode(link_ksettings, supported, Pause);
}

static void get_advertising(u32 eth_proto_cap, u8 tx_pause, u8 rx_pause,
			    struct ethtool_link_ksettings *link_ksettings,
			    bool ext)
{
	unsigned long *advertising = link_ksettings->link_modes.advertising;
	ptys2ethtool_adver_link(advertising, eth_proto_cap, ext);

	if (rx_pause)
		ethtool_link_ksettings_add_link_mode(link_ksettings, advertising, Pause);
	if (tx_pause ^ rx_pause)
		ethtool_link_ksettings_add_link_mode(link_ksettings, advertising, Asym_Pause);
}

static int ptys2connector_type[MLX5E_CONNECTOR_TYPE_NUMBER] = {
		[MLX5E_PORT_UNKNOWN]            = PORT_OTHER,
		[MLX5E_PORT_NONE]               = PORT_NONE,
		[MLX5E_PORT_TP]                 = PORT_TP,
		[MLX5E_PORT_AUI]                = PORT_AUI,
		[MLX5E_PORT_BNC]                = PORT_BNC,
		[MLX5E_PORT_MII]                = PORT_MII,
		[MLX5E_PORT_FIBRE]              = PORT_FIBRE,
		[MLX5E_PORT_DA]                 = PORT_DA,
		[MLX5E_PORT_OTHER]              = PORT_OTHER,
	};

static u8 get_connector_port(u32 eth_proto, u8 connector_type)
{
	if (connector_type && connector_type < MLX5E_CONNECTOR_TYPE_NUMBER)
		return ptys2connector_type[connector_type];

	if (eth_proto &
	    (MLX5E_PROT_MASK(MLX5E_10GBASE_SR)   |
	     MLX5E_PROT_MASK(MLX5E_40GBASE_SR4)  |
	     MLX5E_PROT_MASK(MLX5E_100GBASE_SR4) |
	     MLX5E_PROT_MASK(MLX5E_1000BASE_CX_SGMII))) {
		return PORT_FIBRE;
	}

	if (eth_proto &
	    (MLX5E_PROT_MASK(MLX5E_40GBASE_CR4) |
	     MLX5E_PROT_MASK(MLX5E_10GBASE_CR)  |
	     MLX5E_PROT_MASK(MLX5E_100GBASE_CR4))) {
		return PORT_DA;
	}

	if (eth_proto &
	    (MLX5E_PROT_MASK(MLX5E_10GBASE_KX4) |
	     MLX5E_PROT_MASK(MLX5E_10GBASE_KR)  |
	     MLX5E_PROT_MASK(MLX5E_40GBASE_KR4) |
	     MLX5E_PROT_MASK(MLX5E_100GBASE_KR4))) {
		return PORT_NONE;
	}

	return PORT_OTHER;
}

static void get_lp_advertising(struct mlx5_core_dev *mdev, u32 eth_proto_lp,
			       struct ethtool_link_ksettings *link_ksettings)
{
	unsigned long *lp_advertising = link_ksettings->link_modes.lp_advertising;
	bool ext = MLX5_CAP_PCAM_FEATURE(mdev, ptys_extended_ethernet);

	ptys2ethtool_adver_link(lp_advertising, eth_proto_lp, ext);
}

int mlx5e_ethtool_get_link_ksettings(struct mlx5e_priv *priv,
				     struct ethtool_link_ksettings *link_ksettings)
{
	struct mlx5_core_dev *mdev = priv->mdev;
	u32 out[MLX5_ST_SZ_DW(ptys_reg)] = {0};
	u32 rx_pause = 0;
	u32 tx_pause = 0;
	u32 eth_proto_cap;
	u32 eth_proto_admin;
	u32 eth_proto_lp;
	u32 eth_proto_oper;
	u8 an_disable_admin;
	u8 an_status;
	u8 connector_type;
	bool admin_ext;
	bool ext;
	int err;

	err = mlx5_query_port_ptys(mdev, out, sizeof(out), MLX5_PTYS_EN, 1);
	if (err) {
		netdev_err(priv->netdev, "%s: query port ptys failed: %d\n",
			   __func__, err);
		goto err_query_regs;
	}
	ext = MLX5_CAP_PCAM_FEATURE(mdev, ptys_extended_ethernet);
	eth_proto_cap    = MLX5_GET_ETH_PROTO(ptys_reg, out, ext,
					      eth_proto_capability);
	eth_proto_admin  = MLX5_GET_ETH_PROTO(ptys_reg, out, ext,
					      eth_proto_admin);
	/* Fields: eth_proto_admin and ext_eth_proto_admin  are
	 * mutually exclusive. Hence try reading legacy advertising
	 * when extended advertising is zero.
	 * admin_ext indicates how eth_proto_admin should be
	 * interpreted
	 */
	admin_ext = ext;
	if (ext && !eth_proto_admin) {
		eth_proto_admin  = MLX5_GET_ETH_PROTO(ptys_reg, out, false,
						      eth_proto_admin);
		admin_ext = false;
	}

	eth_proto_oper   = MLX5_GET_ETH_PROTO(ptys_reg, out, ext,
					      eth_proto_oper);
	eth_proto_lp	    = MLX5_GET(ptys_reg, out, eth_proto_lp_advertise);
	an_disable_admin    = MLX5_GET(ptys_reg, out, an_disable_admin);
	an_status	    = MLX5_GET(ptys_reg, out, an_status);
	connector_type	    = MLX5_GET(ptys_reg, out, connector_type);

	mlx5_query_port_pause(mdev, &rx_pause, &tx_pause);

	ethtool_link_ksettings_zero_link_mode(link_ksettings, supported);
	ethtool_link_ksettings_zero_link_mode(link_ksettings, advertising);

	get_supported(mdev, eth_proto_cap, link_ksettings);
	get_advertising(eth_proto_admin, tx_pause, rx_pause, link_ksettings,
			admin_ext);
	get_speed_duplex(priv->netdev, eth_proto_oper, link_ksettings);

	eth_proto_oper = eth_proto_oper ? eth_proto_oper : eth_proto_cap;

	link_ksettings->base.port = get_connector_port(eth_proto_oper,
						       connector_type);
	ptys2ethtool_supported_advertised_port(link_ksettings, eth_proto_admin,
					       connector_type);
	get_lp_advertising(mdev, eth_proto_lp, link_ksettings);

	if (an_status == MLX5_AN_COMPLETE)
		ethtool_link_ksettings_add_link_mode(link_ksettings,
						     lp_advertising, Autoneg);

	link_ksettings->base.autoneg = an_disable_admin ? AUTONEG_DISABLE :
							  AUTONEG_ENABLE;
	ethtool_link_ksettings_add_link_mode(link_ksettings, supported,
					     Autoneg);

	err = get_fec_supported_advertised(mdev, link_ksettings);
	if (err) {
		netdev_dbg(priv->netdev, "%s: FEC caps query failed: %d\n",
			   __func__, err);
		err = 0; /* don't fail caps query because of FEC error */
	}

	if (!an_disable_admin)
		ethtool_link_ksettings_add_link_mode(link_ksettings,
						     advertising, Autoneg);

err_query_regs:
	return err;
}

static int mlx5e_get_link_ksettings(struct net_device *netdev,
				    struct ethtool_link_ksettings *link_ksettings)
{
	struct mlx5e_priv *priv = netdev_priv(netdev);

	return mlx5e_ethtool_get_link_ksettings(priv, link_ksettings);
}

static u32 mlx5e_ethtool2ptys_adver_link(const unsigned long *link_modes)
{
	u32 i, ptys_modes = 0;

	for (i = 0; i < MLX5E_LINK_MODES_NUMBER; ++i) {
		if (*ptys2legacy_ethtool_table[i].advertised == 0)
			continue;
		if (bitmap_intersects(ptys2legacy_ethtool_table[i].advertised,
				      link_modes,
				      __ETHTOOL_LINK_MODE_MASK_NBITS))
			ptys_modes |= MLX5E_PROT_MASK(i);
	}

	return ptys_modes;
}

static u32 mlx5e_ethtool2ptys_ext_adver_link(const unsigned long *link_modes)
{
	u32 i, ptys_modes = 0;
	unsigned long modes[2];

	for (i = 0; i < MLX5E_EXT_LINK_MODES_NUMBER; ++i) {
		if (*ptys2ext_ethtool_table[i].advertised == 0)
			continue;
		memset(modes, 0, sizeof(modes));
		bitmap_and(modes, ptys2ext_ethtool_table[i].advertised,
			   link_modes, __ETHTOOL_LINK_MODE_MASK_NBITS);

		if (modes[0] == ptys2ext_ethtool_table[i].advertised[0] &&
		    modes[1] == ptys2ext_ethtool_table[i].advertised[1])
			ptys_modes |= MLX5E_PROT_MASK(i);
	}
	return ptys_modes;
}

int mlx5e_ethtool_set_link_ksettings(struct mlx5e_priv *priv,
				     const struct ethtool_link_ksettings *link_ksettings)
{
	struct mlx5_core_dev *mdev = priv->mdev;
	struct mlx5e_port_eth_proto eproto;
	bool an_changes = false;
	u8 an_disable_admin;
	bool ext_supported;
	bool ext_requested;
	u8 an_disable_cap;
	bool an_disable;
	u32 link_modes;
	u8 an_status;
	u32 speed;
	int err;

	u32 (*ethtool2ptys_adver_func)(const unsigned long *adver);

#define MLX5E_PTYS_EXT ((1ULL << ETHTOOL_LINK_MODE_50000baseKR_Full_BIT) - 1)

	ext_requested = !!(link_ksettings->link_modes.advertising[0] >
			MLX5E_PTYS_EXT ||
			link_ksettings->link_modes.advertising[1]);
	ext_supported = MLX5_CAP_PCAM_FEATURE(mdev, ptys_extended_ethernet);
	ext_requested &= ext_supported;

	speed = link_ksettings->base.speed;
	ethtool2ptys_adver_func = ext_requested ?
				  mlx5e_ethtool2ptys_ext_adver_link :
				  mlx5e_ethtool2ptys_adver_link;
	err = mlx5_port_query_eth_proto(mdev, 1, ext_requested, &eproto);
	if (err) {
		netdev_err(priv->netdev, "%s: query port eth proto failed: %d\n",
			   __func__, err);
		goto out;
	}
	link_modes = link_ksettings->base.autoneg == AUTONEG_ENABLE ?
		ethtool2ptys_adver_func(link_ksettings->link_modes.advertising) :
		mlx5e_port_speed2linkmodes(mdev, speed);

	link_modes = link_modes & eproto.cap;
	if (!link_modes) {
		netdev_err(priv->netdev, "%s: Not supported link mode(s) requested",
			   __func__);
		err = -EINVAL;
		goto out;
	}

	mlx5_port_query_eth_autoneg(mdev, &an_status, &an_disable_cap,
				    &an_disable_admin);

	an_disable = link_ksettings->base.autoneg == AUTONEG_DISABLE;
	an_changes = ((!an_disable && an_disable_admin) ||
		      (an_disable && !an_disable_admin));

	if (!an_changes && link_modes == eproto.admin)
		goto out;

	mlx5_port_set_eth_ptys(mdev, an_disable, link_modes, ext_requested);
	mlx5_toggle_port_link(mdev);

out:
	return err;
}

static int mlx5e_set_link_ksettings(struct net_device *netdev,
				    const struct ethtool_link_ksettings *link_ksettings)
{
	struct mlx5e_priv *priv = netdev_priv(netdev);

	return mlx5e_ethtool_set_link_ksettings(priv, link_ksettings);
}

u32 mlx5e_ethtool_get_rxfh_key_size(struct mlx5e_priv *priv)
{
	return sizeof(priv->rss_params.toeplitz_hash_key);
}

static u32 mlx5e_get_rxfh_key_size(struct net_device *netdev)
{
	struct mlx5e_priv *priv = netdev_priv(netdev);

	return mlx5e_ethtool_get_rxfh_key_size(priv);
}

u32 mlx5e_ethtool_get_rxfh_indir_size(struct mlx5e_priv *priv)
{
	return MLX5E_INDIR_RQT_SIZE;
}

static u32 mlx5e_get_rxfh_indir_size(struct net_device *netdev)
{
	struct mlx5e_priv *priv = netdev_priv(netdev);

	return mlx5e_ethtool_get_rxfh_indir_size(priv);
}

static int mlx5e_get_rxfh(struct net_device *netdev, u32 *indir, u8 *key,
			  u8 *hfunc)
{
	struct mlx5e_priv *priv = netdev_priv(netdev);
	struct mlx5e_rss_params *rss = &priv->rss_params;

	if (indir)
		memcpy(indir, rss->indirection_rqt,
		       sizeof(rss->indirection_rqt));

	if (key)
		memcpy(key, rss->toeplitz_hash_key,
		       sizeof(rss->toeplitz_hash_key));

	if (hfunc)
		*hfunc = rss->hfunc;

	return 0;
}

static int mlx5e_set_rxfh(struct net_device *dev, const u32 *indir,
			  const u8 *key, const u8 hfunc)
{
	struct mlx5e_priv *priv = netdev_priv(dev);
	struct mlx5e_rss_params *rss = &priv->rss_params;
	int inlen = MLX5_ST_SZ_BYTES(modify_tir_in);
	bool hash_changed = false;
	void *in;

	if ((hfunc != ETH_RSS_HASH_NO_CHANGE) &&
	    (hfunc != ETH_RSS_HASH_XOR) &&
	    (hfunc != ETH_RSS_HASH_TOP))
		return -EINVAL;

	in = kvzalloc(inlen, GFP_KERNEL);
	if (!in)
		return -ENOMEM;

	mutex_lock(&priv->state_lock);

	if (hfunc != ETH_RSS_HASH_NO_CHANGE && hfunc != rss->hfunc) {
		rss->hfunc = hfunc;
		hash_changed = true;
	}

	if (indir) {
		memcpy(rss->indirection_rqt, indir,
		       sizeof(rss->indirection_rqt));

		if (test_bit(MLX5E_STATE_OPENED, &priv->state)) {
			u32 rqtn = priv->indir_rqt.rqtn;
			struct mlx5e_redirect_rqt_param rrp = {
				.is_rss = true,
				{
					.rss = {
						.hfunc = rss->hfunc,
						.channels  = &priv->channels,
					},
				},
			};

			mlx5e_redirect_rqt(priv, rqtn, MLX5E_INDIR_RQT_SIZE, rrp);
		}
	}

	if (key) {
		memcpy(rss->toeplitz_hash_key, key,
		       sizeof(rss->toeplitz_hash_key));
		hash_changed = hash_changed || rss->hfunc == ETH_RSS_HASH_TOP;
	}

	if (hash_changed)
		mlx5e_modify_tirs_hash(priv, in, inlen);

	mutex_unlock(&priv->state_lock);

	kvfree(in);

	return 0;
}

#define MLX5E_PFC_PREVEN_AUTO_TOUT_MSEC		100
#define MLX5E_PFC_PREVEN_TOUT_MAX_MSEC		8000
#define MLX5E_PFC_PREVEN_MINOR_PRECENT		85
#define MLX5E_PFC_PREVEN_TOUT_MIN_MSEC		80
#define MLX5E_DEVICE_STALL_MINOR_WATERMARK(critical_tout) \
	max_t(u16, MLX5E_PFC_PREVEN_TOUT_MIN_MSEC, \
	      (critical_tout * MLX5E_PFC_PREVEN_MINOR_PRECENT) / 100)

static int mlx5e_get_pfc_prevention_tout(struct net_device *netdev,
					 u16 *pfc_prevention_tout)
{
	struct mlx5e_priv *priv    = netdev_priv(netdev);
	struct mlx5_core_dev *mdev = priv->mdev;

	if (!MLX5_CAP_PCAM_FEATURE((priv)->mdev, pfcc_mask) ||
	    !MLX5_CAP_DEBUG((priv)->mdev, stall_detect))
		return -EOPNOTSUPP;

	return mlx5_query_port_stall_watermark(mdev, pfc_prevention_tout, NULL);
}

static int mlx5e_set_pfc_prevention_tout(struct net_device *netdev,
					 u16 pfc_preven)
{
	struct mlx5e_priv *priv = netdev_priv(netdev);
	struct mlx5_core_dev *mdev = priv->mdev;
	u16 critical_tout;
	u16 minor;

	if (!MLX5_CAP_PCAM_FEATURE((priv)->mdev, pfcc_mask) ||
	    !MLX5_CAP_DEBUG((priv)->mdev, stall_detect))
		return -EOPNOTSUPP;

	critical_tout = (pfc_preven == PFC_STORM_PREVENTION_AUTO) ?
			MLX5E_PFC_PREVEN_AUTO_TOUT_MSEC :
			pfc_preven;

	if (critical_tout != PFC_STORM_PREVENTION_DISABLE &&
	    (critical_tout > MLX5E_PFC_PREVEN_TOUT_MAX_MSEC ||
	     critical_tout < MLX5E_PFC_PREVEN_TOUT_MIN_MSEC)) {
		netdev_info(netdev, "%s: pfc prevention tout not in range (%d-%d)\n",
			    __func__, MLX5E_PFC_PREVEN_TOUT_MIN_MSEC,
			    MLX5E_PFC_PREVEN_TOUT_MAX_MSEC);
		return -EINVAL;
	}

	minor = MLX5E_DEVICE_STALL_MINOR_WATERMARK(critical_tout);
	return mlx5_set_port_stall_watermark(mdev, critical_tout,
					     minor);
}

static int mlx5e_get_tunable(struct net_device *dev,
			     const struct ethtool_tunable *tuna,
			     void *data)
{
	int err;

	switch (tuna->id) {
	case ETHTOOL_PFC_PREVENTION_TOUT:
		err = mlx5e_get_pfc_prevention_tout(dev, data);
		break;
	default:
		err = -EINVAL;
		break;
	}

	return err;
}

static int mlx5e_set_tunable(struct net_device *dev,
			     const struct ethtool_tunable *tuna,
			     const void *data)
{
	struct mlx5e_priv *priv = netdev_priv(dev);
	int err;

	mutex_lock(&priv->state_lock);

	switch (tuna->id) {
	case ETHTOOL_PFC_PREVENTION_TOUT:
		err = mlx5e_set_pfc_prevention_tout(dev, *(u16 *)data);
		break;
	default:
		err = -EINVAL;
		break;
	}

	mutex_unlock(&priv->state_lock);
	return err;
}

void mlx5e_ethtool_get_pauseparam(struct mlx5e_priv *priv,
				  struct ethtool_pauseparam *pauseparam)
{
	struct mlx5_core_dev *mdev = priv->mdev;
	int err;

	err = mlx5_query_port_pause(mdev, &pauseparam->rx_pause,
				    &pauseparam->tx_pause);
	if (err) {
		netdev_err(priv->netdev, "%s: mlx5_query_port_pause failed:0x%x\n",
			   __func__, err);
	}
}

static void mlx5e_get_pauseparam(struct net_device *netdev,
				 struct ethtool_pauseparam *pauseparam)
{
	struct mlx5e_priv *priv = netdev_priv(netdev);

	mlx5e_ethtool_get_pauseparam(priv, pauseparam);
}

int mlx5e_ethtool_set_pauseparam(struct mlx5e_priv *priv,
				 struct ethtool_pauseparam *pauseparam)
{
	struct mlx5_core_dev *mdev = priv->mdev;
	int err;

	if (pauseparam->autoneg)
		return -EINVAL;

	err = mlx5_set_port_pause(mdev,
				  pauseparam->rx_pause ? 1 : 0,
				  pauseparam->tx_pause ? 1 : 0);
	if (err) {
		netdev_err(priv->netdev, "%s: mlx5_set_port_pause failed:0x%x\n",
			   __func__, err);
	}

	return err;
}

static int mlx5e_set_pauseparam(struct net_device *netdev,
				struct ethtool_pauseparam *pauseparam)
{
	struct mlx5e_priv *priv = netdev_priv(netdev);

	return mlx5e_ethtool_set_pauseparam(priv, pauseparam);
}

int mlx5e_ethtool_get_ts_info(struct mlx5e_priv *priv,
			      struct ethtool_ts_info *info)
{
	struct mlx5_core_dev *mdev = priv->mdev;

	info->phc_index = mlx5_clock_get_ptp_index(mdev);

	if (!MLX5_CAP_GEN(priv->mdev, device_frequency_khz) ||
	    info->phc_index == -1)
		return 0;

	info->so_timestamping = SOF_TIMESTAMPING_TX_HARDWARE |
				SOF_TIMESTAMPING_RX_HARDWARE |
				SOF_TIMESTAMPING_RAW_HARDWARE;

	info->tx_types = BIT(HWTSTAMP_TX_OFF) |
			 BIT(HWTSTAMP_TX_ON);

	info->rx_filters = BIT(HWTSTAMP_FILTER_NONE) |
			   BIT(HWTSTAMP_FILTER_ALL);

	return 0;
}

static int mlx5e_get_ts_info(struct net_device *dev,
			     struct ethtool_ts_info *info)
{
	struct mlx5e_priv *priv = netdev_priv(dev);

	return mlx5e_ethtool_get_ts_info(priv, info);
}

static __u32 mlx5e_get_wol_supported(struct mlx5_core_dev *mdev)
{
	__u32 ret = 0;

	if (MLX5_CAP_GEN(mdev, wol_g))
		ret |= WAKE_MAGIC;

	if (MLX5_CAP_GEN(mdev, wol_s))
		ret |= WAKE_MAGICSECURE;

	if (MLX5_CAP_GEN(mdev, wol_a))
		ret |= WAKE_ARP;

	if (MLX5_CAP_GEN(mdev, wol_b))
		ret |= WAKE_BCAST;

	if (MLX5_CAP_GEN(mdev, wol_m))
		ret |= WAKE_MCAST;

	if (MLX5_CAP_GEN(mdev, wol_u))
		ret |= WAKE_UCAST;

	if (MLX5_CAP_GEN(mdev, wol_p))
		ret |= WAKE_PHY;

	return ret;
}

static __u32 mlx5e_refomrat_wol_mode_mlx5_to_linux(u8 mode)
{
	__u32 ret = 0;

	if (mode & MLX5_WOL_MAGIC)
		ret |= WAKE_MAGIC;

	if (mode & MLX5_WOL_SECURED_MAGIC)
		ret |= WAKE_MAGICSECURE;

	if (mode & MLX5_WOL_ARP)
		ret |= WAKE_ARP;

	if (mode & MLX5_WOL_BROADCAST)
		ret |= WAKE_BCAST;

	if (mode & MLX5_WOL_MULTICAST)
		ret |= WAKE_MCAST;

	if (mode & MLX5_WOL_UNICAST)
		ret |= WAKE_UCAST;

	if (mode & MLX5_WOL_PHY_ACTIVITY)
		ret |= WAKE_PHY;

	return ret;
}

static u8 mlx5e_refomrat_wol_mode_linux_to_mlx5(__u32 mode)
{
	u8 ret = 0;

	if (mode & WAKE_MAGIC)
		ret |= MLX5_WOL_MAGIC;

	if (mode & WAKE_MAGICSECURE)
		ret |= MLX5_WOL_SECURED_MAGIC;

	if (mode & WAKE_ARP)
		ret |= MLX5_WOL_ARP;

	if (mode & WAKE_BCAST)
		ret |= MLX5_WOL_BROADCAST;

	if (mode & WAKE_MCAST)
		ret |= MLX5_WOL_MULTICAST;

	if (mode & WAKE_UCAST)
		ret |= MLX5_WOL_UNICAST;

	if (mode & WAKE_PHY)
		ret |= MLX5_WOL_PHY_ACTIVITY;

	return ret;
}

static void mlx5e_get_wol(struct net_device *netdev,
			  struct ethtool_wolinfo *wol)
{
	struct mlx5e_priv *priv = netdev_priv(netdev);
	struct mlx5_core_dev *mdev = priv->mdev;
	u8 mlx5_wol_mode;
	int err;

	memset(wol, 0, sizeof(*wol));

	wol->supported = mlx5e_get_wol_supported(mdev);
	if (!wol->supported)
		return;

	err = mlx5_query_port_wol(mdev, &mlx5_wol_mode);
	if (err)
		return;

	wol->wolopts = mlx5e_refomrat_wol_mode_mlx5_to_linux(mlx5_wol_mode);
}

static int mlx5e_set_wol(struct net_device *netdev, struct ethtool_wolinfo *wol)
{
	struct mlx5e_priv *priv = netdev_priv(netdev);
	struct mlx5_core_dev *mdev = priv->mdev;
	__u32 wol_supported = mlx5e_get_wol_supported(mdev);
	u32 mlx5_wol_mode;

	if (!wol_supported)
		return -EOPNOTSUPP;

	if (wol->wolopts & ~wol_supported)
		return -EINVAL;

	mlx5_wol_mode = mlx5e_refomrat_wol_mode_linux_to_mlx5(wol->wolopts);

	return mlx5_set_port_wol(mdev, mlx5_wol_mode);
}

static int mlx5e_get_fecparam(struct net_device *netdev,
			      struct ethtool_fecparam *fecparam)
{
	struct mlx5e_priv *priv = netdev_priv(netdev);
	struct mlx5_core_dev *mdev = priv->mdev;
	u8 fec_configured = 0;
	u32 fec_active = 0;
	int err;

	err = mlx5e_get_fec_mode(mdev, &fec_active, &fec_configured);

	if (err)
		return err;

	fecparam->active_fec = pplm2ethtool_fec((u_long)fec_active,
						sizeof(u32) * BITS_PER_BYTE);

	if (!fecparam->active_fec)
		return -EOPNOTSUPP;

	fecparam->fec = pplm2ethtool_fec((u_long)fec_configured,
					 sizeof(u8) * BITS_PER_BYTE);

	return 0;
}

static int mlx5e_set_fecparam(struct net_device *netdev,
			      struct ethtool_fecparam *fecparam)
{
	struct mlx5e_priv *priv = netdev_priv(netdev);
	struct mlx5_core_dev *mdev = priv->mdev;
	u8 fec_policy = 0;
	int mode;
	int err;

	for (mode = 0; mode < ARRAY_SIZE(pplm_fec_2_ethtool); mode++) {
		if (!(pplm_fec_2_ethtool[mode] & fecparam->fec))
			continue;
		fec_policy |= (1 << mode);
		break;
	}

	err = mlx5e_set_fec_mode(mdev, fec_policy);

	if (err)
		return err;

	mlx5_toggle_port_link(mdev);

	return 0;
}

static u32 mlx5e_get_msglevel(struct net_device *dev)
{
	return ((struct mlx5e_priv *)netdev_priv(dev))->msglevel;
}

static void mlx5e_set_msglevel(struct net_device *dev, u32 val)
{
	((struct mlx5e_priv *)netdev_priv(dev))->msglevel = val;
}

static int mlx5e_set_phys_id(struct net_device *dev,
			     enum ethtool_phys_id_state state)
{
	struct mlx5e_priv *priv = netdev_priv(dev);
	struct mlx5_core_dev *mdev = priv->mdev;
	u16 beacon_duration;

	if (!MLX5_CAP_GEN(mdev, beacon_led))
		return -EOPNOTSUPP;

	switch (state) {
	case ETHTOOL_ID_ACTIVE:
		beacon_duration = MLX5_BEACON_DURATION_INF;
		break;
	case ETHTOOL_ID_INACTIVE:
		beacon_duration = MLX5_BEACON_DURATION_OFF;
		break;
	default:
		return -EOPNOTSUPP;
	}

	return mlx5_set_port_beacon(mdev, beacon_duration);
}

static int mlx5e_get_module_info(struct net_device *netdev,
				 struct ethtool_modinfo *modinfo)
{
	struct mlx5e_priv *priv = netdev_priv(netdev);
	struct mlx5_core_dev *dev = priv->mdev;
	int size_read = 0;
	u8 data[4] = {0};

	size_read = mlx5_query_module_eeprom(dev, 0, 2, data);
	if (size_read < 2)
		return -EIO;

	/* data[0] = identifier byte */
	switch (data[0]) {
	case MLX5_MODULE_ID_QSFP:
		modinfo->type       = ETH_MODULE_SFF_8436;
		modinfo->eeprom_len = ETH_MODULE_SFF_8436_MAX_LEN;
		break;
	case MLX5_MODULE_ID_QSFP_PLUS:
	case MLX5_MODULE_ID_QSFP28:
		/* data[1] = revision id */
		if (data[0] == MLX5_MODULE_ID_QSFP28 || data[1] >= 0x3) {
			modinfo->type       = ETH_MODULE_SFF_8636;
			modinfo->eeprom_len = ETH_MODULE_SFF_8636_MAX_LEN;
		} else {
			modinfo->type       = ETH_MODULE_SFF_8436;
			modinfo->eeprom_len = ETH_MODULE_SFF_8436_MAX_LEN;
		}
		break;
	case MLX5_MODULE_ID_SFP:
		modinfo->type       = ETH_MODULE_SFF_8472;
		modinfo->eeprom_len = MLX5_EEPROM_PAGE_LENGTH;
		break;
	default:
		netdev_err(priv->netdev, "%s: cable type not recognized:0x%x\n",
			   __func__, data[0]);
		return -EINVAL;
	}

	return 0;
}

static int mlx5e_get_module_eeprom(struct net_device *netdev,
				   struct ethtool_eeprom *ee,
				   u8 *data)
{
	struct mlx5e_priv *priv = netdev_priv(netdev);
	struct mlx5_core_dev *mdev = priv->mdev;
	int offset = ee->offset;
	int size_read;
	int i = 0;

	if (!ee->len)
		return -EINVAL;

	memset(data, 0, ee->len);

	while (i < ee->len) {
		size_read = mlx5_query_module_eeprom(mdev, offset, ee->len - i,
						     data + i);

		if (!size_read)
			/* Done reading */
			return 0;

		if (size_read < 0) {
			netdev_err(priv->netdev, "%s: mlx5_query_eeprom failed:0x%x\n",
				   __func__, size_read);
			return 0;
		}

		i += size_read;
		offset += size_read;
	}

	return 0;
}

static int set_pflag_cqe_based_moder(struct net_device *netdev, bool enable,
				     bool is_rx_cq)
{
	struct mlx5e_priv *priv = netdev_priv(netdev);
	struct mlx5_core_dev *mdev = priv->mdev;
	struct mlx5e_channels new_channels = {};
	bool mode_changed;
	u8 cq_period_mode, current_cq_period_mode;

	cq_period_mode = enable ?
		MLX5_CQ_PERIOD_MODE_START_FROM_CQE :
		MLX5_CQ_PERIOD_MODE_START_FROM_EQE;
	current_cq_period_mode = is_rx_cq ?
		priv->channels.params.rx_cq_moderation.cq_period_mode :
		priv->channels.params.tx_cq_moderation.cq_period_mode;
	mode_changed = cq_period_mode != current_cq_period_mode;

	if (cq_period_mode == MLX5_CQ_PERIOD_MODE_START_FROM_CQE &&
	    !MLX5_CAP_GEN(mdev, cq_period_start_from_cqe))
		return -EOPNOTSUPP;

	if (!mode_changed)
		return 0;

	new_channels.params = priv->channels.params;
	if (is_rx_cq)
		mlx5e_set_rx_cq_mode_params(&new_channels.params, cq_period_mode);
	else
		mlx5e_set_tx_cq_mode_params(&new_channels.params, cq_period_mode);

	if (!test_bit(MLX5E_STATE_OPENED, &priv->state)) {
		priv->channels.params = new_channels.params;
		return 0;
	}

	return mlx5e_safe_switch_channels(priv, &new_channels, NULL);
}

static int set_pflag_tx_cqe_based_moder(struct net_device *netdev, bool enable)
{
	return set_pflag_cqe_based_moder(netdev, enable, false);
}

static int set_pflag_rx_cqe_based_moder(struct net_device *netdev, bool enable)
{
	return set_pflag_cqe_based_moder(netdev, enable, true);
}

int mlx5e_modify_rx_cqe_compression_locked(struct mlx5e_priv *priv, bool new_val)
{
	bool curr_val = MLX5E_GET_PFLAG(&priv->channels.params, MLX5E_PFLAG_RX_CQE_COMPRESS);
	struct mlx5e_channels new_channels = {};
	int err = 0;

	if (!MLX5_CAP_GEN(priv->mdev, cqe_compression))
		return new_val ? -EOPNOTSUPP : 0;

	if (curr_val == new_val)
		return 0;

	new_channels.params = priv->channels.params;
	MLX5E_SET_PFLAG(&new_channels.params, MLX5E_PFLAG_RX_CQE_COMPRESS, new_val);

	if (!test_bit(MLX5E_STATE_OPENED, &priv->state)) {
		priv->channels.params = new_channels.params;
		return 0;
	}

	err = mlx5e_safe_switch_channels(priv, &new_channels, NULL);
	if (err)
		return err;

	mlx5e_dbg(DRV, priv, "MLX5E: RxCqeCmprss was turned %s\n",
		  MLX5E_GET_PFLAG(&priv->channels.params,
				  MLX5E_PFLAG_RX_CQE_COMPRESS) ? "ON" : "OFF");

	return 0;
}

static int set_pflag_rx_cqe_compress(struct net_device *netdev,
				     bool enable)
{
	struct mlx5e_priv *priv = netdev_priv(netdev);
	struct mlx5_core_dev *mdev = priv->mdev;

	if (!MLX5_CAP_GEN(mdev, cqe_compression))
		return -EOPNOTSUPP;

	if (enable && priv->tstamp.rx_filter != HWTSTAMP_FILTER_NONE) {
		netdev_err(netdev, "Can't enable cqe compression while timestamping is enabled.\n");
		return -EINVAL;
	}

	mlx5e_modify_rx_cqe_compression_locked(priv, enable);
	priv->channels.params.rx_cqe_compress_def = enable;

	return 0;
}

static int set_pflag_rx_striding_rq(struct net_device *netdev, bool enable)
{
	struct mlx5e_priv *priv = netdev_priv(netdev);
	struct mlx5_core_dev *mdev = priv->mdev;
	struct mlx5e_channels new_channels = {};

	if (enable) {
		if (!mlx5e_check_fragmented_striding_rq_cap(mdev))
			return -EOPNOTSUPP;
		if (!mlx5e_striding_rq_possible(mdev, &priv->channels.params))
			return -EINVAL;
	} else if (priv->channels.params.lro_en) {
		netdev_warn(netdev, "Can't set legacy RQ with LRO, disable LRO first\n");
		return -EINVAL;
	}

	new_channels.params = priv->channels.params;

	MLX5E_SET_PFLAG(&new_channels.params, MLX5E_PFLAG_RX_STRIDING_RQ, enable);
	mlx5e_set_rq_type(mdev, &new_channels.params);

	if (!test_bit(MLX5E_STATE_OPENED, &priv->state)) {
		priv->channels.params = new_channels.params;
		return 0;
	}

	return mlx5e_safe_switch_channels(priv, &new_channels, NULL);
}

static int set_pflag_rx_no_csum_complete(struct net_device *netdev, bool enable)
{
	struct mlx5e_priv *priv = netdev_priv(netdev);
	struct mlx5e_channels *channels = &priv->channels;
	struct mlx5e_channel *c;
	int i;

	if (!test_bit(MLX5E_STATE_OPENED, &priv->state) ||
	    priv->channels.params.xdp_prog)
		return 0;

	for (i = 0; i < channels->num; i++) {
		c = channels->c[i];
		if (enable)
			__set_bit(MLX5E_RQ_STATE_NO_CSUM_COMPLETE, &c->rq.state);
		else
			__clear_bit(MLX5E_RQ_STATE_NO_CSUM_COMPLETE, &c->rq.state);
	}

	return 0;
}

static int set_pflag_xdp_tx_mpwqe(struct net_device *netdev, bool enable)
{
	struct mlx5e_priv *priv = netdev_priv(netdev);
	struct mlx5_core_dev *mdev = priv->mdev;
	struct mlx5e_channels new_channels = {};
	int err;

	if (enable && !MLX5_CAP_ETH(mdev, enhanced_multi_pkt_send_wqe))
		return -EOPNOTSUPP;

	new_channels.params = priv->channels.params;

	MLX5E_SET_PFLAG(&new_channels.params, MLX5E_PFLAG_XDP_TX_MPWQE, enable);

	if (!test_bit(MLX5E_STATE_OPENED, &priv->state)) {
		priv->channels.params = new_channels.params;
		return 0;
	}

	err = mlx5e_safe_switch_channels(priv, &new_channels, NULL);
	return err;
}

static const struct pflag_desc mlx5e_priv_flags[MLX5E_NUM_PFLAGS] = {
	{ "rx_cqe_moder",        set_pflag_rx_cqe_based_moder },
	{ "tx_cqe_moder",        set_pflag_tx_cqe_based_moder },
	{ "rx_cqe_compress",     set_pflag_rx_cqe_compress },
	{ "rx_striding_rq",      set_pflag_rx_striding_rq },
	{ "rx_no_csum_complete", set_pflag_rx_no_csum_complete },
	{ "xdp_tx_mpwqe",        set_pflag_xdp_tx_mpwqe },
};

static int mlx5e_handle_pflag(struct net_device *netdev,
			      u32 wanted_flags,
			      enum mlx5e_priv_flag flag)
{
	struct mlx5e_priv *priv = netdev_priv(netdev);
	bool enable = !!(wanted_flags & BIT(flag));
	u32 changes = wanted_flags ^ priv->channels.params.pflags;
	int err;

	if (!(changes & BIT(flag)))
		return 0;

	err = mlx5e_priv_flags[flag].handler(netdev, enable);
	if (err) {
		netdev_err(netdev, "%s private flag '%s' failed err %d\n",
			   enable ? "Enable" : "Disable", mlx5e_priv_flags[flag].name, err);
		return err;
	}

	MLX5E_SET_PFLAG(&priv->channels.params, flag, enable);
	return 0;
}

static int mlx5e_set_priv_flags(struct net_device *netdev, u32 pflags)
{
	struct mlx5e_priv *priv = netdev_priv(netdev);
	enum mlx5e_priv_flag pflag;
	int err;

	mutex_lock(&priv->state_lock);

	for (pflag = 0; pflag < MLX5E_NUM_PFLAGS; pflag++) {
		err = mlx5e_handle_pflag(netdev, pflags, pflag);
		if (err)
			break;
	}

	mutex_unlock(&priv->state_lock);

	/* Need to fix some features.. */
	netdev_update_features(netdev);

	return err;
}

static u32 mlx5e_get_priv_flags(struct net_device *netdev)
{
	struct mlx5e_priv *priv = netdev_priv(netdev);

	return priv->channels.params.pflags;
}

int mlx5e_ethtool_flash_device(struct mlx5e_priv *priv,
			       struct ethtool_flash *flash)
{
	struct mlx5_core_dev *mdev = priv->mdev;
	struct net_device *dev = priv->netdev;
	const struct firmware *fw;
	int err;

	if (flash->region != ETHTOOL_FLASH_ALL_REGIONS)
		return -EOPNOTSUPP;

	err = request_firmware_direct(&fw, flash->data, &dev->dev);
	if (err)
		return err;

	dev_hold(dev);
	rtnl_unlock();

	err = mlx5_firmware_flash(mdev, fw);
	release_firmware(fw);

	rtnl_lock();
	dev_put(dev);
	return err;
}

static int mlx5e_flash_device(struct net_device *dev,
			      struct ethtool_flash *flash)
{
	struct mlx5e_priv *priv = netdev_priv(dev);

	return mlx5e_ethtool_flash_device(priv, flash);
}

#ifndef CONFIG_MLX5_EN_RXNFC
/* When CONFIG_MLX5_EN_RXNFC=n we only support ETHTOOL_GRXRINGS
 * otherwise this function will be defined from en_fs_ethtool.c
 */
static int mlx5e_get_rxnfc(struct net_device *dev, struct ethtool_rxnfc *info, u32 *rule_locs)
{
	struct mlx5e_priv *priv = netdev_priv(dev);

	if (info->cmd != ETHTOOL_GRXRINGS)
		return -EOPNOTSUPP;
	/* ring_count is needed by ethtool -x */
	info->data = priv->channels.params.num_channels;
	return 0;
}
#endif

const struct ethtool_ops mlx5e_ethtool_ops = {
	.get_drvinfo       = mlx5e_get_drvinfo,
	.get_link          = ethtool_op_get_link,
	.get_strings       = mlx5e_get_strings,
	.get_sset_count    = mlx5e_get_sset_count,
	.get_ethtool_stats = mlx5e_get_ethtool_stats,
	.get_ringparam     = mlx5e_get_ringparam,
	.set_ringparam     = mlx5e_set_ringparam,
	.get_channels      = mlx5e_get_channels,
	.set_channels      = mlx5e_set_channels,
	.get_coalesce      = mlx5e_get_coalesce,
	.set_coalesce      = mlx5e_set_coalesce,
	.get_link_ksettings  = mlx5e_get_link_ksettings,
	.set_link_ksettings  = mlx5e_set_link_ksettings,
	.get_rxfh_key_size   = mlx5e_get_rxfh_key_size,
	.get_rxfh_indir_size = mlx5e_get_rxfh_indir_size,
	.get_rxfh          = mlx5e_get_rxfh,
	.set_rxfh          = mlx5e_set_rxfh,
	.get_rxnfc         = mlx5e_get_rxnfc,
#ifdef CONFIG_MLX5_EN_RXNFC
	.set_rxnfc         = mlx5e_set_rxnfc,
#endif
	.flash_device      = mlx5e_flash_device,
	.get_tunable       = mlx5e_get_tunable,
	.set_tunable       = mlx5e_set_tunable,
	.get_pauseparam    = mlx5e_get_pauseparam,
	.set_pauseparam    = mlx5e_set_pauseparam,
	.get_ts_info       = mlx5e_get_ts_info,
	.set_phys_id       = mlx5e_set_phys_id,
	.get_wol	   = mlx5e_get_wol,
	.set_wol	   = mlx5e_set_wol,
	.get_module_info   = mlx5e_get_module_info,
	.get_module_eeprom = mlx5e_get_module_eeprom,
	.get_priv_flags    = mlx5e_get_priv_flags,
	.set_priv_flags    = mlx5e_set_priv_flags,
	.self_test         = mlx5e_self_test,
	.get_msglevel      = mlx5e_get_msglevel,
	.set_msglevel      = mlx5e_set_msglevel,
	.get_fecparam      = mlx5e_get_fecparam,
	.set_fecparam      = mlx5e_set_fecparam,
};<|MERGE_RESOLUTION|>--- conflicted
+++ resolved
@@ -193,7 +193,6 @@
 				       ETHTOOL_LINK_MODE_200000baseLR4_ER4_FR4_Full_BIT,
 				       ETHTOOL_LINK_MODE_200000baseDR4_Full_BIT,
 				       ETHTOOL_LINK_MODE_200000baseCR4_Full_BIT);
-<<<<<<< HEAD
 }
 
 static void mlx5e_ethtool_get_speed_arr(struct mlx5_core_dev *mdev,
@@ -207,21 +206,6 @@
 		      ARRAY_SIZE(ptys2legacy_ethtool_table);
 }
 
-=======
-}
-
-static void mlx5e_ethtool_get_speed_arr(struct mlx5_core_dev *mdev,
-					struct ptys2ethtool_config **arr,
-					u32 *size)
-{
-	bool ext = MLX5_CAP_PCAM_FEATURE(mdev, ptys_extended_ethernet);
-
-	*arr = ext ? ptys2ext_ethtool_table : ptys2legacy_ethtool_table;
-	*size = ext ? ARRAY_SIZE(ptys2ext_ethtool_table) :
-		      ARRAY_SIZE(ptys2legacy_ethtool_table);
-}
-
->>>>>>> 0ecfebd2
 typedef int (*mlx5e_pflag_handler)(struct net_device *netdev, bool enable);
 
 struct pflag_desc {
