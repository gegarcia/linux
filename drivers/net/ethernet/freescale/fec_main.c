--- conflicted
+++ resolved
@@ -3836,11 +3836,7 @@
 
 	entries_free = fec_enet_get_free_txdesc_num(txq);
 	if (entries_free < MAX_SKB_FRAGS + 1) {
-<<<<<<< HEAD
-		netdev_err(fep->netdev, "NOT enough BD for SG!\n");
-=======
 		netdev_err_once(fep->netdev, "NOT enough BD for SG!\n");
->>>>>>> 269f399d
 		return -EBUSY;
 	}
 
@@ -3873,17 +3869,8 @@
 		ebdp->cbd_esc = cpu_to_fec32(estatus);
 	}
 
-<<<<<<< HEAD
-	txq->tx_skbuff[index] = NULL;
-=======
 	txq->tx_buf[index].type = FEC_TXBUF_T_XDP_NDO;
 	txq->tx_buf[index].xdp = frame;
-
-	/* Make sure the updates to rest of the descriptor are performed before
-	 * transferring ownership.
-	 */
-	dma_wmb();
->>>>>>> 269f399d
 
 	/* Make sure the updates to rest of the descriptor are performed before
 	 * transferring ownership.
@@ -4088,12 +4075,7 @@
 
 	if (!(fep->quirks & FEC_QUIRK_SWAP_FRAME))
 		ndev->xdp_features = NETDEV_XDP_ACT_BASIC |
-<<<<<<< HEAD
-				     NETDEV_XDP_ACT_REDIRECT |
-				     NETDEV_XDP_ACT_NDO_XMIT;
-=======
 				     NETDEV_XDP_ACT_REDIRECT;
->>>>>>> 269f399d
 
 	fec_restart(ndev);
 
