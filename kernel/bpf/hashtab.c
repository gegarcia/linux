// SPDX-License-Identifier: GPL-2.0-only
/* Copyright (c) 2011-2014 PLUMgrid, http://plumgrid.com
 * Copyright (c) 2016 Facebook
 */
#include <linux/bpf.h>
#include <linux/btf.h>
#include <linux/jhash.h>
#include <linux/filter.h>
#include <linux/rculist_nulls.h>
#include <linux/random.h>
#include <uapi/linux/btf.h>
#include "percpu_freelist.h"
#include "bpf_lru_list.h"
#include "map_in_map.h"

#define HTAB_CREATE_FLAG_MASK						\
	(BPF_F_NO_PREALLOC | BPF_F_NO_COMMON_LRU | BPF_F_NUMA_NODE |	\
	 BPF_F_ACCESS_MASK | BPF_F_ZERO_SEED)

#define BATCH_OPS(_name)			\
	.map_lookup_batch =			\
	_name##_map_lookup_batch,		\
	.map_lookup_and_delete_batch =		\
	_name##_map_lookup_and_delete_batch,	\
	.map_update_batch =			\
	generic_map_update_batch,		\
	.map_delete_batch =			\
	generic_map_delete_batch

struct bucket {
	struct hlist_nulls_head head;
	raw_spinlock_t lock;
};

struct bpf_htab {
	struct bpf_map map;
	struct bucket *buckets;
	void *elems;
	union {
		struct pcpu_freelist freelist;
		struct bpf_lru lru;
	};
	struct htab_elem *__percpu *extra_elems;
	atomic_t count;	/* number of elements in this hashtable */
	u32 n_buckets;	/* number of hash buckets */
	u32 elem_size;	/* size of each element in bytes */
	u32 hashrnd;
};

/* each htab element is struct htab_elem + key + value */
struct htab_elem {
	union {
		struct hlist_nulls_node hash_node;
		struct {
			void *padding;
			union {
				struct bpf_htab *htab;
				struct pcpu_freelist_node fnode;
				struct htab_elem *batch_flink;
			};
		};
	};
	union {
		struct rcu_head rcu;
		struct bpf_lru_node lru_node;
	};
	u32 hash;
	char key[0] __aligned(8);
};

static bool htab_lru_map_delete_node(void *arg, struct bpf_lru_node *node);

static bool htab_is_lru(const struct bpf_htab *htab)
{
	return htab->map.map_type == BPF_MAP_TYPE_LRU_HASH ||
		htab->map.map_type == BPF_MAP_TYPE_LRU_PERCPU_HASH;
}

static bool htab_is_percpu(const struct bpf_htab *htab)
{
	return htab->map.map_type == BPF_MAP_TYPE_PERCPU_HASH ||
		htab->map.map_type == BPF_MAP_TYPE_LRU_PERCPU_HASH;
}

static bool htab_is_prealloc(const struct bpf_htab *htab)
{
	return !(htab->map.map_flags & BPF_F_NO_PREALLOC);
}

static inline void htab_elem_set_ptr(struct htab_elem *l, u32 key_size,
				     void __percpu *pptr)
{
	*(void __percpu **)(l->key + key_size) = pptr;
}

static inline void __percpu *htab_elem_get_ptr(struct htab_elem *l, u32 key_size)
{
	return *(void __percpu **)(l->key + key_size);
}

static void *fd_htab_map_get_ptr(const struct bpf_map *map, struct htab_elem *l)
{
	return *(void **)(l->key + roundup(map->key_size, 8));
}

static struct htab_elem *get_htab_elem(struct bpf_htab *htab, int i)
{
	return (struct htab_elem *) (htab->elems + i * htab->elem_size);
}

static void htab_free_elems(struct bpf_htab *htab)
{
	int i;

	if (!htab_is_percpu(htab))
		goto free_elems;

	for (i = 0; i < htab->map.max_entries; i++) {
		void __percpu *pptr;

		pptr = htab_elem_get_ptr(get_htab_elem(htab, i),
					 htab->map.key_size);
		free_percpu(pptr);
		cond_resched();
	}
free_elems:
	bpf_map_area_free(htab->elems);
}

/* The LRU list has a lock (lru_lock). Each htab bucket has a lock
 * (bucket_lock). If both locks need to be acquired together, the lock
 * order is always lru_lock -> bucket_lock and this only happens in
 * bpf_lru_list.c logic. For example, certain code path of
 * bpf_lru_pop_free(), which is called by function prealloc_lru_pop(),
 * will acquire lru_lock first followed by acquiring bucket_lock.
 *
 * In hashtab.c, to avoid deadlock, lock acquisition of
 * bucket_lock followed by lru_lock is not allowed. In such cases,
 * bucket_lock needs to be released first before acquiring lru_lock.
 */
static struct htab_elem *prealloc_lru_pop(struct bpf_htab *htab, void *key,
					  u32 hash)
{
	struct bpf_lru_node *node = bpf_lru_pop_free(&htab->lru, hash);
	struct htab_elem *l;

	if (node) {
		l = container_of(node, struct htab_elem, lru_node);
		memcpy(l->key, key, htab->map.key_size);
		return l;
	}

	return NULL;
}

static int prealloc_init(struct bpf_htab *htab)
{
	u32 num_entries = htab->map.max_entries;
	int err = -ENOMEM, i;

	if (!htab_is_percpu(htab) && !htab_is_lru(htab))
		num_entries += num_possible_cpus();

	htab->elems = bpf_map_area_alloc(htab->elem_size * num_entries,
					 htab->map.numa_node);
	if (!htab->elems)
		return -ENOMEM;

	if (!htab_is_percpu(htab))
		goto skip_percpu_elems;

	for (i = 0; i < num_entries; i++) {
		u32 size = round_up(htab->map.value_size, 8);
		void __percpu *pptr;

		pptr = __alloc_percpu_gfp(size, 8, GFP_USER | __GFP_NOWARN);
		if (!pptr)
			goto free_elems;
		htab_elem_set_ptr(get_htab_elem(htab, i), htab->map.key_size,
				  pptr);
		cond_resched();
	}

skip_percpu_elems:
	if (htab_is_lru(htab))
		err = bpf_lru_init(&htab->lru,
				   htab->map.map_flags & BPF_F_NO_COMMON_LRU,
				   offsetof(struct htab_elem, hash) -
				   offsetof(struct htab_elem, lru_node),
				   htab_lru_map_delete_node,
				   htab);
	else
		err = pcpu_freelist_init(&htab->freelist);

	if (err)
		goto free_elems;

	if (htab_is_lru(htab))
		bpf_lru_populate(&htab->lru, htab->elems,
				 offsetof(struct htab_elem, lru_node),
				 htab->elem_size, num_entries);
	else
		pcpu_freelist_populate(&htab->freelist,
				       htab->elems + offsetof(struct htab_elem, fnode),
				       htab->elem_size, num_entries);

	return 0;

free_elems:
	htab_free_elems(htab);
	return err;
}

static void prealloc_destroy(struct bpf_htab *htab)
{
	htab_free_elems(htab);

	if (htab_is_lru(htab))
		bpf_lru_destroy(&htab->lru);
	else
		pcpu_freelist_destroy(&htab->freelist);
}

static int alloc_extra_elems(struct bpf_htab *htab)
{
	struct htab_elem *__percpu *pptr, *l_new;
	struct pcpu_freelist_node *l;
	int cpu;

	pptr = __alloc_percpu_gfp(sizeof(struct htab_elem *), 8,
				  GFP_USER | __GFP_NOWARN);
	if (!pptr)
		return -ENOMEM;

	for_each_possible_cpu(cpu) {
		l = pcpu_freelist_pop(&htab->freelist);
		/* pop will succeed, since prealloc_init()
		 * preallocated extra num_possible_cpus elements
		 */
		l_new = container_of(l, struct htab_elem, fnode);
		*per_cpu_ptr(pptr, cpu) = l_new;
	}
	htab->extra_elems = pptr;
	return 0;
}

/* Called from syscall */
static int htab_map_alloc_check(union bpf_attr *attr)
{
	bool percpu = (attr->map_type == BPF_MAP_TYPE_PERCPU_HASH ||
		       attr->map_type == BPF_MAP_TYPE_LRU_PERCPU_HASH);
	bool lru = (attr->map_type == BPF_MAP_TYPE_LRU_HASH ||
		    attr->map_type == BPF_MAP_TYPE_LRU_PERCPU_HASH);
	/* percpu_lru means each cpu has its own LRU list.
	 * it is different from BPF_MAP_TYPE_PERCPU_HASH where
	 * the map's value itself is percpu.  percpu_lru has
	 * nothing to do with the map's value.
	 */
	bool percpu_lru = (attr->map_flags & BPF_F_NO_COMMON_LRU);
	bool prealloc = !(attr->map_flags & BPF_F_NO_PREALLOC);
	bool zero_seed = (attr->map_flags & BPF_F_ZERO_SEED);
	int numa_node = bpf_map_attr_numa_node(attr);

	BUILD_BUG_ON(offsetof(struct htab_elem, htab) !=
		     offsetof(struct htab_elem, hash_node.pprev));
	BUILD_BUG_ON(offsetof(struct htab_elem, fnode.next) !=
		     offsetof(struct htab_elem, hash_node.pprev));

	if (lru && !capable(CAP_SYS_ADMIN))
		/* LRU implementation is much complicated than other
		 * maps.  Hence, limit to CAP_SYS_ADMIN for now.
		 */
		return -EPERM;

	if (zero_seed && !capable(CAP_SYS_ADMIN))
		/* Guard against local DoS, and discourage production use. */
		return -EPERM;

	if (attr->map_flags & ~HTAB_CREATE_FLAG_MASK ||
	    !bpf_map_flags_access_ok(attr->map_flags))
		return -EINVAL;

	if (!lru && percpu_lru)
		return -EINVAL;

	if (lru && !prealloc)
		return -ENOTSUPP;

	if (numa_node != NUMA_NO_NODE && (percpu || percpu_lru))
		return -EINVAL;

	/* check sanity of attributes.
	 * value_size == 0 may be allowed in the future to use map as a set
	 */
	if (attr->max_entries == 0 || attr->key_size == 0 ||
	    attr->value_size == 0)
		return -EINVAL;

	if (attr->key_size > MAX_BPF_STACK)
		/* eBPF programs initialize keys on stack, so they cannot be
		 * larger than max stack size
		 */
		return -E2BIG;

	if (attr->value_size >= KMALLOC_MAX_SIZE -
	    MAX_BPF_STACK - sizeof(struct htab_elem))
		/* if value_size is bigger, the user space won't be able to
		 * access the elements via bpf syscall. This check also makes
		 * sure that the elem_size doesn't overflow and it's
		 * kmalloc-able later in htab_map_update_elem()
		 */
		return -E2BIG;

	return 0;
}

static struct bpf_map *htab_map_alloc(union bpf_attr *attr)
{
	bool percpu = (attr->map_type == BPF_MAP_TYPE_PERCPU_HASH ||
		       attr->map_type == BPF_MAP_TYPE_LRU_PERCPU_HASH);
	bool lru = (attr->map_type == BPF_MAP_TYPE_LRU_HASH ||
		    attr->map_type == BPF_MAP_TYPE_LRU_PERCPU_HASH);
	/* percpu_lru means each cpu has its own LRU list.
	 * it is different from BPF_MAP_TYPE_PERCPU_HASH where
	 * the map's value itself is percpu.  percpu_lru has
	 * nothing to do with the map's value.
	 */
	bool percpu_lru = (attr->map_flags & BPF_F_NO_COMMON_LRU);
	bool prealloc = !(attr->map_flags & BPF_F_NO_PREALLOC);
	struct bpf_htab *htab;
	int err, i;
	u64 cost;

	htab = kzalloc(sizeof(*htab), GFP_USER);
	if (!htab)
		return ERR_PTR(-ENOMEM);

	bpf_map_init_from_attr(&htab->map, attr);

	if (percpu_lru) {
		/* ensure each CPU's lru list has >=1 elements.
		 * since we are at it, make each lru list has the same
		 * number of elements.
		 */
		htab->map.max_entries = roundup(attr->max_entries,
						num_possible_cpus());
		if (htab->map.max_entries < attr->max_entries)
			htab->map.max_entries = rounddown(attr->max_entries,
							  num_possible_cpus());
	}

	/* hash table size must be power of 2 */
	htab->n_buckets = roundup_pow_of_two(htab->map.max_entries);

	htab->elem_size = sizeof(struct htab_elem) +
			  round_up(htab->map.key_size, 8);
	if (percpu)
		htab->elem_size += sizeof(void *);
	else
		htab->elem_size += round_up(htab->map.value_size, 8);

	err = -E2BIG;
	/* prevent zero size kmalloc and check for u32 overflow */
	if (htab->n_buckets == 0 ||
	    htab->n_buckets > U32_MAX / sizeof(struct bucket))
		goto free_htab;

	cost = (u64) htab->n_buckets * sizeof(struct bucket) +
	       (u64) htab->elem_size * htab->map.max_entries;

	if (percpu)
		cost += (u64) round_up(htab->map.value_size, 8) *
			num_possible_cpus() * htab->map.max_entries;
	else
	       cost += (u64) htab->elem_size * num_possible_cpus();

	/* if map size is larger than memlock limit, reject it */
	err = bpf_map_charge_init(&htab->map.memory, cost);
	if (err)
		goto free_htab;

	err = -ENOMEM;
	htab->buckets = bpf_map_area_alloc(htab->n_buckets *
					   sizeof(struct bucket),
					   htab->map.numa_node);
	if (!htab->buckets)
		goto free_charge;

	if (htab->map.map_flags & BPF_F_ZERO_SEED)
		htab->hashrnd = 0;
	else
		htab->hashrnd = get_random_int();

	for (i = 0; i < htab->n_buckets; i++) {
		INIT_HLIST_NULLS_HEAD(&htab->buckets[i].head, i);
		raw_spin_lock_init(&htab->buckets[i].lock);
	}

	if (prealloc) {
		err = prealloc_init(htab);
		if (err)
			goto free_buckets;

		if (!percpu && !lru) {
			/* lru itself can remove the least used element, so
			 * there is no need for an extra elem during map_update.
			 */
			err = alloc_extra_elems(htab);
			if (err)
				goto free_prealloc;
		}
	}

	return &htab->map;

free_prealloc:
	prealloc_destroy(htab);
free_buckets:
	bpf_map_area_free(htab->buckets);
free_charge:
	bpf_map_charge_finish(&htab->map.memory);
free_htab:
	kfree(htab);
	return ERR_PTR(err);
}

static inline u32 htab_map_hash(const void *key, u32 key_len, u32 hashrnd)
{
	return jhash(key, key_len, hashrnd);
}

static inline struct bucket *__select_bucket(struct bpf_htab *htab, u32 hash)
{
	return &htab->buckets[hash & (htab->n_buckets - 1)];
}

static inline struct hlist_nulls_head *select_bucket(struct bpf_htab *htab, u32 hash)
{
	return &__select_bucket(htab, hash)->head;
}

/* this lookup function can only be called with bucket lock taken */
static struct htab_elem *lookup_elem_raw(struct hlist_nulls_head *head, u32 hash,
					 void *key, u32 key_size)
{
	struct hlist_nulls_node *n;
	struct htab_elem *l;

	hlist_nulls_for_each_entry_rcu(l, n, head, hash_node)
		if (l->hash == hash && !memcmp(&l->key, key, key_size))
			return l;

	return NULL;
}

/* can be called without bucket lock. it will repeat the loop in
 * the unlikely event when elements moved from one bucket into another
 * while link list is being walked
 */
static struct htab_elem *lookup_nulls_elem_raw(struct hlist_nulls_head *head,
					       u32 hash, void *key,
					       u32 key_size, u32 n_buckets)
{
	struct hlist_nulls_node *n;
	struct htab_elem *l;

again:
	hlist_nulls_for_each_entry_rcu(l, n, head, hash_node)
		if (l->hash == hash && !memcmp(&l->key, key, key_size))
			return l;

	if (unlikely(get_nulls_value(n) != (hash & (n_buckets - 1))))
		goto again;

	return NULL;
}

/* Called from syscall or from eBPF program directly, so
 * arguments have to match bpf_map_lookup_elem() exactly.
 * The return value is adjusted by BPF instructions
 * in htab_map_gen_lookup().
 */
static void *__htab_map_lookup_elem(struct bpf_map *map, void *key)
{
	struct bpf_htab *htab = container_of(map, struct bpf_htab, map);
	struct hlist_nulls_head *head;
	struct htab_elem *l;
	u32 hash, key_size;

	/* Must be called with rcu_read_lock. */
	WARN_ON_ONCE(!rcu_read_lock_held());

	key_size = map->key_size;

	hash = htab_map_hash(key, key_size, htab->hashrnd);

	head = select_bucket(htab, hash);

	l = lookup_nulls_elem_raw(head, hash, key, key_size, htab->n_buckets);

	return l;
}

static void *htab_map_lookup_elem(struct bpf_map *map, void *key)
{
	struct htab_elem *l = __htab_map_lookup_elem(map, key);

	if (l)
		return l->key + round_up(map->key_size, 8);

	return NULL;
}

/* inline bpf_map_lookup_elem() call.
 * Instead of:
 * bpf_prog
 *   bpf_map_lookup_elem
 *     map->ops->map_lookup_elem
 *       htab_map_lookup_elem
 *         __htab_map_lookup_elem
 * do:
 * bpf_prog
 *   __htab_map_lookup_elem
 */
static u32 htab_map_gen_lookup(struct bpf_map *map, struct bpf_insn *insn_buf)
{
	struct bpf_insn *insn = insn_buf;
	const int ret = BPF_REG_0;

	BUILD_BUG_ON(!__same_type(&__htab_map_lookup_elem,
		     (void *(*)(struct bpf_map *map, void *key))NULL));
	*insn++ = BPF_EMIT_CALL(BPF_CAST_CALL(__htab_map_lookup_elem));
	*insn++ = BPF_JMP_IMM(BPF_JEQ, ret, 0, 1);
	*insn++ = BPF_ALU64_IMM(BPF_ADD, ret,
				offsetof(struct htab_elem, key) +
				round_up(map->key_size, 8));
	return insn - insn_buf;
}

static __always_inline void *__htab_lru_map_lookup_elem(struct bpf_map *map,
							void *key, const bool mark)
{
	struct htab_elem *l = __htab_map_lookup_elem(map, key);

	if (l) {
		if (mark)
			bpf_lru_node_set_ref(&l->lru_node);
		return l->key + round_up(map->key_size, 8);
	}

	return NULL;
}

static void *htab_lru_map_lookup_elem(struct bpf_map *map, void *key)
{
	return __htab_lru_map_lookup_elem(map, key, true);
}

static void *htab_lru_map_lookup_elem_sys(struct bpf_map *map, void *key)
{
	return __htab_lru_map_lookup_elem(map, key, false);
}

static u32 htab_lru_map_gen_lookup(struct bpf_map *map,
				   struct bpf_insn *insn_buf)
{
	struct bpf_insn *insn = insn_buf;
	const int ret = BPF_REG_0;
	const int ref_reg = BPF_REG_1;

	BUILD_BUG_ON(!__same_type(&__htab_map_lookup_elem,
		     (void *(*)(struct bpf_map *map, void *key))NULL));
	*insn++ = BPF_EMIT_CALL(BPF_CAST_CALL(__htab_map_lookup_elem));
	*insn++ = BPF_JMP_IMM(BPF_JEQ, ret, 0, 4);
	*insn++ = BPF_LDX_MEM(BPF_B, ref_reg, ret,
			      offsetof(struct htab_elem, lru_node) +
			      offsetof(struct bpf_lru_node, ref));
	*insn++ = BPF_JMP_IMM(BPF_JNE, ref_reg, 0, 1);
	*insn++ = BPF_ST_MEM(BPF_B, ret,
			     offsetof(struct htab_elem, lru_node) +
			     offsetof(struct bpf_lru_node, ref),
			     1);
	*insn++ = BPF_ALU64_IMM(BPF_ADD, ret,
				offsetof(struct htab_elem, key) +
				round_up(map->key_size, 8));
	return insn - insn_buf;
}

/* It is called from the bpf_lru_list when the LRU needs to delete
 * older elements from the htab.
 */
static bool htab_lru_map_delete_node(void *arg, struct bpf_lru_node *node)
{
	struct bpf_htab *htab = (struct bpf_htab *)arg;
	struct htab_elem *l = NULL, *tgt_l;
	struct hlist_nulls_head *head;
	struct hlist_nulls_node *n;
	unsigned long flags;
	struct bucket *b;

	tgt_l = container_of(node, struct htab_elem, lru_node);
	b = __select_bucket(htab, tgt_l->hash);
	head = &b->head;

	raw_spin_lock_irqsave(&b->lock, flags);

	hlist_nulls_for_each_entry_rcu(l, n, head, hash_node)
		if (l == tgt_l) {
			hlist_nulls_del_rcu(&l->hash_node);
			break;
		}

	raw_spin_unlock_irqrestore(&b->lock, flags);

	return l == tgt_l;
}

/* Called from syscall */
static int htab_map_get_next_key(struct bpf_map *map, void *key, void *next_key)
{
	struct bpf_htab *htab = container_of(map, struct bpf_htab, map);
	struct hlist_nulls_head *head;
	struct htab_elem *l, *next_l;
	u32 hash, key_size;
	int i = 0;

	WARN_ON_ONCE(!rcu_read_lock_held());

	key_size = map->key_size;

	if (!key)
		goto find_first_elem;

	hash = htab_map_hash(key, key_size, htab->hashrnd);

	head = select_bucket(htab, hash);

	/* lookup the key */
	l = lookup_nulls_elem_raw(head, hash, key, key_size, htab->n_buckets);

	if (!l)
		goto find_first_elem;

	/* key was found, get next key in the same bucket */
	next_l = hlist_nulls_entry_safe(rcu_dereference_raw(hlist_nulls_next_rcu(&l->hash_node)),
				  struct htab_elem, hash_node);

	if (next_l) {
		/* if next elem in this hash list is non-zero, just return it */
		memcpy(next_key, next_l->key, key_size);
		return 0;
	}

	/* no more elements in this hash list, go to the next bucket */
	i = hash & (htab->n_buckets - 1);
	i++;

find_first_elem:
	/* iterate over buckets */
	for (; i < htab->n_buckets; i++) {
		head = select_bucket(htab, i);

		/* pick first element in the bucket */
		next_l = hlist_nulls_entry_safe(rcu_dereference_raw(hlist_nulls_first_rcu(head)),
					  struct htab_elem, hash_node);
		if (next_l) {
			/* if it's not empty, just return it */
			memcpy(next_key, next_l->key, key_size);
			return 0;
		}
	}

	/* iterated over all buckets and all elements */
	return -ENOENT;
}

static void htab_elem_free(struct bpf_htab *htab, struct htab_elem *l)
{
	if (htab->map.map_type == BPF_MAP_TYPE_PERCPU_HASH)
		free_percpu(htab_elem_get_ptr(l, htab->map.key_size));
	kfree(l);
}

static void htab_elem_free_rcu(struct rcu_head *head)
{
	struct htab_elem *l = container_of(head, struct htab_elem, rcu);
	struct bpf_htab *htab = l->htab;

	/* must increment bpf_prog_active to avoid kprobe+bpf triggering while
	 * we're calling kfree, otherwise deadlock is possible if kprobes
	 * are placed somewhere inside of slub
	 */
	preempt_disable();
	__this_cpu_inc(bpf_prog_active);
	htab_elem_free(htab, l);
	__this_cpu_dec(bpf_prog_active);
	preempt_enable();
}

static void free_htab_elem(struct bpf_htab *htab, struct htab_elem *l)
{
	struct bpf_map *map = &htab->map;

	if (map->ops->map_fd_put_ptr) {
		void *ptr = fd_htab_map_get_ptr(map, l);

		map->ops->map_fd_put_ptr(ptr);
	}

	if (htab_is_prealloc(htab)) {
		__pcpu_freelist_push(&htab->freelist, &l->fnode);
	} else {
		atomic_dec(&htab->count);
		l->htab = htab;
		call_rcu(&l->rcu, htab_elem_free_rcu);
	}
}

static void pcpu_copy_value(struct bpf_htab *htab, void __percpu *pptr,
			    void *value, bool onallcpus)
{
	if (!onallcpus) {
		/* copy true value_size bytes */
		memcpy(this_cpu_ptr(pptr), value, htab->map.value_size);
	} else {
		u32 size = round_up(htab->map.value_size, 8);
		int off = 0, cpu;

		for_each_possible_cpu(cpu) {
			bpf_long_memcpy(per_cpu_ptr(pptr, cpu),
					value + off, size);
			off += size;
		}
	}
}

static bool fd_htab_map_needs_adjust(const struct bpf_htab *htab)
{
	return htab->map.map_type == BPF_MAP_TYPE_HASH_OF_MAPS &&
	       BITS_PER_LONG == 64;
}

static struct htab_elem *alloc_htab_elem(struct bpf_htab *htab, void *key,
					 void *value, u32 key_size, u32 hash,
					 bool percpu, bool onallcpus,
					 struct htab_elem *old_elem)
{
	u32 size = htab->map.value_size;
	bool prealloc = htab_is_prealloc(htab);
	struct htab_elem *l_new, **pl_new;
	void __percpu *pptr;

	if (prealloc) {
		if (old_elem) {
			/* if we're updating the existing element,
			 * use per-cpu extra elems to avoid freelist_pop/push
			 */
			pl_new = this_cpu_ptr(htab->extra_elems);
			l_new = *pl_new;
			*pl_new = old_elem;
		} else {
			struct pcpu_freelist_node *l;

			l = __pcpu_freelist_pop(&htab->freelist);
			if (!l)
				return ERR_PTR(-E2BIG);
			l_new = container_of(l, struct htab_elem, fnode);
		}
	} else {
		if (atomic_inc_return(&htab->count) > htab->map.max_entries)
			if (!old_elem) {
				/* when map is full and update() is replacing
				 * old element, it's ok to allocate, since
				 * old element will be freed immediately.
				 * Otherwise return an error
				 */
				l_new = ERR_PTR(-E2BIG);
				goto dec_count;
			}
		l_new = kmalloc_node(htab->elem_size, GFP_ATOMIC | __GFP_NOWARN,
				     htab->map.numa_node);
		if (!l_new) {
			l_new = ERR_PTR(-ENOMEM);
			goto dec_count;
		}
		check_and_init_map_lock(&htab->map,
					l_new->key + round_up(key_size, 8));
	}

	memcpy(l_new->key, key, key_size);
	if (percpu) {
		size = round_up(size, 8);
		if (prealloc) {
			pptr = htab_elem_get_ptr(l_new, key_size);
		} else {
			/* alloc_percpu zero-fills */
			pptr = __alloc_percpu_gfp(size, 8,
						  GFP_ATOMIC | __GFP_NOWARN);
			if (!pptr) {
				kfree(l_new);
				l_new = ERR_PTR(-ENOMEM);
				goto dec_count;
			}
		}

		pcpu_copy_value(htab, pptr, value, onallcpus);

		if (!prealloc)
			htab_elem_set_ptr(l_new, key_size, pptr);
	} else if (fd_htab_map_needs_adjust(htab)) {
		size = round_up(size, 8);
		memcpy(l_new->key + round_up(key_size, 8), value, size);
	} else {
		copy_map_value(&htab->map,
			       l_new->key + round_up(key_size, 8),
			       value);
	}

	l_new->hash = hash;
	return l_new;
dec_count:
	atomic_dec(&htab->count);
	return l_new;
}

static int check_flags(struct bpf_htab *htab, struct htab_elem *l_old,
		       u64 map_flags)
{
	if (l_old && (map_flags & ~BPF_F_LOCK) == BPF_NOEXIST)
		/* elem already exists */
		return -EEXIST;

	if (!l_old && (map_flags & ~BPF_F_LOCK) == BPF_EXIST)
		/* elem doesn't exist, cannot update it */
		return -ENOENT;

	return 0;
}

/* Called from syscall or from eBPF program */
static int htab_map_update_elem(struct bpf_map *map, void *key, void *value,
				u64 map_flags)
{
	struct bpf_htab *htab = container_of(map, struct bpf_htab, map);
	struct htab_elem *l_new = NULL, *l_old;
	struct hlist_nulls_head *head;
	unsigned long flags;
	struct bucket *b;
	u32 key_size, hash;
	int ret;

	if (unlikely((map_flags & ~BPF_F_LOCK) > BPF_EXIST))
		/* unknown flags */
		return -EINVAL;

	WARN_ON_ONCE(!rcu_read_lock_held());

	key_size = map->key_size;

	hash = htab_map_hash(key, key_size, htab->hashrnd);

	b = __select_bucket(htab, hash);
	head = &b->head;

	if (unlikely(map_flags & BPF_F_LOCK)) {
		if (unlikely(!map_value_has_spin_lock(map)))
			return -EINVAL;
		/* find an element without taking the bucket lock */
		l_old = lookup_nulls_elem_raw(head, hash, key, key_size,
					      htab->n_buckets);
		ret = check_flags(htab, l_old, map_flags);
		if (ret)
			return ret;
		if (l_old) {
			/* grab the element lock and update value in place */
			copy_map_value_locked(map,
					      l_old->key + round_up(key_size, 8),
					      value, false);
			return 0;
		}
		/* fall through, grab the bucket lock and lookup again.
		 * 99.9% chance that the element won't be found,
		 * but second lookup under lock has to be done.
		 */
	}

	/* bpf_map_update_elem() can be called in_irq() */
	raw_spin_lock_irqsave(&b->lock, flags);

	l_old = lookup_elem_raw(head, hash, key, key_size);

	ret = check_flags(htab, l_old, map_flags);
	if (ret)
		goto err;

	if (unlikely(l_old && (map_flags & BPF_F_LOCK))) {
		/* first lookup without the bucket lock didn't find the element,
		 * but second lookup with the bucket lock found it.
		 * This case is highly unlikely, but has to be dealt with:
		 * grab the element lock in addition to the bucket lock
		 * and update element in place
		 */
		copy_map_value_locked(map,
				      l_old->key + round_up(key_size, 8),
				      value, false);
		ret = 0;
		goto err;
	}

	l_new = alloc_htab_elem(htab, key, value, key_size, hash, false, false,
				l_old);
	if (IS_ERR(l_new)) {
		/* all pre-allocated elements are in use or memory exhausted */
		ret = PTR_ERR(l_new);
		goto err;
	}

	/* add new element to the head of the list, so that
	 * concurrent search will find it before old elem
	 */
	hlist_nulls_add_head_rcu(&l_new->hash_node, head);
	if (l_old) {
		hlist_nulls_del_rcu(&l_old->hash_node);
		if (!htab_is_prealloc(htab))
			free_htab_elem(htab, l_old);
	}
	ret = 0;
err:
	raw_spin_unlock_irqrestore(&b->lock, flags);
	return ret;
}

static int htab_lru_map_update_elem(struct bpf_map *map, void *key, void *value,
				    u64 map_flags)
{
	struct bpf_htab *htab = container_of(map, struct bpf_htab, map);
	struct htab_elem *l_new, *l_old = NULL;
	struct hlist_nulls_head *head;
	unsigned long flags;
	struct bucket *b;
	u32 key_size, hash;
	int ret;

	if (unlikely(map_flags > BPF_EXIST))
		/* unknown flags */
		return -EINVAL;

	WARN_ON_ONCE(!rcu_read_lock_held());

	key_size = map->key_size;

	hash = htab_map_hash(key, key_size, htab->hashrnd);

	b = __select_bucket(htab, hash);
	head = &b->head;

	/* For LRU, we need to alloc before taking bucket's
	 * spinlock because getting free nodes from LRU may need
	 * to remove older elements from htab and this removal
	 * operation will need a bucket lock.
	 */
	l_new = prealloc_lru_pop(htab, key, hash);
	if (!l_new)
		return -ENOMEM;
	memcpy(l_new->key + round_up(map->key_size, 8), value, map->value_size);

	/* bpf_map_update_elem() can be called in_irq() */
	raw_spin_lock_irqsave(&b->lock, flags);

	l_old = lookup_elem_raw(head, hash, key, key_size);

	ret = check_flags(htab, l_old, map_flags);
	if (ret)
		goto err;

	/* add new element to the head of the list, so that
	 * concurrent search will find it before old elem
	 */
	hlist_nulls_add_head_rcu(&l_new->hash_node, head);
	if (l_old) {
		bpf_lru_node_set_ref(&l_new->lru_node);
		hlist_nulls_del_rcu(&l_old->hash_node);
	}
	ret = 0;

err:
	raw_spin_unlock_irqrestore(&b->lock, flags);

	if (ret)
		bpf_lru_push_free(&htab->lru, &l_new->lru_node);
	else if (l_old)
		bpf_lru_push_free(&htab->lru, &l_old->lru_node);

	return ret;
}

static int __htab_percpu_map_update_elem(struct bpf_map *map, void *key,
					 void *value, u64 map_flags,
					 bool onallcpus)
{
	struct bpf_htab *htab = container_of(map, struct bpf_htab, map);
	struct htab_elem *l_new = NULL, *l_old;
	struct hlist_nulls_head *head;
	unsigned long flags;
	struct bucket *b;
	u32 key_size, hash;
	int ret;

	if (unlikely(map_flags > BPF_EXIST))
		/* unknown flags */
		return -EINVAL;

	WARN_ON_ONCE(!rcu_read_lock_held());

	key_size = map->key_size;

	hash = htab_map_hash(key, key_size, htab->hashrnd);

	b = __select_bucket(htab, hash);
	head = &b->head;

	/* bpf_map_update_elem() can be called in_irq() */
	raw_spin_lock_irqsave(&b->lock, flags);

	l_old = lookup_elem_raw(head, hash, key, key_size);

	ret = check_flags(htab, l_old, map_flags);
	if (ret)
		goto err;

	if (l_old) {
		/* per-cpu hash map can update value in-place */
		pcpu_copy_value(htab, htab_elem_get_ptr(l_old, key_size),
				value, onallcpus);
	} else {
		l_new = alloc_htab_elem(htab, key, value, key_size,
					hash, true, onallcpus, NULL);
		if (IS_ERR(l_new)) {
			ret = PTR_ERR(l_new);
			goto err;
		}
		hlist_nulls_add_head_rcu(&l_new->hash_node, head);
	}
	ret = 0;
err:
	raw_spin_unlock_irqrestore(&b->lock, flags);
	return ret;
}

static int __htab_lru_percpu_map_update_elem(struct bpf_map *map, void *key,
					     void *value, u64 map_flags,
					     bool onallcpus)
{
	struct bpf_htab *htab = container_of(map, struct bpf_htab, map);
	struct htab_elem *l_new = NULL, *l_old;
	struct hlist_nulls_head *head;
	unsigned long flags;
	struct bucket *b;
	u32 key_size, hash;
	int ret;

	if (unlikely(map_flags > BPF_EXIST))
		/* unknown flags */
		return -EINVAL;

	WARN_ON_ONCE(!rcu_read_lock_held());

	key_size = map->key_size;

	hash = htab_map_hash(key, key_size, htab->hashrnd);

	b = __select_bucket(htab, hash);
	head = &b->head;

	/* For LRU, we need to alloc before taking bucket's
	 * spinlock because LRU's elem alloc may need
	 * to remove older elem from htab and this removal
	 * operation will need a bucket lock.
	 */
	if (map_flags != BPF_EXIST) {
		l_new = prealloc_lru_pop(htab, key, hash);
		if (!l_new)
			return -ENOMEM;
	}

	/* bpf_map_update_elem() can be called in_irq() */
	raw_spin_lock_irqsave(&b->lock, flags);

	l_old = lookup_elem_raw(head, hash, key, key_size);

	ret = check_flags(htab, l_old, map_flags);
	if (ret)
		goto err;

	if (l_old) {
		bpf_lru_node_set_ref(&l_old->lru_node);

		/* per-cpu hash map can update value in-place */
		pcpu_copy_value(htab, htab_elem_get_ptr(l_old, key_size),
				value, onallcpus);
	} else {
		pcpu_copy_value(htab, htab_elem_get_ptr(l_new, key_size),
				value, onallcpus);
		hlist_nulls_add_head_rcu(&l_new->hash_node, head);
		l_new = NULL;
	}
	ret = 0;
err:
	raw_spin_unlock_irqrestore(&b->lock, flags);
	if (l_new)
		bpf_lru_push_free(&htab->lru, &l_new->lru_node);
	return ret;
}

static int htab_percpu_map_update_elem(struct bpf_map *map, void *key,
				       void *value, u64 map_flags)
{
	return __htab_percpu_map_update_elem(map, key, value, map_flags, false);
}

static int htab_lru_percpu_map_update_elem(struct bpf_map *map, void *key,
					   void *value, u64 map_flags)
{
	return __htab_lru_percpu_map_update_elem(map, key, value, map_flags,
						 false);
}

/* Called from syscall or from eBPF program */
static int htab_map_delete_elem(struct bpf_map *map, void *key)
{
	struct bpf_htab *htab = container_of(map, struct bpf_htab, map);
	struct hlist_nulls_head *head;
	struct bucket *b;
	struct htab_elem *l;
	unsigned long flags;
	u32 hash, key_size;
	int ret = -ENOENT;

	WARN_ON_ONCE(!rcu_read_lock_held());

	key_size = map->key_size;

	hash = htab_map_hash(key, key_size, htab->hashrnd);
	b = __select_bucket(htab, hash);
	head = &b->head;

	raw_spin_lock_irqsave(&b->lock, flags);

	l = lookup_elem_raw(head, hash, key, key_size);

	if (l) {
		hlist_nulls_del_rcu(&l->hash_node);
		free_htab_elem(htab, l);
		ret = 0;
	}

	raw_spin_unlock_irqrestore(&b->lock, flags);
	return ret;
}

static int htab_lru_map_delete_elem(struct bpf_map *map, void *key)
{
	struct bpf_htab *htab = container_of(map, struct bpf_htab, map);
	struct hlist_nulls_head *head;
	struct bucket *b;
	struct htab_elem *l;
	unsigned long flags;
	u32 hash, key_size;
	int ret = -ENOENT;

	WARN_ON_ONCE(!rcu_read_lock_held());

	key_size = map->key_size;

	hash = htab_map_hash(key, key_size, htab->hashrnd);
	b = __select_bucket(htab, hash);
	head = &b->head;

	raw_spin_lock_irqsave(&b->lock, flags);

	l = lookup_elem_raw(head, hash, key, key_size);

	if (l) {
		hlist_nulls_del_rcu(&l->hash_node);
		ret = 0;
	}

	raw_spin_unlock_irqrestore(&b->lock, flags);
	if (l)
		bpf_lru_push_free(&htab->lru, &l->lru_node);
	return ret;
}

static void delete_all_elements(struct bpf_htab *htab)
{
	int i;

	for (i = 0; i < htab->n_buckets; i++) {
		struct hlist_nulls_head *head = select_bucket(htab, i);
		struct hlist_nulls_node *n;
		struct htab_elem *l;

		hlist_nulls_for_each_entry_safe(l, n, head, hash_node) {
			hlist_nulls_del_rcu(&l->hash_node);
			htab_elem_free(htab, l);
		}
	}
}

/* Called when map->refcnt goes to zero, either from workqueue or from syscall */
static void htab_map_free(struct bpf_map *map)
{
	struct bpf_htab *htab = container_of(map, struct bpf_htab, map);

	/* at this point bpf_prog->aux->refcnt == 0 and this map->refcnt == 0,
	 * so the programs (can be more than one that used this map) were
	 * disconnected from events. Wait for outstanding critical sections in
	 * these programs to complete
	 */
	synchronize_rcu();

	/* some of free_htab_elem() callbacks for elements of this map may
	 * not have executed. Wait for them.
	 */
	rcu_barrier();
	if (!htab_is_prealloc(htab))
		delete_all_elements(htab);
	else
		prealloc_destroy(htab);

	free_percpu(htab->extra_elems);
	bpf_map_area_free(htab->buckets);
	kfree(htab);
}

static void htab_map_seq_show_elem(struct bpf_map *map, void *key,
				   struct seq_file *m)
{
	void *value;

	rcu_read_lock();

	value = htab_map_lookup_elem(map, key);
	if (!value) {
		rcu_read_unlock();
		return;
	}

	btf_type_seq_show(map->btf, map->btf_key_type_id, key, m);
	seq_puts(m, ": ");
	btf_type_seq_show(map->btf, map->btf_value_type_id, value, m);
	seq_puts(m, "\n");

	rcu_read_unlock();
}

static int
__htab_map_lookup_and_delete_batch(struct bpf_map *map,
				   const union bpf_attr *attr,
				   union bpf_attr __user *uattr,
				   bool do_delete, bool is_lru_map,
				   bool is_percpu)
{
	struct bpf_htab *htab = container_of(map, struct bpf_htab, map);
	u32 bucket_cnt, total, key_size, value_size, roundup_key_size;
	void *keys = NULL, *values = NULL, *value, *dst_key, *dst_val;
	void __user *uvalues = u64_to_user_ptr(attr->batch.values);
	void __user *ukeys = u64_to_user_ptr(attr->batch.keys);
	void *ubatch = u64_to_user_ptr(attr->batch.in_batch);
	u32 batch, max_count, size, bucket_size;
<<<<<<< HEAD
	u64 elem_map_flags, map_flags;
	struct hlist_nulls_head *head;
	struct hlist_nulls_node *n;
	unsigned long flags;
=======
	struct htab_elem *node_to_free = NULL;
	u64 elem_map_flags, map_flags;
	struct hlist_nulls_head *head;
	struct hlist_nulls_node *n;
	unsigned long flags = 0;
	bool locked = false;
>>>>>>> 2c523b34
	struct htab_elem *l;
	struct bucket *b;
	int ret = 0;

	elem_map_flags = attr->batch.elem_flags;
	if ((elem_map_flags & ~BPF_F_LOCK) ||
	    ((elem_map_flags & BPF_F_LOCK) && !map_value_has_spin_lock(map)))
		return -EINVAL;

	map_flags = attr->batch.flags;
	if (map_flags)
		return -EINVAL;

	max_count = attr->batch.count;
	if (!max_count)
		return 0;

	if (put_user(0, &uattr->batch.count))
		return -EFAULT;

	batch = 0;
	if (ubatch && copy_from_user(&batch, ubatch, sizeof(batch)))
		return -EFAULT;

	if (batch >= htab->n_buckets)
		return -ENOENT;

	key_size = htab->map.key_size;
	roundup_key_size = round_up(htab->map.key_size, 8);
	value_size = htab->map.value_size;
	size = round_up(value_size, 8);
	if (is_percpu)
		value_size = size * num_possible_cpus();
	total = 0;
	/* while experimenting with hash tables with sizes ranging from 10 to
	 * 1000, it was observed that a bucket can have upto 5 entries.
	 */
	bucket_size = 5;

alloc:
	/* We cannot do copy_from_user or copy_to_user inside
	 * the rcu_read_lock. Allocate enough space here.
	 */
	keys = kvmalloc(key_size * bucket_size, GFP_USER | __GFP_NOWARN);
	values = kvmalloc(value_size * bucket_size, GFP_USER | __GFP_NOWARN);
	if (!keys || !values) {
		ret = -ENOMEM;
		goto after_loop;
	}

again:
	preempt_disable();
	this_cpu_inc(bpf_prog_active);
	rcu_read_lock();
again_nocopy:
	dst_key = keys;
	dst_val = values;
	b = &htab->buckets[batch];
	head = &b->head;
<<<<<<< HEAD
	raw_spin_lock_irqsave(&b->lock, flags);
=======
	/* do not grab the lock unless need it (bucket_cnt > 0). */
	if (locked)
		raw_spin_lock_irqsave(&b->lock, flags);
>>>>>>> 2c523b34

	bucket_cnt = 0;
	hlist_nulls_for_each_entry_rcu(l, n, head, hash_node)
		bucket_cnt++;

<<<<<<< HEAD
	if (bucket_cnt > (max_count - total)) {
		if (total == 0)
			ret = -ENOSPC;
=======
	if (bucket_cnt && !locked) {
		locked = true;
		goto again_nocopy;
	}

	if (bucket_cnt > (max_count - total)) {
		if (total == 0)
			ret = -ENOSPC;
		/* Note that since bucket_cnt > 0 here, it is implicit
		 * that the locked was grabbed, so release it.
		 */
>>>>>>> 2c523b34
		raw_spin_unlock_irqrestore(&b->lock, flags);
		rcu_read_unlock();
		this_cpu_dec(bpf_prog_active);
		preempt_enable();
		goto after_loop;
	}

	if (bucket_cnt > bucket_size) {
		bucket_size = bucket_cnt;
<<<<<<< HEAD
=======
		/* Note that since bucket_cnt > 0 here, it is implicit
		 * that the locked was grabbed, so release it.
		 */
>>>>>>> 2c523b34
		raw_spin_unlock_irqrestore(&b->lock, flags);
		rcu_read_unlock();
		this_cpu_dec(bpf_prog_active);
		preempt_enable();
		kvfree(keys);
		kvfree(values);
		goto alloc;
	}

<<<<<<< HEAD
=======
	/* Next block is only safe to run if you have grabbed the lock */
	if (!locked)
		goto next_batch;

>>>>>>> 2c523b34
	hlist_nulls_for_each_entry_safe(l, n, head, hash_node) {
		memcpy(dst_key, l->key, key_size);

		if (is_percpu) {
			int off = 0, cpu;
			void __percpu *pptr;

			pptr = htab_elem_get_ptr(l, map->key_size);
			for_each_possible_cpu(cpu) {
				bpf_long_memcpy(dst_val + off,
						per_cpu_ptr(pptr, cpu), size);
				off += size;
			}
		} else {
			value = l->key + roundup_key_size;
			if (elem_map_flags & BPF_F_LOCK)
				copy_map_value_locked(map, dst_val, value,
						      true);
			else
				copy_map_value(map, dst_val, value);
			check_and_init_map_lock(map, dst_val);
		}
		if (do_delete) {
			hlist_nulls_del_rcu(&l->hash_node);
<<<<<<< HEAD
			if (is_lru_map)
				bpf_lru_push_free(&htab->lru, &l->lru_node);
			else
				free_htab_elem(htab, l);
=======

			/* bpf_lru_push_free() will acquire lru_lock, which
			 * may cause deadlock. See comments in function
			 * prealloc_lru_pop(). Let us do bpf_lru_push_free()
			 * after releasing the bucket lock.
			 */
			if (is_lru_map) {
				l->batch_flink = node_to_free;
				node_to_free = l;
			} else {
				free_htab_elem(htab, l);
			}
>>>>>>> 2c523b34
		}
		dst_key += key_size;
		dst_val += value_size;
	}

	raw_spin_unlock_irqrestore(&b->lock, flags);
<<<<<<< HEAD
=======
	locked = false;

	while (node_to_free) {
		l = node_to_free;
		node_to_free = node_to_free->batch_flink;
		bpf_lru_push_free(&htab->lru, &l->lru_node);
	}

next_batch:
>>>>>>> 2c523b34
	/* If we are not copying data, we can go to next bucket and avoid
	 * unlocking the rcu.
	 */
	if (!bucket_cnt && (batch + 1 < htab->n_buckets)) {
		batch++;
		goto again_nocopy;
	}

	rcu_read_unlock();
	this_cpu_dec(bpf_prog_active);
	preempt_enable();
	if (bucket_cnt && (copy_to_user(ukeys + total * key_size, keys,
	    key_size * bucket_cnt) ||
	    copy_to_user(uvalues + total * value_size, values,
	    value_size * bucket_cnt))) {
		ret = -EFAULT;
		goto after_loop;
	}

	total += bucket_cnt;
	batch++;
	if (batch >= htab->n_buckets) {
		ret = -ENOENT;
		goto after_loop;
	}
	goto again;

after_loop:
	if (ret == -EFAULT)
		goto out;

	/* copy # of entries and next batch */
	ubatch = u64_to_user_ptr(attr->batch.out_batch);
	if (copy_to_user(ubatch, &batch, sizeof(batch)) ||
	    put_user(total, &uattr->batch.count))
		ret = -EFAULT;

out:
	kvfree(keys);
	kvfree(values);
	return ret;
}

static int
htab_percpu_map_lookup_batch(struct bpf_map *map, const union bpf_attr *attr,
			     union bpf_attr __user *uattr)
{
	return __htab_map_lookup_and_delete_batch(map, attr, uattr, false,
						  false, true);
}

static int
htab_percpu_map_lookup_and_delete_batch(struct bpf_map *map,
					const union bpf_attr *attr,
					union bpf_attr __user *uattr)
{
	return __htab_map_lookup_and_delete_batch(map, attr, uattr, true,
						  false, true);
}

static int
htab_map_lookup_batch(struct bpf_map *map, const union bpf_attr *attr,
		      union bpf_attr __user *uattr)
{
	return __htab_map_lookup_and_delete_batch(map, attr, uattr, false,
						  false, false);
}

static int
htab_map_lookup_and_delete_batch(struct bpf_map *map,
				 const union bpf_attr *attr,
				 union bpf_attr __user *uattr)
{
	return __htab_map_lookup_and_delete_batch(map, attr, uattr, true,
						  false, false);
}

static int
htab_lru_percpu_map_lookup_batch(struct bpf_map *map,
				 const union bpf_attr *attr,
				 union bpf_attr __user *uattr)
{
	return __htab_map_lookup_and_delete_batch(map, attr, uattr, false,
						  true, true);
}

static int
htab_lru_percpu_map_lookup_and_delete_batch(struct bpf_map *map,
					    const union bpf_attr *attr,
					    union bpf_attr __user *uattr)
{
	return __htab_map_lookup_and_delete_batch(map, attr, uattr, true,
						  true, true);
}

static int
htab_lru_map_lookup_batch(struct bpf_map *map, const union bpf_attr *attr,
			  union bpf_attr __user *uattr)
{
	return __htab_map_lookup_and_delete_batch(map, attr, uattr, false,
						  true, false);
}

static int
htab_lru_map_lookup_and_delete_batch(struct bpf_map *map,
				     const union bpf_attr *attr,
				     union bpf_attr __user *uattr)
{
	return __htab_map_lookup_and_delete_batch(map, attr, uattr, true,
						  true, false);
}

const struct bpf_map_ops htab_map_ops = {
	.map_alloc_check = htab_map_alloc_check,
	.map_alloc = htab_map_alloc,
	.map_free = htab_map_free,
	.map_get_next_key = htab_map_get_next_key,
	.map_lookup_elem = htab_map_lookup_elem,
	.map_update_elem = htab_map_update_elem,
	.map_delete_elem = htab_map_delete_elem,
	.map_gen_lookup = htab_map_gen_lookup,
	.map_seq_show_elem = htab_map_seq_show_elem,
	BATCH_OPS(htab),
};

const struct bpf_map_ops htab_lru_map_ops = {
	.map_alloc_check = htab_map_alloc_check,
	.map_alloc = htab_map_alloc,
	.map_free = htab_map_free,
	.map_get_next_key = htab_map_get_next_key,
	.map_lookup_elem = htab_lru_map_lookup_elem,
	.map_lookup_elem_sys_only = htab_lru_map_lookup_elem_sys,
	.map_update_elem = htab_lru_map_update_elem,
	.map_delete_elem = htab_lru_map_delete_elem,
	.map_gen_lookup = htab_lru_map_gen_lookup,
	.map_seq_show_elem = htab_map_seq_show_elem,
	BATCH_OPS(htab_lru),
};

/* Called from eBPF program */
static void *htab_percpu_map_lookup_elem(struct bpf_map *map, void *key)
{
	struct htab_elem *l = __htab_map_lookup_elem(map, key);

	if (l)
		return this_cpu_ptr(htab_elem_get_ptr(l, map->key_size));
	else
		return NULL;
}

static void *htab_lru_percpu_map_lookup_elem(struct bpf_map *map, void *key)
{
	struct htab_elem *l = __htab_map_lookup_elem(map, key);

	if (l) {
		bpf_lru_node_set_ref(&l->lru_node);
		return this_cpu_ptr(htab_elem_get_ptr(l, map->key_size));
	}

	return NULL;
}

int bpf_percpu_hash_copy(struct bpf_map *map, void *key, void *value)
{
	struct htab_elem *l;
	void __percpu *pptr;
	int ret = -ENOENT;
	int cpu, off = 0;
	u32 size;

	/* per_cpu areas are zero-filled and bpf programs can only
	 * access 'value_size' of them, so copying rounded areas
	 * will not leak any kernel data
	 */
	size = round_up(map->value_size, 8);
	rcu_read_lock();
	l = __htab_map_lookup_elem(map, key);
	if (!l)
		goto out;
	/* We do not mark LRU map element here in order to not mess up
	 * eviction heuristics when user space does a map walk.
	 */
	pptr = htab_elem_get_ptr(l, map->key_size);
	for_each_possible_cpu(cpu) {
		bpf_long_memcpy(value + off,
				per_cpu_ptr(pptr, cpu), size);
		off += size;
	}
	ret = 0;
out:
	rcu_read_unlock();
	return ret;
}

int bpf_percpu_hash_update(struct bpf_map *map, void *key, void *value,
			   u64 map_flags)
{
	struct bpf_htab *htab = container_of(map, struct bpf_htab, map);
	int ret;

	rcu_read_lock();
	if (htab_is_lru(htab))
		ret = __htab_lru_percpu_map_update_elem(map, key, value,
							map_flags, true);
	else
		ret = __htab_percpu_map_update_elem(map, key, value, map_flags,
						    true);
	rcu_read_unlock();

	return ret;
}

static void htab_percpu_map_seq_show_elem(struct bpf_map *map, void *key,
					  struct seq_file *m)
{
	struct htab_elem *l;
	void __percpu *pptr;
	int cpu;

	rcu_read_lock();

	l = __htab_map_lookup_elem(map, key);
	if (!l) {
		rcu_read_unlock();
		return;
	}

	btf_type_seq_show(map->btf, map->btf_key_type_id, key, m);
	seq_puts(m, ": {\n");
	pptr = htab_elem_get_ptr(l, map->key_size);
	for_each_possible_cpu(cpu) {
		seq_printf(m, "\tcpu%d: ", cpu);
		btf_type_seq_show(map->btf, map->btf_value_type_id,
				  per_cpu_ptr(pptr, cpu), m);
		seq_puts(m, "\n");
	}
	seq_puts(m, "}\n");

	rcu_read_unlock();
}

const struct bpf_map_ops htab_percpu_map_ops = {
	.map_alloc_check = htab_map_alloc_check,
	.map_alloc = htab_map_alloc,
	.map_free = htab_map_free,
	.map_get_next_key = htab_map_get_next_key,
	.map_lookup_elem = htab_percpu_map_lookup_elem,
	.map_update_elem = htab_percpu_map_update_elem,
	.map_delete_elem = htab_map_delete_elem,
	.map_seq_show_elem = htab_percpu_map_seq_show_elem,
	BATCH_OPS(htab_percpu),
};

const struct bpf_map_ops htab_lru_percpu_map_ops = {
	.map_alloc_check = htab_map_alloc_check,
	.map_alloc = htab_map_alloc,
	.map_free = htab_map_free,
	.map_get_next_key = htab_map_get_next_key,
	.map_lookup_elem = htab_lru_percpu_map_lookup_elem,
	.map_update_elem = htab_lru_percpu_map_update_elem,
	.map_delete_elem = htab_lru_map_delete_elem,
	.map_seq_show_elem = htab_percpu_map_seq_show_elem,
	BATCH_OPS(htab_lru_percpu),
};

static int fd_htab_map_alloc_check(union bpf_attr *attr)
{
	if (attr->value_size != sizeof(u32))
		return -EINVAL;
	return htab_map_alloc_check(attr);
}

static void fd_htab_map_free(struct bpf_map *map)
{
	struct bpf_htab *htab = container_of(map, struct bpf_htab, map);
	struct hlist_nulls_node *n;
	struct hlist_nulls_head *head;
	struct htab_elem *l;
	int i;

	for (i = 0; i < htab->n_buckets; i++) {
		head = select_bucket(htab, i);

		hlist_nulls_for_each_entry_safe(l, n, head, hash_node) {
			void *ptr = fd_htab_map_get_ptr(map, l);

			map->ops->map_fd_put_ptr(ptr);
		}
	}

	htab_map_free(map);
}

/* only called from syscall */
int bpf_fd_htab_map_lookup_elem(struct bpf_map *map, void *key, u32 *value)
{
	void **ptr;
	int ret = 0;

	if (!map->ops->map_fd_sys_lookup_elem)
		return -ENOTSUPP;

	rcu_read_lock();
	ptr = htab_map_lookup_elem(map, key);
	if (ptr)
		*value = map->ops->map_fd_sys_lookup_elem(READ_ONCE(*ptr));
	else
		ret = -ENOENT;
	rcu_read_unlock();

	return ret;
}

/* only called from syscall */
int bpf_fd_htab_map_update_elem(struct bpf_map *map, struct file *map_file,
				void *key, void *value, u64 map_flags)
{
	void *ptr;
	int ret;
	u32 ufd = *(u32 *)value;

	ptr = map->ops->map_fd_get_ptr(map, map_file, ufd);
	if (IS_ERR(ptr))
		return PTR_ERR(ptr);

	ret = htab_map_update_elem(map, key, &ptr, map_flags);
	if (ret)
		map->ops->map_fd_put_ptr(ptr);

	return ret;
}

static struct bpf_map *htab_of_map_alloc(union bpf_attr *attr)
{
	struct bpf_map *map, *inner_map_meta;

	inner_map_meta = bpf_map_meta_alloc(attr->inner_map_fd);
	if (IS_ERR(inner_map_meta))
		return inner_map_meta;

	map = htab_map_alloc(attr);
	if (IS_ERR(map)) {
		bpf_map_meta_free(inner_map_meta);
		return map;
	}

	map->inner_map_meta = inner_map_meta;

	return map;
}

static void *htab_of_map_lookup_elem(struct bpf_map *map, void *key)
{
	struct bpf_map **inner_map  = htab_map_lookup_elem(map, key);

	if (!inner_map)
		return NULL;

	return READ_ONCE(*inner_map);
}

static u32 htab_of_map_gen_lookup(struct bpf_map *map,
				  struct bpf_insn *insn_buf)
{
	struct bpf_insn *insn = insn_buf;
	const int ret = BPF_REG_0;

	BUILD_BUG_ON(!__same_type(&__htab_map_lookup_elem,
		     (void *(*)(struct bpf_map *map, void *key))NULL));
	*insn++ = BPF_EMIT_CALL(BPF_CAST_CALL(__htab_map_lookup_elem));
	*insn++ = BPF_JMP_IMM(BPF_JEQ, ret, 0, 2);
	*insn++ = BPF_ALU64_IMM(BPF_ADD, ret,
				offsetof(struct htab_elem, key) +
				round_up(map->key_size, 8));
	*insn++ = BPF_LDX_MEM(BPF_DW, ret, ret, 0);

	return insn - insn_buf;
}

static void htab_of_map_free(struct bpf_map *map)
{
	bpf_map_meta_free(map->inner_map_meta);
	fd_htab_map_free(map);
}

const struct bpf_map_ops htab_of_maps_map_ops = {
	.map_alloc_check = fd_htab_map_alloc_check,
	.map_alloc = htab_of_map_alloc,
	.map_free = htab_of_map_free,
	.map_get_next_key = htab_map_get_next_key,
	.map_lookup_elem = htab_of_map_lookup_elem,
	.map_delete_elem = htab_map_delete_elem,
	.map_fd_get_ptr = bpf_map_fd_get_ptr,
	.map_fd_put_ptr = bpf_map_fd_put_ptr,
	.map_fd_sys_lookup_elem = bpf_map_fd_sys_lookup_elem,
	.map_gen_lookup = htab_of_map_gen_lookup,
	.map_check_btf = map_check_no_btf,
};<|MERGE_RESOLUTION|>--- conflicted
+++ resolved
@@ -1268,19 +1268,12 @@
 	void __user *ukeys = u64_to_user_ptr(attr->batch.keys);
 	void *ubatch = u64_to_user_ptr(attr->batch.in_batch);
 	u32 batch, max_count, size, bucket_size;
-<<<<<<< HEAD
-	u64 elem_map_flags, map_flags;
-	struct hlist_nulls_head *head;
-	struct hlist_nulls_node *n;
-	unsigned long flags;
-=======
 	struct htab_elem *node_to_free = NULL;
 	u64 elem_map_flags, map_flags;
 	struct hlist_nulls_head *head;
 	struct hlist_nulls_node *n;
 	unsigned long flags = 0;
 	bool locked = false;
->>>>>>> 2c523b34
 	struct htab_elem *l;
 	struct bucket *b;
 	int ret = 0;
@@ -1340,23 +1333,14 @@
 	dst_val = values;
 	b = &htab->buckets[batch];
 	head = &b->head;
-<<<<<<< HEAD
-	raw_spin_lock_irqsave(&b->lock, flags);
-=======
 	/* do not grab the lock unless need it (bucket_cnt > 0). */
 	if (locked)
 		raw_spin_lock_irqsave(&b->lock, flags);
->>>>>>> 2c523b34
 
 	bucket_cnt = 0;
 	hlist_nulls_for_each_entry_rcu(l, n, head, hash_node)
 		bucket_cnt++;
 
-<<<<<<< HEAD
-	if (bucket_cnt > (max_count - total)) {
-		if (total == 0)
-			ret = -ENOSPC;
-=======
 	if (bucket_cnt && !locked) {
 		locked = true;
 		goto again_nocopy;
@@ -1368,7 +1352,6 @@
 		/* Note that since bucket_cnt > 0 here, it is implicit
 		 * that the locked was grabbed, so release it.
 		 */
->>>>>>> 2c523b34
 		raw_spin_unlock_irqrestore(&b->lock, flags);
 		rcu_read_unlock();
 		this_cpu_dec(bpf_prog_active);
@@ -1378,12 +1361,9 @@
 
 	if (bucket_cnt > bucket_size) {
 		bucket_size = bucket_cnt;
-<<<<<<< HEAD
-=======
 		/* Note that since bucket_cnt > 0 here, it is implicit
 		 * that the locked was grabbed, so release it.
 		 */
->>>>>>> 2c523b34
 		raw_spin_unlock_irqrestore(&b->lock, flags);
 		rcu_read_unlock();
 		this_cpu_dec(bpf_prog_active);
@@ -1393,13 +1373,10 @@
 		goto alloc;
 	}
 
-<<<<<<< HEAD
-=======
 	/* Next block is only safe to run if you have grabbed the lock */
 	if (!locked)
 		goto next_batch;
 
->>>>>>> 2c523b34
 	hlist_nulls_for_each_entry_safe(l, n, head, hash_node) {
 		memcpy(dst_key, l->key, key_size);
 
@@ -1424,12 +1401,6 @@
 		}
 		if (do_delete) {
 			hlist_nulls_del_rcu(&l->hash_node);
-<<<<<<< HEAD
-			if (is_lru_map)
-				bpf_lru_push_free(&htab->lru, &l->lru_node);
-			else
-				free_htab_elem(htab, l);
-=======
 
 			/* bpf_lru_push_free() will acquire lru_lock, which
 			 * may cause deadlock. See comments in function
@@ -1442,15 +1413,12 @@
 			} else {
 				free_htab_elem(htab, l);
 			}
->>>>>>> 2c523b34
 		}
 		dst_key += key_size;
 		dst_val += value_size;
 	}
 
 	raw_spin_unlock_irqrestore(&b->lock, flags);
-<<<<<<< HEAD
-=======
 	locked = false;
 
 	while (node_to_free) {
@@ -1460,7 +1428,6 @@
 	}
 
 next_batch:
->>>>>>> 2c523b34
 	/* If we are not copying data, we can go to next bucket and avoid
 	 * unlocking the rcu.
 	 */
