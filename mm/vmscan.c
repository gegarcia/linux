// SPDX-License-Identifier: GPL-2.0
/*
 *  Copyright (C) 1991, 1992, 1993, 1994  Linus Torvalds
 *
 *  Swap reorganised 29.12.95, Stephen Tweedie.
 *  kswapd added: 7.1.96  sct
 *  Removed kswapd_ctl limits, and swap out as many pages as needed
 *  to bring the system back to freepages.high: 2.4.97, Rik van Riel.
 *  Zone aware kswapd started 02/00, Kanoj Sarcar (kanoj@sgi.com).
 *  Multiqueue VM started 5.8.00, Rik van Riel.
 */

#define pr_fmt(fmt) KBUILD_MODNAME ": " fmt

#include <linux/mm.h>
#include <linux/sched/mm.h>
#include <linux/module.h>
#include <linux/gfp.h>
#include <linux/kernel_stat.h>
#include <linux/swap.h>
#include <linux/pagemap.h>
#include <linux/init.h>
#include <linux/highmem.h>
#include <linux/vmpressure.h>
#include <linux/vmstat.h>
#include <linux/file.h>
#include <linux/writeback.h>
#include <linux/blkdev.h>
#include <linux/buffer_head.h>	/* for try_to_release_page(),
					buffer_heads_over_limit */
#include <linux/mm_inline.h>
#include <linux/backing-dev.h>
#include <linux/rmap.h>
#include <linux/topology.h>
#include <linux/cpu.h>
#include <linux/cpuset.h>
#include <linux/compaction.h>
#include <linux/notifier.h>
#include <linux/rwsem.h>
#include <linux/delay.h>
#include <linux/kthread.h>
#include <linux/freezer.h>
#include <linux/memcontrol.h>
#include <linux/migrate.h>
#include <linux/delayacct.h>
#include <linux/sysctl.h>
#include <linux/oom.h>
#include <linux/pagevec.h>
#include <linux/prefetch.h>
#include <linux/printk.h>
#include <linux/dax.h>
#include <linux/psi.h>

#include <asm/tlbflush.h>
#include <asm/div64.h>

#include <linux/swapops.h>
#include <linux/balloon_compaction.h>

#include "internal.h"

#define CREATE_TRACE_POINTS
#include <trace/events/vmscan.h>

struct scan_control {
	/* How many pages shrink_list() should reclaim */
	unsigned long nr_to_reclaim;

	/*
	 * Nodemask of nodes allowed by the caller. If NULL, all nodes
	 * are scanned.
	 */
	nodemask_t	*nodemask;

	/*
	 * The memory cgroup that hit its limit and as a result is the
	 * primary target of this reclaim invocation.
	 */
	struct mem_cgroup *target_mem_cgroup;

	/*
	 * Scan pressure balancing between anon and file LRUs
	 */
	unsigned long	anon_cost;
	unsigned long	file_cost;

	/* Can active pages be deactivated as part of reclaim? */
#define DEACTIVATE_ANON 1
#define DEACTIVATE_FILE 2
	unsigned int may_deactivate:2;
	unsigned int force_deactivate:1;
	unsigned int skipped_deactivate:1;

	/* Writepage batching in laptop mode; RECLAIM_WRITE */
	unsigned int may_writepage:1;

	/* Can mapped pages be reclaimed? */
	unsigned int may_unmap:1;

	/* Can pages be swapped as part of reclaim? */
	unsigned int may_swap:1;

	/*
	 * Cgroup memory below memory.low is protected as long as we
	 * don't threaten to OOM. If any cgroup is reclaimed at
	 * reduced force or passed over entirely due to its memory.low
	 * setting (memcg_low_skipped), and nothing is reclaimed as a
	 * result, then go back for one more cycle that reclaims the protected
	 * memory (memcg_low_reclaim) to avert OOM.
	 */
	unsigned int memcg_low_reclaim:1;
	unsigned int memcg_low_skipped:1;

	unsigned int hibernation_mode:1;

	/* One of the zones is ready for compaction */
	unsigned int compaction_ready:1;

	/* There is easily reclaimable cold cache in the current node */
	unsigned int cache_trim_mode:1;

	/* The file pages on the current node are dangerously low */
	unsigned int file_is_tiny:1;

	/* Always discard instead of demoting to lower tier memory */
	unsigned int no_demotion:1;

	/* Allocation order */
	s8 order;

	/* Scan (total_size >> priority) pages at once */
	s8 priority;

	/* The highest zone to isolate pages for reclaim from */
	s8 reclaim_idx;

	/* This context's GFP mask */
	gfp_t gfp_mask;

	/* Incremented by the number of inactive pages that were scanned */
	unsigned long nr_scanned;

	/* Number of pages freed so far during a call to shrink_zones() */
	unsigned long nr_reclaimed;

	struct {
		unsigned int dirty;
		unsigned int unqueued_dirty;
		unsigned int congested;
		unsigned int writeback;
		unsigned int immediate;
		unsigned int file_taken;
		unsigned int taken;
	} nr;

	/* for recording the reclaimed slab by now */
	struct reclaim_state reclaim_state;
};

#ifdef ARCH_HAS_PREFETCHW
#define prefetchw_prev_lru_page(_page, _base, _field)			\
	do {								\
		if ((_page)->lru.prev != _base) {			\
			struct page *prev;				\
									\
			prev = lru_to_page(&(_page->lru));		\
			prefetchw(&prev->_field);			\
		}							\
	} while (0)
#else
#define prefetchw_prev_lru_page(_page, _base, _field) do { } while (0)
#endif

/*
 * From 0 .. 200.  Higher means more swappy.
 */
int vm_swappiness = 60;

static void set_task_reclaim_state(struct task_struct *task,
				   struct reclaim_state *rs)
{
	/* Check for an overwrite */
	WARN_ON_ONCE(rs && task->reclaim_state);

	/* Check for the nulling of an already-nulled member */
	WARN_ON_ONCE(!rs && !task->reclaim_state);

	task->reclaim_state = rs;
}

static LIST_HEAD(shrinker_list);
static DECLARE_RWSEM(shrinker_rwsem);

#ifdef CONFIG_MEMCG
static int shrinker_nr_max;

/* The shrinker_info is expanded in a batch of BITS_PER_LONG */
static inline int shrinker_map_size(int nr_items)
{
	return (DIV_ROUND_UP(nr_items, BITS_PER_LONG) * sizeof(unsigned long));
}

static inline int shrinker_defer_size(int nr_items)
{
	return (round_up(nr_items, BITS_PER_LONG) * sizeof(atomic_long_t));
}

static struct shrinker_info *shrinker_info_protected(struct mem_cgroup *memcg,
						     int nid)
{
	return rcu_dereference_protected(memcg->nodeinfo[nid]->shrinker_info,
					 lockdep_is_held(&shrinker_rwsem));
}

static int expand_one_shrinker_info(struct mem_cgroup *memcg,
				    int map_size, int defer_size,
				    int old_map_size, int old_defer_size)
{
	struct shrinker_info *new, *old;
	struct mem_cgroup_per_node *pn;
	int nid;
	int size = map_size + defer_size;

	for_each_node(nid) {
		pn = memcg->nodeinfo[nid];
		old = shrinker_info_protected(memcg, nid);
		/* Not yet online memcg */
		if (!old)
			return 0;

		new = kvmalloc_node(sizeof(*new) + size, GFP_KERNEL, nid);
		if (!new)
			return -ENOMEM;

		new->nr_deferred = (atomic_long_t *)(new + 1);
		new->map = (void *)new->nr_deferred + defer_size;

		/* map: set all old bits, clear all new bits */
		memset(new->map, (int)0xff, old_map_size);
		memset((void *)new->map + old_map_size, 0, map_size - old_map_size);
		/* nr_deferred: copy old values, clear all new values */
		memcpy(new->nr_deferred, old->nr_deferred, old_defer_size);
		memset((void *)new->nr_deferred + old_defer_size, 0,
		       defer_size - old_defer_size);

		rcu_assign_pointer(pn->shrinker_info, new);
		kvfree_rcu(old, rcu);
	}

	return 0;
}

void free_shrinker_info(struct mem_cgroup *memcg)
{
	struct mem_cgroup_per_node *pn;
	struct shrinker_info *info;
	int nid;

	for_each_node(nid) {
		pn = memcg->nodeinfo[nid];
		info = rcu_dereference_protected(pn->shrinker_info, true);
		kvfree(info);
		rcu_assign_pointer(pn->shrinker_info, NULL);
	}
}

int alloc_shrinker_info(struct mem_cgroup *memcg)
{
	struct shrinker_info *info;
	int nid, size, ret = 0;
	int map_size, defer_size = 0;

	down_write(&shrinker_rwsem);
	map_size = shrinker_map_size(shrinker_nr_max);
	defer_size = shrinker_defer_size(shrinker_nr_max);
	size = map_size + defer_size;
	for_each_node(nid) {
		info = kvzalloc_node(sizeof(*info) + size, GFP_KERNEL, nid);
		if (!info) {
			free_shrinker_info(memcg);
			ret = -ENOMEM;
			break;
		}
		info->nr_deferred = (atomic_long_t *)(info + 1);
		info->map = (void *)info->nr_deferred + defer_size;
		rcu_assign_pointer(memcg->nodeinfo[nid]->shrinker_info, info);
	}
	up_write(&shrinker_rwsem);

	return ret;
}

static inline bool need_expand(int nr_max)
{
	return round_up(nr_max, BITS_PER_LONG) >
	       round_up(shrinker_nr_max, BITS_PER_LONG);
}

static int expand_shrinker_info(int new_id)
{
	int ret = 0;
	int new_nr_max = new_id + 1;
	int map_size, defer_size = 0;
	int old_map_size, old_defer_size = 0;
	struct mem_cgroup *memcg;

	if (!need_expand(new_nr_max))
		goto out;

	if (!root_mem_cgroup)
		goto out;

	lockdep_assert_held(&shrinker_rwsem);

	map_size = shrinker_map_size(new_nr_max);
	defer_size = shrinker_defer_size(new_nr_max);
	old_map_size = shrinker_map_size(shrinker_nr_max);
	old_defer_size = shrinker_defer_size(shrinker_nr_max);

	memcg = mem_cgroup_iter(NULL, NULL, NULL);
	do {
		ret = expand_one_shrinker_info(memcg, map_size, defer_size,
					       old_map_size, old_defer_size);
		if (ret) {
			mem_cgroup_iter_break(NULL, memcg);
			goto out;
		}
	} while ((memcg = mem_cgroup_iter(NULL, memcg, NULL)) != NULL);
out:
	if (!ret)
		shrinker_nr_max = new_nr_max;

	return ret;
}

void set_shrinker_bit(struct mem_cgroup *memcg, int nid, int shrinker_id)
{
	if (shrinker_id >= 0 && memcg && !mem_cgroup_is_root(memcg)) {
		struct shrinker_info *info;

		rcu_read_lock();
		info = rcu_dereference(memcg->nodeinfo[nid]->shrinker_info);
		/* Pairs with smp mb in shrink_slab() */
		smp_mb__before_atomic();
		set_bit(shrinker_id, info->map);
		rcu_read_unlock();
	}
}

static DEFINE_IDR(shrinker_idr);

static int prealloc_memcg_shrinker(struct shrinker *shrinker)
{
	int id, ret = -ENOMEM;

	if (mem_cgroup_disabled())
		return -ENOSYS;

	down_write(&shrinker_rwsem);
	/* This may call shrinker, so it must use down_read_trylock() */
	id = idr_alloc(&shrinker_idr, shrinker, 0, 0, GFP_KERNEL);
	if (id < 0)
		goto unlock;

	if (id >= shrinker_nr_max) {
		if (expand_shrinker_info(id)) {
			idr_remove(&shrinker_idr, id);
			goto unlock;
		}
	}
	shrinker->id = id;
	ret = 0;
unlock:
	up_write(&shrinker_rwsem);
	return ret;
}

static void unregister_memcg_shrinker(struct shrinker *shrinker)
{
	int id = shrinker->id;

	BUG_ON(id < 0);

	lockdep_assert_held(&shrinker_rwsem);

	idr_remove(&shrinker_idr, id);
}

static long xchg_nr_deferred_memcg(int nid, struct shrinker *shrinker,
				   struct mem_cgroup *memcg)
{
	struct shrinker_info *info;

	info = shrinker_info_protected(memcg, nid);
	return atomic_long_xchg(&info->nr_deferred[shrinker->id], 0);
}

static long add_nr_deferred_memcg(long nr, int nid, struct shrinker *shrinker,
				  struct mem_cgroup *memcg)
{
	struct shrinker_info *info;

	info = shrinker_info_protected(memcg, nid);
	return atomic_long_add_return(nr, &info->nr_deferred[shrinker->id]);
}

void reparent_shrinker_deferred(struct mem_cgroup *memcg)
{
	int i, nid;
	long nr;
	struct mem_cgroup *parent;
	struct shrinker_info *child_info, *parent_info;

	parent = parent_mem_cgroup(memcg);
	if (!parent)
		parent = root_mem_cgroup;

	/* Prevent from concurrent shrinker_info expand */
	down_read(&shrinker_rwsem);
	for_each_node(nid) {
		child_info = shrinker_info_protected(memcg, nid);
		parent_info = shrinker_info_protected(parent, nid);
		for (i = 0; i < shrinker_nr_max; i++) {
			nr = atomic_long_read(&child_info->nr_deferred[i]);
			atomic_long_add(nr, &parent_info->nr_deferred[i]);
		}
	}
	up_read(&shrinker_rwsem);
}

static bool cgroup_reclaim(struct scan_control *sc)
{
	return sc->target_mem_cgroup;
}

/**
 * writeback_throttling_sane - is the usual dirty throttling mechanism available?
 * @sc: scan_control in question
 *
 * The normal page dirty throttling mechanism in balance_dirty_pages() is
 * completely broken with the legacy memcg and direct stalling in
 * shrink_page_list() is used for throttling instead, which lacks all the
 * niceties such as fairness, adaptive pausing, bandwidth proportional
 * allocation and configurability.
 *
 * This function tests whether the vmscan currently in progress can assume
 * that the normal dirty throttling mechanism is operational.
 */
static bool writeback_throttling_sane(struct scan_control *sc)
{
	if (!cgroup_reclaim(sc))
		return true;
#ifdef CONFIG_CGROUP_WRITEBACK
	if (cgroup_subsys_on_dfl(memory_cgrp_subsys))
		return true;
#endif
	return false;
}
#else
static int prealloc_memcg_shrinker(struct shrinker *shrinker)
{
	return -ENOSYS;
}

static void unregister_memcg_shrinker(struct shrinker *shrinker)
{
}

static long xchg_nr_deferred_memcg(int nid, struct shrinker *shrinker,
				   struct mem_cgroup *memcg)
{
	return 0;
}

static long add_nr_deferred_memcg(long nr, int nid, struct shrinker *shrinker,
				  struct mem_cgroup *memcg)
{
	return 0;
}

static bool cgroup_reclaim(struct scan_control *sc)
{
	return false;
}

static bool writeback_throttling_sane(struct scan_control *sc)
{
	return true;
}
#endif

static long xchg_nr_deferred(struct shrinker *shrinker,
			     struct shrink_control *sc)
{
	int nid = sc->nid;

	if (!(shrinker->flags & SHRINKER_NUMA_AWARE))
		nid = 0;

	if (sc->memcg &&
	    (shrinker->flags & SHRINKER_MEMCG_AWARE))
		return xchg_nr_deferred_memcg(nid, shrinker,
					      sc->memcg);

	return atomic_long_xchg(&shrinker->nr_deferred[nid], 0);
}


static long add_nr_deferred(long nr, struct shrinker *shrinker,
			    struct shrink_control *sc)
{
	int nid = sc->nid;

	if (!(shrinker->flags & SHRINKER_NUMA_AWARE))
		nid = 0;

	if (sc->memcg &&
	    (shrinker->flags & SHRINKER_MEMCG_AWARE))
		return add_nr_deferred_memcg(nr, nid, shrinker,
					     sc->memcg);

	return atomic_long_add_return(nr, &shrinker->nr_deferred[nid]);
}

static bool can_demote(int nid, struct scan_control *sc)
{
	if (!numa_demotion_enabled)
		return false;
	if (sc) {
		if (sc->no_demotion)
			return false;
		/* It is pointless to do demotion in memcg reclaim */
		if (cgroup_reclaim(sc))
			return false;
	}
	if (next_demotion_node(nid) == NUMA_NO_NODE)
		return false;

	return true;
}

static inline bool can_reclaim_anon_pages(struct mem_cgroup *memcg,
					  int nid,
					  struct scan_control *sc)
{
	if (memcg == NULL) {
		/*
		 * For non-memcg reclaim, is there
		 * space in any swap device?
		 */
		if (get_nr_swap_pages() > 0)
			return true;
	} else {
		/* Is the memcg below its swap limit? */
		if (mem_cgroup_get_nr_swap_pages(memcg) > 0)
			return true;
	}

	/*
	 * The page can not be swapped.
	 *
	 * Can it be reclaimed from this node via demotion?
	 */
	return can_demote(nid, sc);
}

/*
 * This misses isolated pages which are not accounted for to save counters.
 * As the data only determines if reclaim or compaction continues, it is
 * not expected that isolated pages will be a dominating factor.
 */
unsigned long zone_reclaimable_pages(struct zone *zone)
{
	unsigned long nr;

	nr = zone_page_state_snapshot(zone, NR_ZONE_INACTIVE_FILE) +
		zone_page_state_snapshot(zone, NR_ZONE_ACTIVE_FILE);
	if (can_reclaim_anon_pages(NULL, zone_to_nid(zone), NULL))
		nr += zone_page_state_snapshot(zone, NR_ZONE_INACTIVE_ANON) +
			zone_page_state_snapshot(zone, NR_ZONE_ACTIVE_ANON);

	return nr;
}

/**
 * lruvec_lru_size -  Returns the number of pages on the given LRU list.
 * @lruvec: lru vector
 * @lru: lru to use
 * @zone_idx: zones to consider (use MAX_NR_ZONES for the whole LRU list)
 */
static unsigned long lruvec_lru_size(struct lruvec *lruvec, enum lru_list lru,
				     int zone_idx)
{
	unsigned long size = 0;
	int zid;

	for (zid = 0; zid <= zone_idx && zid < MAX_NR_ZONES; zid++) {
		struct zone *zone = &lruvec_pgdat(lruvec)->node_zones[zid];

		if (!managed_zone(zone))
			continue;

		if (!mem_cgroup_disabled())
			size += mem_cgroup_get_zone_lru_size(lruvec, lru, zid);
		else
			size += zone_page_state(zone, NR_ZONE_LRU_BASE + lru);
	}
	return size;
}

/*
 * Add a shrinker callback to be called from the vm.
 */
int prealloc_shrinker(struct shrinker *shrinker)
{
	unsigned int size;
	int err;

	if (shrinker->flags & SHRINKER_MEMCG_AWARE) {
		err = prealloc_memcg_shrinker(shrinker);
		if (err != -ENOSYS)
			return err;

		shrinker->flags &= ~SHRINKER_MEMCG_AWARE;
	}

	size = sizeof(*shrinker->nr_deferred);
	if (shrinker->flags & SHRINKER_NUMA_AWARE)
		size *= nr_node_ids;

	shrinker->nr_deferred = kzalloc(size, GFP_KERNEL);
	if (!shrinker->nr_deferred)
		return -ENOMEM;

	return 0;
}

void free_prealloced_shrinker(struct shrinker *shrinker)
{
	if (shrinker->flags & SHRINKER_MEMCG_AWARE) {
		down_write(&shrinker_rwsem);
		unregister_memcg_shrinker(shrinker);
		up_write(&shrinker_rwsem);
		return;
	}

	kfree(shrinker->nr_deferred);
	shrinker->nr_deferred = NULL;
}

void register_shrinker_prepared(struct shrinker *shrinker)
{
	down_write(&shrinker_rwsem);
	list_add_tail(&shrinker->list, &shrinker_list);
	shrinker->flags |= SHRINKER_REGISTERED;
	up_write(&shrinker_rwsem);
}

int register_shrinker(struct shrinker *shrinker)
{
	int err = prealloc_shrinker(shrinker);

	if (err)
		return err;
	register_shrinker_prepared(shrinker);
	return 0;
}
EXPORT_SYMBOL(register_shrinker);

/*
 * Remove one
 */
void unregister_shrinker(struct shrinker *shrinker)
{
	if (!(shrinker->flags & SHRINKER_REGISTERED))
		return;

	down_write(&shrinker_rwsem);
	list_del(&shrinker->list);
	shrinker->flags &= ~SHRINKER_REGISTERED;
	if (shrinker->flags & SHRINKER_MEMCG_AWARE)
		unregister_memcg_shrinker(shrinker);
	up_write(&shrinker_rwsem);

	kfree(shrinker->nr_deferred);
	shrinker->nr_deferred = NULL;
}
EXPORT_SYMBOL(unregister_shrinker);

/**
 * synchronize_shrinkers - Wait for all running shrinkers to complete.
 *
 * This is equivalent to calling unregister_shrink() and register_shrinker(),
 * but atomically and with less overhead. This is useful to guarantee that all
 * shrinker invocations have seen an update, before freeing memory, similar to
 * rcu.
 */
void synchronize_shrinkers(void)
{
	down_write(&shrinker_rwsem);
	up_write(&shrinker_rwsem);
}
EXPORT_SYMBOL(synchronize_shrinkers);

#define SHRINK_BATCH 128

static unsigned long do_shrink_slab(struct shrink_control *shrinkctl,
				    struct shrinker *shrinker, int priority)
{
	unsigned long freed = 0;
	unsigned long long delta;
	long total_scan;
	long freeable;
	long nr;
	long new_nr;
	long batch_size = shrinker->batch ? shrinker->batch
					  : SHRINK_BATCH;
	long scanned = 0, next_deferred;

	freeable = shrinker->count_objects(shrinker, shrinkctl);
	if (freeable == 0 || freeable == SHRINK_EMPTY)
		return freeable;

	/*
	 * copy the current shrinker scan count into a local variable
	 * and zero it so that other concurrent shrinker invocations
	 * don't also do this scanning work.
	 */
	nr = xchg_nr_deferred(shrinker, shrinkctl);

	if (shrinker->seeks) {
		delta = freeable >> priority;
		delta *= 4;
		do_div(delta, shrinker->seeks);
	} else {
		/*
		 * These objects don't require any IO to create. Trim
		 * them aggressively under memory pressure to keep
		 * them from causing refetches in the IO caches.
		 */
		delta = freeable / 2;
	}

	total_scan = nr >> priority;
	total_scan += delta;
	total_scan = min(total_scan, (2 * freeable));

	trace_mm_shrink_slab_start(shrinker, shrinkctl, nr,
				   freeable, delta, total_scan, priority);

	/*
	 * Normally, we should not scan less than batch_size objects in one
	 * pass to avoid too frequent shrinker calls, but if the slab has less
	 * than batch_size objects in total and we are really tight on memory,
	 * we will try to reclaim all available objects, otherwise we can end
	 * up failing allocations although there are plenty of reclaimable
	 * objects spread over several slabs with usage less than the
	 * batch_size.
	 *
	 * We detect the "tight on memory" situations by looking at the total
	 * number of objects we want to scan (total_scan). If it is greater
	 * than the total number of objects on slab (freeable), we must be
	 * scanning at high prio and therefore should try to reclaim as much as
	 * possible.
	 */
	while (total_scan >= batch_size ||
	       total_scan >= freeable) {
		unsigned long ret;
		unsigned long nr_to_scan = min(batch_size, total_scan);

		shrinkctl->nr_to_scan = nr_to_scan;
		shrinkctl->nr_scanned = nr_to_scan;
		ret = shrinker->scan_objects(shrinker, shrinkctl);
		if (ret == SHRINK_STOP)
			break;
		freed += ret;

		count_vm_events(SLABS_SCANNED, shrinkctl->nr_scanned);
		total_scan -= shrinkctl->nr_scanned;
		scanned += shrinkctl->nr_scanned;

		cond_resched();
	}

	/*
	 * The deferred work is increased by any new work (delta) that wasn't
	 * done, decreased by old deferred work that was done now.
	 *
	 * And it is capped to two times of the freeable items.
	 */
	next_deferred = max_t(long, (nr + delta - scanned), 0);
	next_deferred = min(next_deferred, (2 * freeable));

	/*
	 * move the unused scan count back into the shrinker in a
	 * manner that handles concurrent updates.
	 */
	new_nr = add_nr_deferred(next_deferred, shrinker, shrinkctl);

	trace_mm_shrink_slab_end(shrinker, shrinkctl->nid, freed, nr, new_nr, total_scan);
	return freed;
}

#ifdef CONFIG_MEMCG
static unsigned long shrink_slab_memcg(gfp_t gfp_mask, int nid,
			struct mem_cgroup *memcg, int priority)
{
	struct shrinker_info *info;
	unsigned long ret, freed = 0;
	int i;

	if (!mem_cgroup_online(memcg))
		return 0;

	if (!down_read_trylock(&shrinker_rwsem))
		return 0;

	info = shrinker_info_protected(memcg, nid);
	if (unlikely(!info))
		goto unlock;

	for_each_set_bit(i, info->map, shrinker_nr_max) {
		struct shrink_control sc = {
			.gfp_mask = gfp_mask,
			.nid = nid,
			.memcg = memcg,
		};
		struct shrinker *shrinker;

		shrinker = idr_find(&shrinker_idr, i);
		if (unlikely(!shrinker || !(shrinker->flags & SHRINKER_REGISTERED))) {
			if (!shrinker)
				clear_bit(i, info->map);
			continue;
		}

		/* Call non-slab shrinkers even though kmem is disabled */
		if (!memcg_kmem_enabled() &&
		    !(shrinker->flags & SHRINKER_NONSLAB))
			continue;

		ret = do_shrink_slab(&sc, shrinker, priority);
		if (ret == SHRINK_EMPTY) {
			clear_bit(i, info->map);
			/*
			 * After the shrinker reported that it had no objects to
			 * free, but before we cleared the corresponding bit in
			 * the memcg shrinker map, a new object might have been
			 * added. To make sure, we have the bit set in this
			 * case, we invoke the shrinker one more time and reset
			 * the bit if it reports that it is not empty anymore.
			 * The memory barrier here pairs with the barrier in
			 * set_shrinker_bit():
			 *
			 * list_lru_add()     shrink_slab_memcg()
			 *   list_add_tail()    clear_bit()
			 *   <MB>               <MB>
			 *   set_bit()          do_shrink_slab()
			 */
			smp_mb__after_atomic();
			ret = do_shrink_slab(&sc, shrinker, priority);
			if (ret == SHRINK_EMPTY)
				ret = 0;
			else
				set_shrinker_bit(memcg, nid, i);
		}
		freed += ret;

		if (rwsem_is_contended(&shrinker_rwsem)) {
			freed = freed ? : 1;
			break;
		}
	}
unlock:
	up_read(&shrinker_rwsem);
	return freed;
}
#else /* CONFIG_MEMCG */
static unsigned long shrink_slab_memcg(gfp_t gfp_mask, int nid,
			struct mem_cgroup *memcg, int priority)
{
	return 0;
}
#endif /* CONFIG_MEMCG */

/**
 * shrink_slab - shrink slab caches
 * @gfp_mask: allocation context
 * @nid: node whose slab caches to target
 * @memcg: memory cgroup whose slab caches to target
 * @priority: the reclaim priority
 *
 * Call the shrink functions to age shrinkable caches.
 *
 * @nid is passed along to shrinkers with SHRINKER_NUMA_AWARE set,
 * unaware shrinkers will receive a node id of 0 instead.
 *
 * @memcg specifies the memory cgroup to target. Unaware shrinkers
 * are called only if it is the root cgroup.
 *
 * @priority is sc->priority, we take the number of objects and >> by priority
 * in order to get the scan target.
 *
 * Returns the number of reclaimed slab objects.
 */
static unsigned long shrink_slab(gfp_t gfp_mask, int nid,
				 struct mem_cgroup *memcg,
				 int priority)
{
	unsigned long ret, freed = 0;
	struct shrinker *shrinker;

	/*
	 * The root memcg might be allocated even though memcg is disabled
	 * via "cgroup_disable=memory" boot parameter.  This could make
	 * mem_cgroup_is_root() return false, then just run memcg slab
	 * shrink, but skip global shrink.  This may result in premature
	 * oom.
	 */
	if (!mem_cgroup_disabled() && !mem_cgroup_is_root(memcg))
		return shrink_slab_memcg(gfp_mask, nid, memcg, priority);

	if (!down_read_trylock(&shrinker_rwsem))
		goto out;

	list_for_each_entry(shrinker, &shrinker_list, list) {
		struct shrink_control sc = {
			.gfp_mask = gfp_mask,
			.nid = nid,
			.memcg = memcg,
		};

		ret = do_shrink_slab(&sc, shrinker, priority);
		if (ret == SHRINK_EMPTY)
			ret = 0;
		freed += ret;
		/*
		 * Bail out if someone want to register a new shrinker to
		 * prevent the registration from being stalled for long periods
		 * by parallel ongoing shrinking.
		 */
		if (rwsem_is_contended(&shrinker_rwsem)) {
			freed = freed ? : 1;
			break;
		}
	}

	up_read(&shrinker_rwsem);
out:
	cond_resched();
	return freed;
}

static void drop_slab_node(int nid)
{
	unsigned long freed;
	int shift = 0;

	do {
		struct mem_cgroup *memcg = NULL;

		if (fatal_signal_pending(current))
			return;

		freed = 0;
		memcg = mem_cgroup_iter(NULL, NULL, NULL);
		do {
			freed += shrink_slab(GFP_KERNEL, nid, memcg, 0);
		} while ((memcg = mem_cgroup_iter(NULL, memcg, NULL)) != NULL);
	} while ((freed >> shift++) > 1);
}

void drop_slab(void)
{
	int nid;

	for_each_online_node(nid)
		drop_slab_node(nid);
}

static inline int is_page_cache_freeable(struct page *page)
{
	/*
	 * A freeable page cache page is referenced only by the caller
	 * that isolated the page, the page cache and optional buffer
	 * heads at page->private.
	 */
	int page_cache_pins = thp_nr_pages(page);
	return page_count(page) - page_has_private(page) == 1 + page_cache_pins;
}

static int may_write_to_inode(struct inode *inode)
{
	if (current->flags & PF_SWAPWRITE)
		return 1;
	if (!inode_write_congested(inode))
		return 1;
	if (inode_to_bdi(inode) == current->backing_dev_info)
		return 1;
	return 0;
}

/*
 * We detected a synchronous write error writing a page out.  Probably
 * -ENOSPC.  We need to propagate that into the address_space for a subsequent
 * fsync(), msync() or close().
 *
 * The tricky part is that after writepage we cannot touch the mapping: nothing
 * prevents it from being freed up.  But we have a ref on the page and once
 * that page is locked, the mapping is pinned.
 *
 * We're allowed to run sleeping lock_page() here because we know the caller has
 * __GFP_FS.
 */
static void handle_write_error(struct address_space *mapping,
				struct page *page, int error)
{
	lock_page(page);
	if (page_mapping(page) == mapping)
		mapping_set_error(mapping, error);
	unlock_page(page);
}

static bool skip_throttle_noprogress(pg_data_t *pgdat)
{
	int reclaimable = 0, write_pending = 0;
	int i;

	/*
	 * If kswapd is disabled, reschedule if necessary but do not
	 * throttle as the system is likely near OOM.
	 */
	if (pgdat->kswapd_failures >= MAX_RECLAIM_RETRIES)
		return true;

	/*
	 * If there are a lot of dirty/writeback pages then do not
	 * throttle as throttling will occur when the pages cycle
	 * towards the end of the LRU if still under writeback.
	 */
	for (i = 0; i < MAX_NR_ZONES; i++) {
		struct zone *zone = pgdat->node_zones + i;

		if (!populated_zone(zone))
			continue;

		reclaimable += zone_reclaimable_pages(zone);
		write_pending += zone_page_state_snapshot(zone,
						  NR_ZONE_WRITE_PENDING);
	}
	if (2 * write_pending <= reclaimable)
		return true;

	return false;
}

void reclaim_throttle(pg_data_t *pgdat, enum vmscan_throttle_state reason)
{
	wait_queue_head_t *wqh = &pgdat->reclaim_wait[reason];
	long timeout, ret;
	DEFINE_WAIT(wait);

	/*
	 * Do not throttle IO workers, kthreads other than kswapd or
	 * workqueues. They may be required for reclaim to make
	 * forward progress (e.g. journalling workqueues or kthreads).
	 */
	if (!current_is_kswapd() &&
<<<<<<< HEAD
	    current->flags & (PF_IO_WORKER|PF_KTHREAD))
		return;
=======
	    current->flags & (PF_IO_WORKER|PF_KTHREAD)) {
		cond_resched();
		return;
	}
>>>>>>> 754e0b0e

	/*
	 * These figures are pulled out of thin air.
	 * VMSCAN_THROTTLE_ISOLATED is a transient condition based on too many
	 * parallel reclaimers which is a short-lived event so the timeout is
	 * short. Failing to make progress or waiting on writeback are
	 * potentially long-lived events so use a longer timeout. This is shaky
	 * logic as a failure to make progress could be due to anything from
	 * writeback to a slow device to excessive references pages at the tail
	 * of the inactive LRU.
	 */
	switch(reason) {
	case VMSCAN_THROTTLE_WRITEBACK:
		timeout = HZ/10;

		if (atomic_inc_return(&pgdat->nr_writeback_throttled) == 1) {
			WRITE_ONCE(pgdat->nr_reclaim_start,
				node_page_state(pgdat, NR_THROTTLED_WRITTEN));
		}

		break;
	case VMSCAN_THROTTLE_CONGESTED:
		fallthrough;
	case VMSCAN_THROTTLE_NOPROGRESS:
		if (skip_throttle_noprogress(pgdat)) {
			cond_resched();
			return;
		}

		timeout = 1;

		break;
	case VMSCAN_THROTTLE_ISOLATED:
		timeout = HZ/50;
		break;
	default:
		WARN_ON_ONCE(1);
		timeout = HZ;
		break;
	}

	prepare_to_wait(wqh, &wait, TASK_UNINTERRUPTIBLE);
	ret = schedule_timeout(timeout);
	finish_wait(wqh, &wait);

	if (reason == VMSCAN_THROTTLE_WRITEBACK)
		atomic_dec(&pgdat->nr_writeback_throttled);

	trace_mm_vmscan_throttled(pgdat->node_id, jiffies_to_usecs(timeout),
				jiffies_to_usecs(timeout - ret),
				reason);
}

/*
 * Account for pages written if tasks are throttled waiting on dirty
 * pages to clean. If enough pages have been cleaned since throttling
 * started then wakeup the throttled tasks.
 */
void __acct_reclaim_writeback(pg_data_t *pgdat, struct folio *folio,
							int nr_throttled)
{
	unsigned long nr_written;

	node_stat_add_folio(folio, NR_THROTTLED_WRITTEN);

	/*
	 * This is an inaccurate read as the per-cpu deltas may not
	 * be synchronised. However, given that the system is
	 * writeback throttled, it is not worth taking the penalty
	 * of getting an accurate count. At worst, the throttle
	 * timeout guarantees forward progress.
	 */
	nr_written = node_page_state(pgdat, NR_THROTTLED_WRITTEN) -
		READ_ONCE(pgdat->nr_reclaim_start);

	if (nr_written > SWAP_CLUSTER_MAX * nr_throttled)
		wake_up(&pgdat->reclaim_wait[VMSCAN_THROTTLE_WRITEBACK]);
}

/* possible outcome of pageout() */
typedef enum {
	/* failed to write page out, page is locked */
	PAGE_KEEP,
	/* move page to the active list, page is locked */
	PAGE_ACTIVATE,
	/* page has been sent to the disk successfully, page is unlocked */
	PAGE_SUCCESS,
	/* page is clean and locked */
	PAGE_CLEAN,
} pageout_t;

/*
 * pageout is called by shrink_page_list() for each dirty page.
 * Calls ->writepage().
 */
static pageout_t pageout(struct page *page, struct address_space *mapping)
{
	/*
	 * If the page is dirty, only perform writeback if that write
	 * will be non-blocking.  To prevent this allocation from being
	 * stalled by pagecache activity.  But note that there may be
	 * stalls if we need to run get_block().  We could test
	 * PagePrivate for that.
	 *
	 * If this process is currently in __generic_file_write_iter() against
	 * this page's queue, we can perform writeback even if that
	 * will block.
	 *
	 * If the page is swapcache, write it back even if that would
	 * block, for some throttling. This happens by accident, because
	 * swap_backing_dev_info is bust: it doesn't reflect the
	 * congestion state of the swapdevs.  Easy to fix, if needed.
	 */
	if (!is_page_cache_freeable(page))
		return PAGE_KEEP;
	if (!mapping) {
		/*
		 * Some data journaling orphaned pages can have
		 * page->mapping == NULL while being dirty with clean buffers.
		 */
		if (page_has_private(page)) {
			if (try_to_free_buffers(page)) {
				ClearPageDirty(page);
				pr_info("%s: orphaned page\n", __func__);
				return PAGE_CLEAN;
			}
		}
		return PAGE_KEEP;
	}
	if (mapping->a_ops->writepage == NULL)
		return PAGE_ACTIVATE;
	if (!may_write_to_inode(mapping->host))
		return PAGE_KEEP;

	if (clear_page_dirty_for_io(page)) {
		int res;
		struct writeback_control wbc = {
			.sync_mode = WB_SYNC_NONE,
			.nr_to_write = SWAP_CLUSTER_MAX,
			.range_start = 0,
			.range_end = LLONG_MAX,
			.for_reclaim = 1,
		};

		SetPageReclaim(page);
		res = mapping->a_ops->writepage(page, &wbc);
		if (res < 0)
			handle_write_error(mapping, page, res);
		if (res == AOP_WRITEPAGE_ACTIVATE) {
			ClearPageReclaim(page);
			return PAGE_ACTIVATE;
		}

		if (!PageWriteback(page)) {
			/* synchronous write or broken a_ops? */
			ClearPageReclaim(page);
		}
		trace_mm_vmscan_writepage(page);
		inc_node_page_state(page, NR_VMSCAN_WRITE);
		return PAGE_SUCCESS;
	}

	return PAGE_CLEAN;
}

/*
 * Same as remove_mapping, but if the page is removed from the mapping, it
 * gets returned with a refcount of 0.
 */
static int __remove_mapping(struct address_space *mapping, struct page *page,
			    bool reclaimed, struct mem_cgroup *target_memcg)
{
	int refcount;
	void *shadow = NULL;

	BUG_ON(!PageLocked(page));
	BUG_ON(mapping != page_mapping(page));

	if (!PageSwapCache(page))
		spin_lock(&mapping->host->i_lock);
	xa_lock_irq(&mapping->i_pages);
	/*
	 * The non racy check for a busy page.
	 *
	 * Must be careful with the order of the tests. When someone has
	 * a ref to the page, it may be possible that they dirty it then
	 * drop the reference. So if PageDirty is tested before page_count
	 * here, then the following race may occur:
	 *
	 * get_user_pages(&page);
	 * [user mapping goes away]
	 * write_to(page);
	 *				!PageDirty(page)    [good]
	 * SetPageDirty(page);
	 * put_page(page);
	 *				!page_count(page)   [good, discard it]
	 *
	 * [oops, our write_to data is lost]
	 *
	 * Reversing the order of the tests ensures such a situation cannot
	 * escape unnoticed. The smp_rmb is needed to ensure the page->flags
	 * load is not satisfied before that of page->_refcount.
	 *
	 * Note that if SetPageDirty is always performed via set_page_dirty,
	 * and thus under the i_pages lock, then this ordering is not required.
	 */
	refcount = 1 + compound_nr(page);
	if (!page_ref_freeze(page, refcount))
		goto cannot_free;
	/* note: atomic_cmpxchg in page_ref_freeze provides the smp_rmb */
	if (unlikely(PageDirty(page))) {
		page_ref_unfreeze(page, refcount);
		goto cannot_free;
	}

	if (PageSwapCache(page)) {
		swp_entry_t swap = { .val = page_private(page) };
		mem_cgroup_swapout(page, swap);
		if (reclaimed && !mapping_exiting(mapping))
			shadow = workingset_eviction(page, target_memcg);
		__delete_from_swap_cache(page, swap, shadow);
		xa_unlock_irq(&mapping->i_pages);
		put_swap_page(page, swap);
	} else {
		void (*freepage)(struct page *);

		freepage = mapping->a_ops->freepage;
		/*
		 * Remember a shadow entry for reclaimed file cache in
		 * order to detect refaults, thus thrashing, later on.
		 *
		 * But don't store shadows in an address space that is
		 * already exiting.  This is not just an optimization,
		 * inode reclaim needs to empty out the radix tree or
		 * the nodes are lost.  Don't plant shadows behind its
		 * back.
		 *
		 * We also don't store shadows for DAX mappings because the
		 * only page cache pages found in these are zero pages
		 * covering holes, and because we don't want to mix DAX
		 * exceptional entries and shadow exceptional entries in the
		 * same address_space.
		 */
		if (reclaimed && page_is_file_lru(page) &&
		    !mapping_exiting(mapping) && !dax_mapping(mapping))
			shadow = workingset_eviction(page, target_memcg);
		__delete_from_page_cache(page, shadow);
		xa_unlock_irq(&mapping->i_pages);
		if (mapping_shrinkable(mapping))
			inode_add_lru(mapping->host);
		spin_unlock(&mapping->host->i_lock);

		if (freepage != NULL)
			freepage(page);
	}

	return 1;

cannot_free:
	xa_unlock_irq(&mapping->i_pages);
	if (!PageSwapCache(page))
		spin_unlock(&mapping->host->i_lock);
	return 0;
}

/*
 * Attempt to detach a locked page from its ->mapping.  If it is dirty or if
 * someone else has a ref on the page, abort and return 0.  If it was
 * successfully detached, return 1.  Assumes the caller has a single ref on
 * this page.
 */
int remove_mapping(struct address_space *mapping, struct page *page)
{
	if (__remove_mapping(mapping, page, false, NULL)) {
		/*
		 * Unfreezing the refcount with 1 rather than 2 effectively
		 * drops the pagecache ref for us without requiring another
		 * atomic operation.
		 */
		page_ref_unfreeze(page, 1);
		return 1;
	}
	return 0;
}

/**
 * putback_lru_page - put previously isolated page onto appropriate LRU list
 * @page: page to be put back to appropriate lru list
 *
 * Add previously isolated @page to appropriate LRU list.
 * Page may still be unevictable for other reasons.
 *
 * lru_lock must not be held, interrupts must be enabled.
 */
void putback_lru_page(struct page *page)
{
	lru_cache_add(page);
	put_page(page);		/* drop ref from isolate */
}

enum page_references {
	PAGEREF_RECLAIM,
	PAGEREF_RECLAIM_CLEAN,
	PAGEREF_KEEP,
	PAGEREF_ACTIVATE,
};

static enum page_references page_check_references(struct page *page,
						  struct scan_control *sc)
{
	int referenced_ptes, referenced_page;
	unsigned long vm_flags;

	referenced_ptes = page_referenced(page, 1, sc->target_mem_cgroup,
					  &vm_flags);
	referenced_page = TestClearPageReferenced(page);

	/*
	 * Mlock lost the isolation race with us.  Let try_to_unmap()
	 * move the page to the unevictable list.
	 */
	if (vm_flags & VM_LOCKED)
		return PAGEREF_RECLAIM;

	if (referenced_ptes) {
		/*
		 * All mapped pages start out with page table
		 * references from the instantiating fault, so we need
		 * to look twice if a mapped file page is used more
		 * than once.
		 *
		 * Mark it and spare it for another trip around the
		 * inactive list.  Another page table reference will
		 * lead to its activation.
		 *
		 * Note: the mark is set for activated pages as well
		 * so that recently deactivated but used pages are
		 * quickly recovered.
		 */
		SetPageReferenced(page);

		if (referenced_page || referenced_ptes > 1)
			return PAGEREF_ACTIVATE;

		/*
		 * Activate file-backed executable pages after first usage.
		 */
		if ((vm_flags & VM_EXEC) && !PageSwapBacked(page))
			return PAGEREF_ACTIVATE;

		return PAGEREF_KEEP;
	}

	/* Reclaim if clean, defer dirty pages to writeback */
	if (referenced_page && !PageSwapBacked(page))
		return PAGEREF_RECLAIM_CLEAN;

	return PAGEREF_RECLAIM;
}

/* Check if a page is dirty or under writeback */
static void page_check_dirty_writeback(struct page *page,
				       bool *dirty, bool *writeback)
{
	struct address_space *mapping;

	/*
	 * Anonymous pages are not handled by flushers and must be written
	 * from reclaim context. Do not stall reclaim based on them
	 */
	if (!page_is_file_lru(page) ||
	    (PageAnon(page) && !PageSwapBacked(page))) {
		*dirty = false;
		*writeback = false;
		return;
	}

	/* By default assume that the page flags are accurate */
	*dirty = PageDirty(page);
	*writeback = PageWriteback(page);

	/* Verify dirty/writeback state if the filesystem supports it */
	if (!page_has_private(page))
		return;

	mapping = page_mapping(page);
	if (mapping && mapping->a_ops->is_dirty_writeback)
		mapping->a_ops->is_dirty_writeback(page, dirty, writeback);
}

static struct page *alloc_demote_page(struct page *page, unsigned long node)
{
	struct migration_target_control mtc = {
		/*
		 * Allocate from 'node', or fail quickly and quietly.
		 * When this happens, 'page' will likely just be discarded
		 * instead of migrated.
		 */
		.gfp_mask = (GFP_HIGHUSER_MOVABLE & ~__GFP_RECLAIM) |
			    __GFP_THISNODE  | __GFP_NOWARN |
			    __GFP_NOMEMALLOC | GFP_NOWAIT,
		.nid = node
	};

	return alloc_migration_target(page, (unsigned long)&mtc);
}

/*
 * Take pages on @demote_list and attempt to demote them to
 * another node.  Pages which are not demoted are left on
 * @demote_pages.
 */
static unsigned int demote_page_list(struct list_head *demote_pages,
				     struct pglist_data *pgdat)
{
	int target_nid = next_demotion_node(pgdat->node_id);
	unsigned int nr_succeeded;

	if (list_empty(demote_pages))
		return 0;

	if (target_nid == NUMA_NO_NODE)
		return 0;

	/* Demotion ignores all cpuset and mempolicy settings */
	migrate_pages(demote_pages, alloc_demote_page, NULL,
			    target_nid, MIGRATE_ASYNC, MR_DEMOTION,
			    &nr_succeeded);

	if (current_is_kswapd())
		__count_vm_events(PGDEMOTE_KSWAPD, nr_succeeded);
	else
		__count_vm_events(PGDEMOTE_DIRECT, nr_succeeded);

	return nr_succeeded;
}

/*
 * shrink_page_list() returns the number of reclaimed pages
 */
static unsigned int shrink_page_list(struct list_head *page_list,
				     struct pglist_data *pgdat,
				     struct scan_control *sc,
				     struct reclaim_stat *stat,
				     bool ignore_references)
{
	LIST_HEAD(ret_pages);
	LIST_HEAD(free_pages);
	LIST_HEAD(demote_pages);
	unsigned int nr_reclaimed = 0;
	unsigned int pgactivate = 0;
	bool do_demote_pass;

	memset(stat, 0, sizeof(*stat));
	cond_resched();
	do_demote_pass = can_demote(pgdat->node_id, sc);

retry:
	while (!list_empty(page_list)) {
		struct address_space *mapping;
		struct page *page;
		enum page_references references = PAGEREF_RECLAIM;
		bool dirty, writeback, may_enter_fs;
		unsigned int nr_pages;

		cond_resched();

		page = lru_to_page(page_list);
		list_del(&page->lru);

		if (!trylock_page(page))
			goto keep;

		VM_BUG_ON_PAGE(PageActive(page), page);

		nr_pages = compound_nr(page);

		/* Account the number of base pages even though THP */
		sc->nr_scanned += nr_pages;

		if (unlikely(!page_evictable(page)))
			goto activate_locked;

		if (!sc->may_unmap && page_mapped(page))
			goto keep_locked;

		may_enter_fs = (sc->gfp_mask & __GFP_FS) ||
			(PageSwapCache(page) && (sc->gfp_mask & __GFP_IO));

		/*
		 * The number of dirty pages determines if a node is marked
		 * reclaim_congested. kswapd will stall and start writing
		 * pages if the tail of the LRU is all dirty unqueued pages.
		 */
		page_check_dirty_writeback(page, &dirty, &writeback);
		if (dirty || writeback)
			stat->nr_dirty++;

		if (dirty && !writeback)
			stat->nr_unqueued_dirty++;

		/*
		 * Treat this page as congested if the underlying BDI is or if
		 * pages are cycling through the LRU so quickly that the
		 * pages marked for immediate reclaim are making it to the
		 * end of the LRU a second time.
		 */
		mapping = page_mapping(page);
		if (((dirty || writeback) && mapping &&
		     inode_write_congested(mapping->host)) ||
		    (writeback && PageReclaim(page)))
			stat->nr_congested++;

		/*
		 * If a page at the tail of the LRU is under writeback, there
		 * are three cases to consider.
		 *
		 * 1) If reclaim is encountering an excessive number of pages
		 *    under writeback and this page is both under writeback and
		 *    PageReclaim then it indicates that pages are being queued
		 *    for IO but are being recycled through the LRU before the
		 *    IO can complete. Waiting on the page itself risks an
		 *    indefinite stall if it is impossible to writeback the
		 *    page due to IO error or disconnected storage so instead
		 *    note that the LRU is being scanned too quickly and the
		 *    caller can stall after page list has been processed.
		 *
		 * 2) Global or new memcg reclaim encounters a page that is
		 *    not marked for immediate reclaim, or the caller does not
		 *    have __GFP_FS (or __GFP_IO if it's simply going to swap,
		 *    not to fs). In this case mark the page for immediate
		 *    reclaim and continue scanning.
		 *
		 *    Require may_enter_fs because we would wait on fs, which
		 *    may not have submitted IO yet. And the loop driver might
		 *    enter reclaim, and deadlock if it waits on a page for
		 *    which it is needed to do the write (loop masks off
		 *    __GFP_IO|__GFP_FS for this reason); but more thought
		 *    would probably show more reasons.
		 *
		 * 3) Legacy memcg encounters a page that is already marked
		 *    PageReclaim. memcg does not have any dirty pages
		 *    throttling so we could easily OOM just because too many
		 *    pages are in writeback and there is nothing else to
		 *    reclaim. Wait for the writeback to complete.
		 *
		 * In cases 1) and 2) we activate the pages to get them out of
		 * the way while we continue scanning for clean pages on the
		 * inactive list and refilling from the active list. The
		 * observation here is that waiting for disk writes is more
		 * expensive than potentially causing reloads down the line.
		 * Since they're marked for immediate reclaim, they won't put
		 * memory pressure on the cache working set any longer than it
		 * takes to write them to disk.
		 */
		if (PageWriteback(page)) {
			/* Case 1 above */
			if (current_is_kswapd() &&
			    PageReclaim(page) &&
			    test_bit(PGDAT_WRITEBACK, &pgdat->flags)) {
				stat->nr_immediate++;
				goto activate_locked;

			/* Case 2 above */
			} else if (writeback_throttling_sane(sc) ||
			    !PageReclaim(page) || !may_enter_fs) {
				/*
				 * This is slightly racy - end_page_writeback()
				 * might have just cleared PageReclaim, then
				 * setting PageReclaim here end up interpreted
				 * as PageReadahead - but that does not matter
				 * enough to care.  What we do want is for this
				 * page to have PageReclaim set next time memcg
				 * reclaim reaches the tests above, so it will
				 * then wait_on_page_writeback() to avoid OOM;
				 * and it's also appropriate in global reclaim.
				 */
				SetPageReclaim(page);
				stat->nr_writeback++;
				goto activate_locked;

			/* Case 3 above */
			} else {
				unlock_page(page);
				wait_on_page_writeback(page);
				/* then go back and try same page again */
				list_add_tail(&page->lru, page_list);
				continue;
			}
		}

		if (!ignore_references)
			references = page_check_references(page, sc);

		switch (references) {
		case PAGEREF_ACTIVATE:
			goto activate_locked;
		case PAGEREF_KEEP:
			stat->nr_ref_keep += nr_pages;
			goto keep_locked;
		case PAGEREF_RECLAIM:
		case PAGEREF_RECLAIM_CLEAN:
			; /* try to reclaim the page below */
		}

		/*
		 * Before reclaiming the page, try to relocate
		 * its contents to another node.
		 */
		if (do_demote_pass &&
		    (thp_migration_supported() || !PageTransHuge(page))) {
			list_add(&page->lru, &demote_pages);
			unlock_page(page);
			continue;
		}

		/*
		 * Anonymous process memory has backing store?
		 * Try to allocate it some swap space here.
		 * Lazyfree page could be freed directly
		 */
		if (PageAnon(page) && PageSwapBacked(page)) {
			if (!PageSwapCache(page)) {
				if (!(sc->gfp_mask & __GFP_IO))
					goto keep_locked;
				if (page_maybe_dma_pinned(page))
					goto keep_locked;
				if (PageTransHuge(page)) {
					/* cannot split THP, skip it */
					if (!can_split_huge_page(page, NULL))
						goto activate_locked;
					/*
					 * Split pages without a PMD map right
					 * away. Chances are some or all of the
					 * tail pages can be freed without IO.
					 */
					if (!compound_mapcount(page) &&
					    split_huge_page_to_list(page,
								    page_list))
						goto activate_locked;
				}
				if (!add_to_swap(page)) {
					if (!PageTransHuge(page))
						goto activate_locked_split;
					/* Fallback to swap normal pages */
					if (split_huge_page_to_list(page,
								    page_list))
						goto activate_locked;
#ifdef CONFIG_TRANSPARENT_HUGEPAGE
					count_vm_event(THP_SWPOUT_FALLBACK);
#endif
					if (!add_to_swap(page))
						goto activate_locked_split;
				}

				may_enter_fs = true;

				/* Adding to swap updated mapping */
				mapping = page_mapping(page);
			}
		} else if (unlikely(PageTransHuge(page))) {
			/* Split file THP */
			if (split_huge_page_to_list(page, page_list))
				goto keep_locked;
		}

		/*
		 * THP may get split above, need minus tail pages and update
		 * nr_pages to avoid accounting tail pages twice.
		 *
		 * The tail pages that are added into swap cache successfully
		 * reach here.
		 */
		if ((nr_pages > 1) && !PageTransHuge(page)) {
			sc->nr_scanned -= (nr_pages - 1);
			nr_pages = 1;
		}

		/*
		 * The page is mapped into the page tables of one or more
		 * processes. Try to unmap it here.
		 */
		if (page_mapped(page)) {
			enum ttu_flags flags = TTU_BATCH_FLUSH;
			bool was_swapbacked = PageSwapBacked(page);

			if (unlikely(PageTransHuge(page)))
				flags |= TTU_SPLIT_HUGE_PMD;

			try_to_unmap(page, flags);
			if (page_mapped(page)) {
				stat->nr_unmap_fail += nr_pages;
				if (!was_swapbacked && PageSwapBacked(page))
					stat->nr_lazyfree_fail += nr_pages;
				goto activate_locked;
			}
		}

		if (PageDirty(page)) {
			/*
			 * Only kswapd can writeback filesystem pages
			 * to avoid risk of stack overflow. But avoid
			 * injecting inefficient single-page IO into
			 * flusher writeback as much as possible: only
			 * write pages when we've encountered many
			 * dirty pages, and when we've already scanned
			 * the rest of the LRU for clean pages and see
			 * the same dirty pages again (PageReclaim).
			 */
			if (page_is_file_lru(page) &&
			    (!current_is_kswapd() || !PageReclaim(page) ||
			     !test_bit(PGDAT_DIRTY, &pgdat->flags))) {
				/*
				 * Immediately reclaim when written back.
				 * Similar in principal to deactivate_page()
				 * except we already have the page isolated
				 * and know it's dirty
				 */
				inc_node_page_state(page, NR_VMSCAN_IMMEDIATE);
				SetPageReclaim(page);

				goto activate_locked;
			}

			if (references == PAGEREF_RECLAIM_CLEAN)
				goto keep_locked;
			if (!may_enter_fs)
				goto keep_locked;
			if (!sc->may_writepage)
				goto keep_locked;

			/*
			 * Page is dirty. Flush the TLB if a writable entry
			 * potentially exists to avoid CPU writes after IO
			 * starts and then write it out here.
			 */
			try_to_unmap_flush_dirty();
			switch (pageout(page, mapping)) {
			case PAGE_KEEP:
				goto keep_locked;
			case PAGE_ACTIVATE:
				goto activate_locked;
			case PAGE_SUCCESS:
				stat->nr_pageout += thp_nr_pages(page);

				if (PageWriteback(page))
					goto keep;
				if (PageDirty(page))
					goto keep;

				/*
				 * A synchronous write - probably a ramdisk.  Go
				 * ahead and try to reclaim the page.
				 */
				if (!trylock_page(page))
					goto keep;
				if (PageDirty(page) || PageWriteback(page))
					goto keep_locked;
				mapping = page_mapping(page);
				fallthrough;
			case PAGE_CLEAN:
				; /* try to free the page below */
			}
		}

		/*
		 * If the page has buffers, try to free the buffer mappings
		 * associated with this page. If we succeed we try to free
		 * the page as well.
		 *
		 * We do this even if the page is PageDirty().
		 * try_to_release_page() does not perform I/O, but it is
		 * possible for a page to have PageDirty set, but it is actually
		 * clean (all its buffers are clean).  This happens if the
		 * buffers were written out directly, with submit_bh(). ext3
		 * will do this, as well as the blockdev mapping.
		 * try_to_release_page() will discover that cleanness and will
		 * drop the buffers and mark the page clean - it can be freed.
		 *
		 * Rarely, pages can have buffers and no ->mapping.  These are
		 * the pages which were not successfully invalidated in
		 * truncate_cleanup_page().  We try to drop those buffers here
		 * and if that worked, and the page is no longer mapped into
		 * process address space (page_count == 1) it can be freed.
		 * Otherwise, leave the page on the LRU so it is swappable.
		 */
		if (page_has_private(page)) {
			if (!try_to_release_page(page, sc->gfp_mask))
				goto activate_locked;
			if (!mapping && page_count(page) == 1) {
				unlock_page(page);
				if (put_page_testzero(page))
					goto free_it;
				else {
					/*
					 * rare race with speculative reference.
					 * the speculative reference will free
					 * this page shortly, so we may
					 * increment nr_reclaimed here (and
					 * leave it off the LRU).
					 */
					nr_reclaimed++;
					continue;
				}
			}
		}

		if (PageAnon(page) && !PageSwapBacked(page)) {
			/* follow __remove_mapping for reference */
			if (!page_ref_freeze(page, 1))
				goto keep_locked;
			/*
			 * The page has only one reference left, which is
			 * from the isolation. After the caller puts the
			 * page back on lru and drops the reference, the
			 * page will be freed anyway. It doesn't matter
			 * which lru it goes. So we don't bother checking
			 * PageDirty here.
			 */
			count_vm_event(PGLAZYFREED);
			count_memcg_page_event(page, PGLAZYFREED);
		} else if (!mapping || !__remove_mapping(mapping, page, true,
							 sc->target_mem_cgroup))
			goto keep_locked;

		unlock_page(page);
free_it:
		/*
		 * THP may get swapped out in a whole, need account
		 * all base pages.
		 */
		nr_reclaimed += nr_pages;

		/*
		 * Is there need to periodically free_page_list? It would
		 * appear not as the counts should be low
		 */
		if (unlikely(PageTransHuge(page)))
			destroy_compound_page(page);
		else
			list_add(&page->lru, &free_pages);
		continue;

activate_locked_split:
		/*
		 * The tail pages that are failed to add into swap cache
		 * reach here.  Fixup nr_scanned and nr_pages.
		 */
		if (nr_pages > 1) {
			sc->nr_scanned -= (nr_pages - 1);
			nr_pages = 1;
		}
activate_locked:
		/* Not a candidate for swapping, so reclaim swap space. */
		if (PageSwapCache(page) && (mem_cgroup_swap_full(page) ||
						PageMlocked(page)))
			try_to_free_swap(page);
		VM_BUG_ON_PAGE(PageActive(page), page);
		if (!PageMlocked(page)) {
			int type = page_is_file_lru(page);
			SetPageActive(page);
			stat->nr_activate[type] += nr_pages;
			count_memcg_page_event(page, PGACTIVATE);
		}
keep_locked:
		unlock_page(page);
keep:
		list_add(&page->lru, &ret_pages);
		VM_BUG_ON_PAGE(PageLRU(page) || PageUnevictable(page), page);
	}
	/* 'page_list' is always empty here */

	/* Migrate pages selected for demotion */
	nr_reclaimed += demote_page_list(&demote_pages, pgdat);
	/* Pages that could not be demoted are still in @demote_pages */
	if (!list_empty(&demote_pages)) {
		/* Pages which failed to demoted go back on @page_list for retry: */
		list_splice_init(&demote_pages, page_list);
		do_demote_pass = false;
		goto retry;
	}

	pgactivate = stat->nr_activate[0] + stat->nr_activate[1];

	mem_cgroup_uncharge_list(&free_pages);
	try_to_unmap_flush();
	free_unref_page_list(&free_pages);

	list_splice(&ret_pages, page_list);
	count_vm_events(PGACTIVATE, pgactivate);

	return nr_reclaimed;
}

unsigned int reclaim_clean_pages_from_list(struct zone *zone,
					    struct list_head *page_list)
{
	struct scan_control sc = {
		.gfp_mask = GFP_KERNEL,
		.may_unmap = 1,
	};
	struct reclaim_stat stat;
	unsigned int nr_reclaimed;
	struct page *page, *next;
	LIST_HEAD(clean_pages);
	unsigned int noreclaim_flag;

	list_for_each_entry_safe(page, next, page_list, lru) {
		if (!PageHuge(page) && page_is_file_lru(page) &&
		    !PageDirty(page) && !__PageMovable(page) &&
		    !PageUnevictable(page)) {
			ClearPageActive(page);
			list_move(&page->lru, &clean_pages);
		}
	}

	/*
	 * We should be safe here since we are only dealing with file pages and
	 * we are not kswapd and therefore cannot write dirty file pages. But
	 * call memalloc_noreclaim_save() anyway, just in case these conditions
	 * change in the future.
	 */
	noreclaim_flag = memalloc_noreclaim_save();
	nr_reclaimed = shrink_page_list(&clean_pages, zone->zone_pgdat, &sc,
					&stat, true);
	memalloc_noreclaim_restore(noreclaim_flag);

	list_splice(&clean_pages, page_list);
	mod_node_page_state(zone->zone_pgdat, NR_ISOLATED_FILE,
			    -(long)nr_reclaimed);
	/*
	 * Since lazyfree pages are isolated from file LRU from the beginning,
	 * they will rotate back to anonymous LRU in the end if it failed to
	 * discard so isolated count will be mismatched.
	 * Compensate the isolated count for both LRU lists.
	 */
	mod_node_page_state(zone->zone_pgdat, NR_ISOLATED_ANON,
			    stat.nr_lazyfree_fail);
	mod_node_page_state(zone->zone_pgdat, NR_ISOLATED_FILE,
			    -(long)stat.nr_lazyfree_fail);
	return nr_reclaimed;
}

/*
 * Attempt to remove the specified page from its LRU.  Only take this page
 * if it is of the appropriate PageActive status.  Pages which are being
 * freed elsewhere are also ignored.
 *
 * page:	page to consider
 * mode:	one of the LRU isolation modes defined above
 *
 * returns true on success, false on failure.
 */
bool __isolate_lru_page_prepare(struct page *page, isolate_mode_t mode)
{
	/* Only take pages on the LRU. */
	if (!PageLRU(page))
		return false;

	/* Compaction should not handle unevictable pages but CMA can do so */
	if (PageUnevictable(page) && !(mode & ISOLATE_UNEVICTABLE))
		return false;

	/*
	 * To minimise LRU disruption, the caller can indicate that it only
	 * wants to isolate pages it will be able to operate on without
	 * blocking - clean pages for the most part.
	 *
	 * ISOLATE_ASYNC_MIGRATE is used to indicate that it only wants to pages
	 * that it is possible to migrate without blocking
	 */
	if (mode & ISOLATE_ASYNC_MIGRATE) {
		/* All the caller can do on PageWriteback is block */
		if (PageWriteback(page))
			return false;

		if (PageDirty(page)) {
			struct address_space *mapping;
			bool migrate_dirty;

			/*
			 * Only pages without mappings or that have a
			 * ->migratepage callback are possible to migrate
			 * without blocking. However, we can be racing with
			 * truncation so it's necessary to lock the page
			 * to stabilise the mapping as truncation holds
			 * the page lock until after the page is removed
			 * from the page cache.
			 */
			if (!trylock_page(page))
				return false;

			mapping = page_mapping(page);
			migrate_dirty = !mapping || mapping->a_ops->migratepage;
			unlock_page(page);
			if (!migrate_dirty)
				return false;
		}
	}

	if ((mode & ISOLATE_UNMAPPED) && page_mapped(page))
		return false;

	return true;
}

/*
 * Update LRU sizes after isolating pages. The LRU size updates must
 * be complete before mem_cgroup_update_lru_size due to a sanity check.
 */
static __always_inline void update_lru_sizes(struct lruvec *lruvec,
			enum lru_list lru, unsigned long *nr_zone_taken)
{
	int zid;

	for (zid = 0; zid < MAX_NR_ZONES; zid++) {
		if (!nr_zone_taken[zid])
			continue;

		update_lru_size(lruvec, lru, zid, -nr_zone_taken[zid]);
	}

}

/*
 * Isolating page from the lruvec to fill in @dst list by nr_to_scan times.
 *
 * lruvec->lru_lock is heavily contended.  Some of the functions that
 * shrink the lists perform better by taking out a batch of pages
 * and working on them outside the LRU lock.
 *
 * For pagecache intensive workloads, this function is the hottest
 * spot in the kernel (apart from copy_*_user functions).
 *
 * Lru_lock must be held before calling this function.
 *
 * @nr_to_scan:	The number of eligible pages to look through on the list.
 * @lruvec:	The LRU vector to pull pages from.
 * @dst:	The temp list to put pages on to.
 * @nr_scanned:	The number of pages that were scanned.
 * @sc:		The scan_control struct for this reclaim session
 * @lru:	LRU list id for isolating
 *
 * returns how many pages were moved onto *@dst.
 */
static unsigned long isolate_lru_pages(unsigned long nr_to_scan,
		struct lruvec *lruvec, struct list_head *dst,
		unsigned long *nr_scanned, struct scan_control *sc,
		enum lru_list lru)
{
	struct list_head *src = &lruvec->lists[lru];
	unsigned long nr_taken = 0;
	unsigned long nr_zone_taken[MAX_NR_ZONES] = { 0 };
	unsigned long nr_skipped[MAX_NR_ZONES] = { 0, };
	unsigned long skipped = 0;
	unsigned long scan, total_scan, nr_pages;
	LIST_HEAD(pages_skipped);
	isolate_mode_t mode = (sc->may_unmap ? 0 : ISOLATE_UNMAPPED);

	total_scan = 0;
	scan = 0;
	while (scan < nr_to_scan && !list_empty(src)) {
		struct page *page;

		page = lru_to_page(src);
		prefetchw_prev_lru_page(page, src, flags);

		nr_pages = compound_nr(page);
		total_scan += nr_pages;

		if (page_zonenum(page) > sc->reclaim_idx) {
			list_move(&page->lru, &pages_skipped);
			nr_skipped[page_zonenum(page)] += nr_pages;
			continue;
		}

		/*
		 * Do not count skipped pages because that makes the function
		 * return with no isolated pages if the LRU mostly contains
		 * ineligible pages.  This causes the VM to not reclaim any
		 * pages, triggering a premature OOM.
		 *
		 * Account all tail pages of THP.  This would not cause
		 * premature OOM since __isolate_lru_page() returns -EBUSY
		 * only when the page is being freed somewhere else.
		 */
		scan += nr_pages;
		if (!__isolate_lru_page_prepare(page, mode)) {
			/* It is being freed elsewhere */
			list_move(&page->lru, src);
			continue;
		}
		/*
		 * Be careful not to clear PageLRU until after we're
		 * sure the page is not being freed elsewhere -- the
		 * page release code relies on it.
		 */
		if (unlikely(!get_page_unless_zero(page))) {
			list_move(&page->lru, src);
			continue;
		}

		if (!TestClearPageLRU(page)) {
			/* Another thread is already isolating this page */
			put_page(page);
			list_move(&page->lru, src);
			continue;
		}

		nr_taken += nr_pages;
		nr_zone_taken[page_zonenum(page)] += nr_pages;
		list_move(&page->lru, dst);
	}

	/*
	 * Splice any skipped pages to the start of the LRU list. Note that
	 * this disrupts the LRU order when reclaiming for lower zones but
	 * we cannot splice to the tail. If we did then the SWAP_CLUSTER_MAX
	 * scanning would soon rescan the same pages to skip and put the
	 * system at risk of premature OOM.
	 */
	if (!list_empty(&pages_skipped)) {
		int zid;

		list_splice(&pages_skipped, src);
		for (zid = 0; zid < MAX_NR_ZONES; zid++) {
			if (!nr_skipped[zid])
				continue;

			__count_zid_vm_events(PGSCAN_SKIP, zid, nr_skipped[zid]);
			skipped += nr_skipped[zid];
		}
	}
	*nr_scanned = total_scan;
	trace_mm_vmscan_lru_isolate(sc->reclaim_idx, sc->order, nr_to_scan,
				    total_scan, skipped, nr_taken, mode, lru);
	update_lru_sizes(lruvec, lru, nr_zone_taken);
	return nr_taken;
}

/**
 * isolate_lru_page - tries to isolate a page from its LRU list
 * @page: page to isolate from its LRU list
 *
 * Isolates a @page from an LRU list, clears PageLRU and adjusts the
 * vmstat statistic corresponding to whatever LRU list the page was on.
 *
 * Returns 0 if the page was removed from an LRU list.
 * Returns -EBUSY if the page was not on an LRU list.
 *
 * The returned page will have PageLRU() cleared.  If it was found on
 * the active list, it will have PageActive set.  If it was found on
 * the unevictable list, it will have the PageUnevictable bit set. That flag
 * may need to be cleared by the caller before letting the page go.
 *
 * The vmstat statistic corresponding to the list on which the page was
 * found will be decremented.
 *
 * Restrictions:
 *
 * (1) Must be called with an elevated refcount on the page. This is a
 *     fundamental difference from isolate_lru_pages (which is called
 *     without a stable reference).
 * (2) the lru_lock must not be held.
 * (3) interrupts must be enabled.
 */
int isolate_lru_page(struct page *page)
{
	struct folio *folio = page_folio(page);
	int ret = -EBUSY;

	VM_BUG_ON_PAGE(!page_count(page), page);
	WARN_RATELIMIT(PageTail(page), "trying to isolate tail page");

	if (TestClearPageLRU(page)) {
		struct lruvec *lruvec;

		get_page(page);
		lruvec = folio_lruvec_lock_irq(folio);
		del_page_from_lru_list(page, lruvec);
		unlock_page_lruvec_irq(lruvec);
		ret = 0;
	}

	return ret;
}

/*
 * A direct reclaimer may isolate SWAP_CLUSTER_MAX pages from the LRU list and
 * then get rescheduled. When there are massive number of tasks doing page
 * allocation, such sleeping direct reclaimers may keep piling up on each CPU,
 * the LRU list will go small and be scanned faster than necessary, leading to
 * unnecessary swapping, thrashing and OOM.
 */
static int too_many_isolated(struct pglist_data *pgdat, int file,
		struct scan_control *sc)
{
	unsigned long inactive, isolated;
	bool too_many;

	if (current_is_kswapd())
		return 0;

	if (!writeback_throttling_sane(sc))
		return 0;

	if (file) {
		inactive = node_page_state(pgdat, NR_INACTIVE_FILE);
		isolated = node_page_state(pgdat, NR_ISOLATED_FILE);
	} else {
		inactive = node_page_state(pgdat, NR_INACTIVE_ANON);
		isolated = node_page_state(pgdat, NR_ISOLATED_ANON);
	}

	/*
	 * GFP_NOIO/GFP_NOFS callers are allowed to isolate more pages, so they
	 * won't get blocked by normal direct-reclaimers, forming a circular
	 * deadlock.
	 */
	if ((sc->gfp_mask & (__GFP_IO | __GFP_FS)) == (__GFP_IO | __GFP_FS))
		inactive >>= 3;

	too_many = isolated > inactive;

	/* Wake up tasks throttled due to too_many_isolated. */
	if (!too_many)
		wake_throttle_isolated(pgdat);

	return too_many;
}

/*
 * move_pages_to_lru() moves pages from private @list to appropriate LRU list.
 * On return, @list is reused as a list of pages to be freed by the caller.
 *
 * Returns the number of pages moved to the given lruvec.
 */
static unsigned int move_pages_to_lru(struct lruvec *lruvec,
				      struct list_head *list)
{
	int nr_pages, nr_moved = 0;
	LIST_HEAD(pages_to_free);
	struct page *page;

	while (!list_empty(list)) {
		page = lru_to_page(list);
		VM_BUG_ON_PAGE(PageLRU(page), page);
		list_del(&page->lru);
		if (unlikely(!page_evictable(page))) {
			spin_unlock_irq(&lruvec->lru_lock);
			putback_lru_page(page);
			spin_lock_irq(&lruvec->lru_lock);
			continue;
		}

		/*
		 * The SetPageLRU needs to be kept here for list integrity.
		 * Otherwise:
		 *   #0 move_pages_to_lru             #1 release_pages
		 *   if !put_page_testzero
		 *				      if (put_page_testzero())
		 *				        !PageLRU //skip lru_lock
		 *     SetPageLRU()
		 *     list_add(&page->lru,)
		 *                                        list_add(&page->lru,)
		 */
		SetPageLRU(page);

		if (unlikely(put_page_testzero(page))) {
			__clear_page_lru_flags(page);

			if (unlikely(PageCompound(page))) {
				spin_unlock_irq(&lruvec->lru_lock);
				destroy_compound_page(page);
				spin_lock_irq(&lruvec->lru_lock);
			} else
				list_add(&page->lru, &pages_to_free);

			continue;
		}

		/*
		 * All pages were isolated from the same lruvec (and isolation
		 * inhibits memcg migration).
		 */
		VM_BUG_ON_PAGE(!folio_matches_lruvec(page_folio(page), lruvec), page);
		add_page_to_lru_list(page, lruvec);
		nr_pages = thp_nr_pages(page);
		nr_moved += nr_pages;
		if (PageActive(page))
			workingset_age_nonresident(lruvec, nr_pages);
	}

	/*
	 * To save our caller's stack, now use input list for pages to free.
	 */
	list_splice(&pages_to_free, list);

	return nr_moved;
}

/*
 * If a kernel thread (such as nfsd for loop-back mounts) services
 * a backing device by writing to the page cache it sets PF_LOCAL_THROTTLE.
 * In that case we should only throttle if the backing device it is
 * writing to is congested.  In other cases it is safe to throttle.
 */
static int current_may_throttle(void)
{
	return !(current->flags & PF_LOCAL_THROTTLE) ||
		current->backing_dev_info == NULL ||
		bdi_write_congested(current->backing_dev_info);
}

/*
 * shrink_inactive_list() is a helper for shrink_node().  It returns the number
 * of reclaimed pages
 */
static unsigned long
shrink_inactive_list(unsigned long nr_to_scan, struct lruvec *lruvec,
		     struct scan_control *sc, enum lru_list lru)
{
	LIST_HEAD(page_list);
	unsigned long nr_scanned;
	unsigned int nr_reclaimed = 0;
	unsigned long nr_taken;
	struct reclaim_stat stat;
	bool file = is_file_lru(lru);
	enum vm_event_item item;
	struct pglist_data *pgdat = lruvec_pgdat(lruvec);
	bool stalled = false;

	while (unlikely(too_many_isolated(pgdat, file, sc))) {
		if (stalled)
			return 0;

		/* wait a bit for the reclaimer. */
		stalled = true;
		reclaim_throttle(pgdat, VMSCAN_THROTTLE_ISOLATED);

		/* We are about to die and free our memory. Return now. */
		if (fatal_signal_pending(current))
			return SWAP_CLUSTER_MAX;
	}

	lru_add_drain();

	spin_lock_irq(&lruvec->lru_lock);

	nr_taken = isolate_lru_pages(nr_to_scan, lruvec, &page_list,
				     &nr_scanned, sc, lru);

	__mod_node_page_state(pgdat, NR_ISOLATED_ANON + file, nr_taken);
	item = current_is_kswapd() ? PGSCAN_KSWAPD : PGSCAN_DIRECT;
	if (!cgroup_reclaim(sc))
		__count_vm_events(item, nr_scanned);
	__count_memcg_events(lruvec_memcg(lruvec), item, nr_scanned);
	__count_vm_events(PGSCAN_ANON + file, nr_scanned);

	spin_unlock_irq(&lruvec->lru_lock);

	if (nr_taken == 0)
		return 0;

	nr_reclaimed = shrink_page_list(&page_list, pgdat, sc, &stat, false);

	spin_lock_irq(&lruvec->lru_lock);
	move_pages_to_lru(lruvec, &page_list);

	__mod_node_page_state(pgdat, NR_ISOLATED_ANON + file, -nr_taken);
	item = current_is_kswapd() ? PGSTEAL_KSWAPD : PGSTEAL_DIRECT;
	if (!cgroup_reclaim(sc))
		__count_vm_events(item, nr_reclaimed);
	__count_memcg_events(lruvec_memcg(lruvec), item, nr_reclaimed);
	__count_vm_events(PGSTEAL_ANON + file, nr_reclaimed);
	spin_unlock_irq(&lruvec->lru_lock);

	lru_note_cost(lruvec, file, stat.nr_pageout);
	mem_cgroup_uncharge_list(&page_list);
	free_unref_page_list(&page_list);

	/*
	 * If dirty pages are scanned that are not queued for IO, it
	 * implies that flushers are not doing their job. This can
	 * happen when memory pressure pushes dirty pages to the end of
	 * the LRU before the dirty limits are breached and the dirty
	 * data has expired. It can also happen when the proportion of
	 * dirty pages grows not through writes but through memory
	 * pressure reclaiming all the clean cache. And in some cases,
	 * the flushers simply cannot keep up with the allocation
	 * rate. Nudge the flusher threads in case they are asleep.
	 */
	if (stat.nr_unqueued_dirty == nr_taken)
		wakeup_flusher_threads(WB_REASON_VMSCAN);

	sc->nr.dirty += stat.nr_dirty;
	sc->nr.congested += stat.nr_congested;
	sc->nr.unqueued_dirty += stat.nr_unqueued_dirty;
	sc->nr.writeback += stat.nr_writeback;
	sc->nr.immediate += stat.nr_immediate;
	sc->nr.taken += nr_taken;
	if (file)
		sc->nr.file_taken += nr_taken;

	trace_mm_vmscan_lru_shrink_inactive(pgdat->node_id,
			nr_scanned, nr_reclaimed, &stat, sc->priority, file);
	return nr_reclaimed;
}

/*
 * shrink_active_list() moves pages from the active LRU to the inactive LRU.
 *
 * We move them the other way if the page is referenced by one or more
 * processes.
 *
 * If the pages are mostly unmapped, the processing is fast and it is
 * appropriate to hold lru_lock across the whole operation.  But if
 * the pages are mapped, the processing is slow (page_referenced()), so
 * we should drop lru_lock around each page.  It's impossible to balance
 * this, so instead we remove the pages from the LRU while processing them.
 * It is safe to rely on PG_active against the non-LRU pages in here because
 * nobody will play with that bit on a non-LRU page.
 *
 * The downside is that we have to touch page->_refcount against each page.
 * But we had to alter page->flags anyway.
 */
static void shrink_active_list(unsigned long nr_to_scan,
			       struct lruvec *lruvec,
			       struct scan_control *sc,
			       enum lru_list lru)
{
	unsigned long nr_taken;
	unsigned long nr_scanned;
	unsigned long vm_flags;
	LIST_HEAD(l_hold);	/* The pages which were snipped off */
	LIST_HEAD(l_active);
	LIST_HEAD(l_inactive);
	struct page *page;
	unsigned nr_deactivate, nr_activate;
	unsigned nr_rotated = 0;
	int file = is_file_lru(lru);
	struct pglist_data *pgdat = lruvec_pgdat(lruvec);

	lru_add_drain();

	spin_lock_irq(&lruvec->lru_lock);

	nr_taken = isolate_lru_pages(nr_to_scan, lruvec, &l_hold,
				     &nr_scanned, sc, lru);

	__mod_node_page_state(pgdat, NR_ISOLATED_ANON + file, nr_taken);

	if (!cgroup_reclaim(sc))
		__count_vm_events(PGREFILL, nr_scanned);
	__count_memcg_events(lruvec_memcg(lruvec), PGREFILL, nr_scanned);

	spin_unlock_irq(&lruvec->lru_lock);

	while (!list_empty(&l_hold)) {
		cond_resched();
		page = lru_to_page(&l_hold);
		list_del(&page->lru);

		if (unlikely(!page_evictable(page))) {
			putback_lru_page(page);
			continue;
		}

		if (unlikely(buffer_heads_over_limit)) {
			if (page_has_private(page) && trylock_page(page)) {
				if (page_has_private(page))
					try_to_release_page(page, 0);
				unlock_page(page);
			}
		}

		if (page_referenced(page, 0, sc->target_mem_cgroup,
				    &vm_flags)) {
			/*
			 * Identify referenced, file-backed active pages and
			 * give them one more trip around the active list. So
			 * that executable code get better chances to stay in
			 * memory under moderate memory pressure.  Anon pages
			 * are not likely to be evicted by use-once streaming
			 * IO, plus JVM can create lots of anon VM_EXEC pages,
			 * so we ignore them here.
			 */
			if ((vm_flags & VM_EXEC) && page_is_file_lru(page)) {
				nr_rotated += thp_nr_pages(page);
				list_add(&page->lru, &l_active);
				continue;
			}
		}

		ClearPageActive(page);	/* we are de-activating */
		SetPageWorkingset(page);
		list_add(&page->lru, &l_inactive);
	}

	/*
	 * Move pages back to the lru list.
	 */
	spin_lock_irq(&lruvec->lru_lock);

	nr_activate = move_pages_to_lru(lruvec, &l_active);
	nr_deactivate = move_pages_to_lru(lruvec, &l_inactive);
	/* Keep all free pages in l_active list */
	list_splice(&l_inactive, &l_active);

	__count_vm_events(PGDEACTIVATE, nr_deactivate);
	__count_memcg_events(lruvec_memcg(lruvec), PGDEACTIVATE, nr_deactivate);

	__mod_node_page_state(pgdat, NR_ISOLATED_ANON + file, -nr_taken);
	spin_unlock_irq(&lruvec->lru_lock);

	mem_cgroup_uncharge_list(&l_active);
	free_unref_page_list(&l_active);
	trace_mm_vmscan_lru_shrink_active(pgdat->node_id, nr_taken, nr_activate,
			nr_deactivate, nr_rotated, sc->priority, file);
}

unsigned long reclaim_pages(struct list_head *page_list)
{
	int nid = NUMA_NO_NODE;
	unsigned int nr_reclaimed = 0;
	LIST_HEAD(node_page_list);
	struct reclaim_stat dummy_stat;
	struct page *page;
	unsigned int noreclaim_flag;
	struct scan_control sc = {
		.gfp_mask = GFP_KERNEL,
		.may_writepage = 1,
		.may_unmap = 1,
		.may_swap = 1,
		.no_demotion = 1,
	};

	noreclaim_flag = memalloc_noreclaim_save();

	while (!list_empty(page_list)) {
		page = lru_to_page(page_list);
		if (nid == NUMA_NO_NODE) {
			nid = page_to_nid(page);
			INIT_LIST_HEAD(&node_page_list);
		}

		if (nid == page_to_nid(page)) {
			ClearPageActive(page);
			list_move(&page->lru, &node_page_list);
			continue;
		}

		nr_reclaimed += shrink_page_list(&node_page_list,
						NODE_DATA(nid),
						&sc, &dummy_stat, false);
		while (!list_empty(&node_page_list)) {
			page = lru_to_page(&node_page_list);
			list_del(&page->lru);
			putback_lru_page(page);
		}

		nid = NUMA_NO_NODE;
	}

	if (!list_empty(&node_page_list)) {
		nr_reclaimed += shrink_page_list(&node_page_list,
						NODE_DATA(nid),
						&sc, &dummy_stat, false);
		while (!list_empty(&node_page_list)) {
			page = lru_to_page(&node_page_list);
			list_del(&page->lru);
			putback_lru_page(page);
		}
	}

	memalloc_noreclaim_restore(noreclaim_flag);

	return nr_reclaimed;
}

static unsigned long shrink_list(enum lru_list lru, unsigned long nr_to_scan,
				 struct lruvec *lruvec, struct scan_control *sc)
{
	if (is_active_lru(lru)) {
		if (sc->may_deactivate & (1 << is_file_lru(lru)))
			shrink_active_list(nr_to_scan, lruvec, sc, lru);
		else
			sc->skipped_deactivate = 1;
		return 0;
	}

	return shrink_inactive_list(nr_to_scan, lruvec, sc, lru);
}

/*
 * The inactive anon list should be small enough that the VM never has
 * to do too much work.
 *
 * The inactive file list should be small enough to leave most memory
 * to the established workingset on the scan-resistant active list,
 * but large enough to avoid thrashing the aggregate readahead window.
 *
 * Both inactive lists should also be large enough that each inactive
 * page has a chance to be referenced again before it is reclaimed.
 *
 * If that fails and refaulting is observed, the inactive list grows.
 *
 * The inactive_ratio is the target ratio of ACTIVE to INACTIVE pages
 * on this LRU, maintained by the pageout code. An inactive_ratio
 * of 3 means 3:1 or 25% of the pages are kept on the inactive list.
 *
 * total     target    max
 * memory    ratio     inactive
 * -------------------------------------
 *   10MB       1         5MB
 *  100MB       1        50MB
 *    1GB       3       250MB
 *   10GB      10       0.9GB
 *  100GB      31         3GB
 *    1TB     101        10GB
 *   10TB     320        32GB
 */
static bool inactive_is_low(struct lruvec *lruvec, enum lru_list inactive_lru)
{
	enum lru_list active_lru = inactive_lru + LRU_ACTIVE;
	unsigned long inactive, active;
	unsigned long inactive_ratio;
	unsigned long gb;

	inactive = lruvec_page_state(lruvec, NR_LRU_BASE + inactive_lru);
	active = lruvec_page_state(lruvec, NR_LRU_BASE + active_lru);

	gb = (inactive + active) >> (30 - PAGE_SHIFT);
	if (gb)
		inactive_ratio = int_sqrt(10 * gb);
	else
		inactive_ratio = 1;

	return inactive * inactive_ratio < active;
}

enum scan_balance {
	SCAN_EQUAL,
	SCAN_FRACT,
	SCAN_ANON,
	SCAN_FILE,
};

/*
 * Determine how aggressively the anon and file LRU lists should be
 * scanned.  The relative value of each set of LRU lists is determined
 * by looking at the fraction of the pages scanned we did rotate back
 * onto the active list instead of evict.
 *
 * nr[0] = anon inactive pages to scan; nr[1] = anon active pages to scan
 * nr[2] = file inactive pages to scan; nr[3] = file active pages to scan
 */
static void get_scan_count(struct lruvec *lruvec, struct scan_control *sc,
			   unsigned long *nr)
{
	struct pglist_data *pgdat = lruvec_pgdat(lruvec);
	struct mem_cgroup *memcg = lruvec_memcg(lruvec);
	unsigned long anon_cost, file_cost, total_cost;
	int swappiness = mem_cgroup_swappiness(memcg);
	u64 fraction[ANON_AND_FILE];
	u64 denominator = 0;	/* gcc */
	enum scan_balance scan_balance;
	unsigned long ap, fp;
	enum lru_list lru;

	/* If we have no swap space, do not bother scanning anon pages. */
	if (!sc->may_swap || !can_reclaim_anon_pages(memcg, pgdat->node_id, sc)) {
		scan_balance = SCAN_FILE;
		goto out;
	}

	/*
	 * Global reclaim will swap to prevent OOM even with no
	 * swappiness, but memcg users want to use this knob to
	 * disable swapping for individual groups completely when
	 * using the memory controller's swap limit feature would be
	 * too expensive.
	 */
	if (cgroup_reclaim(sc) && !swappiness) {
		scan_balance = SCAN_FILE;
		goto out;
	}

	/*
	 * Do not apply any pressure balancing cleverness when the
	 * system is close to OOM, scan both anon and file equally
	 * (unless the swappiness setting disagrees with swapping).
	 */
	if (!sc->priority && swappiness) {
		scan_balance = SCAN_EQUAL;
		goto out;
	}

	/*
	 * If the system is almost out of file pages, force-scan anon.
	 */
	if (sc->file_is_tiny) {
		scan_balance = SCAN_ANON;
		goto out;
	}

	/*
	 * If there is enough inactive page cache, we do not reclaim
	 * anything from the anonymous working right now.
	 */
	if (sc->cache_trim_mode) {
		scan_balance = SCAN_FILE;
		goto out;
	}

	scan_balance = SCAN_FRACT;
	/*
	 * Calculate the pressure balance between anon and file pages.
	 *
	 * The amount of pressure we put on each LRU is inversely
	 * proportional to the cost of reclaiming each list, as
	 * determined by the share of pages that are refaulting, times
	 * the relative IO cost of bringing back a swapped out
	 * anonymous page vs reloading a filesystem page (swappiness).
	 *
	 * Although we limit that influence to ensure no list gets
	 * left behind completely: at least a third of the pressure is
	 * applied, before swappiness.
	 *
	 * With swappiness at 100, anon and file have equal IO cost.
	 */
	total_cost = sc->anon_cost + sc->file_cost;
	anon_cost = total_cost + sc->anon_cost;
	file_cost = total_cost + sc->file_cost;
	total_cost = anon_cost + file_cost;

	ap = swappiness * (total_cost + 1);
	ap /= anon_cost + 1;

	fp = (200 - swappiness) * (total_cost + 1);
	fp /= file_cost + 1;

	fraction[0] = ap;
	fraction[1] = fp;
	denominator = ap + fp;
out:
	for_each_evictable_lru(lru) {
		int file = is_file_lru(lru);
		unsigned long lruvec_size;
		unsigned long low, min;
		unsigned long scan;

		lruvec_size = lruvec_lru_size(lruvec, lru, sc->reclaim_idx);
		mem_cgroup_protection(sc->target_mem_cgroup, memcg,
				      &min, &low);

		if (min || low) {
			/*
			 * Scale a cgroup's reclaim pressure by proportioning
			 * its current usage to its memory.low or memory.min
			 * setting.
			 *
			 * This is important, as otherwise scanning aggression
			 * becomes extremely binary -- from nothing as we
			 * approach the memory protection threshold, to totally
			 * nominal as we exceed it.  This results in requiring
			 * setting extremely liberal protection thresholds. It
			 * also means we simply get no protection at all if we
			 * set it too low, which is not ideal.
			 *
			 * If there is any protection in place, we reduce scan
			 * pressure by how much of the total memory used is
			 * within protection thresholds.
			 *
			 * There is one special case: in the first reclaim pass,
			 * we skip over all groups that are within their low
			 * protection. If that fails to reclaim enough pages to
			 * satisfy the reclaim goal, we come back and override
			 * the best-effort low protection. However, we still
			 * ideally want to honor how well-behaved groups are in
			 * that case instead of simply punishing them all
			 * equally. As such, we reclaim them based on how much
			 * memory they are using, reducing the scan pressure
			 * again by how much of the total memory used is under
			 * hard protection.
			 */
			unsigned long cgroup_size = mem_cgroup_size(memcg);
			unsigned long protection;

			/* memory.low scaling, make sure we retry before OOM */
			if (!sc->memcg_low_reclaim && low > min) {
				protection = low;
				sc->memcg_low_skipped = 1;
			} else {
				protection = min;
			}

			/* Avoid TOCTOU with earlier protection check */
			cgroup_size = max(cgroup_size, protection);

			scan = lruvec_size - lruvec_size * protection /
				(cgroup_size + 1);

			/*
			 * Minimally target SWAP_CLUSTER_MAX pages to keep
			 * reclaim moving forwards, avoiding decrementing
			 * sc->priority further than desirable.
			 */
			scan = max(scan, SWAP_CLUSTER_MAX);
		} else {
			scan = lruvec_size;
		}

		scan >>= sc->priority;

		/*
		 * If the cgroup's already been deleted, make sure to
		 * scrape out the remaining cache.
		 */
		if (!scan && !mem_cgroup_online(memcg))
			scan = min(lruvec_size, SWAP_CLUSTER_MAX);

		switch (scan_balance) {
		case SCAN_EQUAL:
			/* Scan lists relative to size */
			break;
		case SCAN_FRACT:
			/*
			 * Scan types proportional to swappiness and
			 * their relative recent reclaim efficiency.
			 * Make sure we don't miss the last page on
			 * the offlined memory cgroups because of a
			 * round-off error.
			 */
			scan = mem_cgroup_online(memcg) ?
			       div64_u64(scan * fraction[file], denominator) :
			       DIV64_U64_ROUND_UP(scan * fraction[file],
						  denominator);
			break;
		case SCAN_FILE:
		case SCAN_ANON:
			/* Scan one type exclusively */
			if ((scan_balance == SCAN_FILE) != file)
				scan = 0;
			break;
		default:
			/* Look ma, no brain */
			BUG();
		}

		nr[lru] = scan;
	}
}

/*
 * Anonymous LRU management is a waste if there is
 * ultimately no way to reclaim the memory.
 */
static bool can_age_anon_pages(struct pglist_data *pgdat,
			       struct scan_control *sc)
{
	/* Aging the anon LRU is valuable if swap is present: */
	if (total_swap_pages > 0)
		return true;

	/* Also valuable if anon pages can be demoted: */
	return can_demote(pgdat->node_id, sc);
}

static void shrink_lruvec(struct lruvec *lruvec, struct scan_control *sc)
{
	unsigned long nr[NR_LRU_LISTS];
	unsigned long targets[NR_LRU_LISTS];
	unsigned long nr_to_scan;
	enum lru_list lru;
	unsigned long nr_reclaimed = 0;
	unsigned long nr_to_reclaim = sc->nr_to_reclaim;
	struct blk_plug plug;
	bool scan_adjusted;

	get_scan_count(lruvec, sc, nr);

	/* Record the original scan target for proportional adjustments later */
	memcpy(targets, nr, sizeof(nr));

	/*
	 * Global reclaiming within direct reclaim at DEF_PRIORITY is a normal
	 * event that can occur when there is little memory pressure e.g.
	 * multiple streaming readers/writers. Hence, we do not abort scanning
	 * when the requested number of pages are reclaimed when scanning at
	 * DEF_PRIORITY on the assumption that the fact we are direct
	 * reclaiming implies that kswapd is not keeping up and it is best to
	 * do a batch of work at once. For memcg reclaim one check is made to
	 * abort proportional reclaim if either the file or anon lru has already
	 * dropped to zero at the first pass.
	 */
	scan_adjusted = (!cgroup_reclaim(sc) && !current_is_kswapd() &&
			 sc->priority == DEF_PRIORITY);

	blk_start_plug(&plug);
	while (nr[LRU_INACTIVE_ANON] || nr[LRU_ACTIVE_FILE] ||
					nr[LRU_INACTIVE_FILE]) {
		unsigned long nr_anon, nr_file, percentage;
		unsigned long nr_scanned;

		for_each_evictable_lru(lru) {
			if (nr[lru]) {
				nr_to_scan = min(nr[lru], SWAP_CLUSTER_MAX);
				nr[lru] -= nr_to_scan;

				nr_reclaimed += shrink_list(lru, nr_to_scan,
							    lruvec, sc);
			}
		}

		cond_resched();

		if (nr_reclaimed < nr_to_reclaim || scan_adjusted)
			continue;

		/*
		 * For kswapd and memcg, reclaim at least the number of pages
		 * requested. Ensure that the anon and file LRUs are scanned
		 * proportionally what was requested by get_scan_count(). We
		 * stop reclaiming one LRU and reduce the amount scanning
		 * proportional to the original scan target.
		 */
		nr_file = nr[LRU_INACTIVE_FILE] + nr[LRU_ACTIVE_FILE];
		nr_anon = nr[LRU_INACTIVE_ANON] + nr[LRU_ACTIVE_ANON];

		/*
		 * It's just vindictive to attack the larger once the smaller
		 * has gone to zero.  And given the way we stop scanning the
		 * smaller below, this makes sure that we only make one nudge
		 * towards proportionality once we've got nr_to_reclaim.
		 */
		if (!nr_file || !nr_anon)
			break;

		if (nr_file > nr_anon) {
			unsigned long scan_target = targets[LRU_INACTIVE_ANON] +
						targets[LRU_ACTIVE_ANON] + 1;
			lru = LRU_BASE;
			percentage = nr_anon * 100 / scan_target;
		} else {
			unsigned long scan_target = targets[LRU_INACTIVE_FILE] +
						targets[LRU_ACTIVE_FILE] + 1;
			lru = LRU_FILE;
			percentage = nr_file * 100 / scan_target;
		}

		/* Stop scanning the smaller of the LRU */
		nr[lru] = 0;
		nr[lru + LRU_ACTIVE] = 0;

		/*
		 * Recalculate the other LRU scan count based on its original
		 * scan target and the percentage scanning already complete
		 */
		lru = (lru == LRU_FILE) ? LRU_BASE : LRU_FILE;
		nr_scanned = targets[lru] - nr[lru];
		nr[lru] = targets[lru] * (100 - percentage) / 100;
		nr[lru] -= min(nr[lru], nr_scanned);

		lru += LRU_ACTIVE;
		nr_scanned = targets[lru] - nr[lru];
		nr[lru] = targets[lru] * (100 - percentage) / 100;
		nr[lru] -= min(nr[lru], nr_scanned);

		scan_adjusted = true;
	}
	blk_finish_plug(&plug);
	sc->nr_reclaimed += nr_reclaimed;

	/*
	 * Even if we did not try to evict anon pages at all, we want to
	 * rebalance the anon lru active/inactive ratio.
	 */
	if (can_age_anon_pages(lruvec_pgdat(lruvec), sc) &&
	    inactive_is_low(lruvec, LRU_INACTIVE_ANON))
		shrink_active_list(SWAP_CLUSTER_MAX, lruvec,
				   sc, LRU_ACTIVE_ANON);
}

/* Use reclaim/compaction for costly allocs or under memory pressure */
static bool in_reclaim_compaction(struct scan_control *sc)
{
	if (IS_ENABLED(CONFIG_COMPACTION) && sc->order &&
			(sc->order > PAGE_ALLOC_COSTLY_ORDER ||
			 sc->priority < DEF_PRIORITY - 2))
		return true;

	return false;
}

/*
 * Reclaim/compaction is used for high-order allocation requests. It reclaims
 * order-0 pages before compacting the zone. should_continue_reclaim() returns
 * true if more pages should be reclaimed such that when the page allocator
 * calls try_to_compact_pages() that it will have enough free pages to succeed.
 * It will give up earlier than that if there is difficulty reclaiming pages.
 */
static inline bool should_continue_reclaim(struct pglist_data *pgdat,
					unsigned long nr_reclaimed,
					struct scan_control *sc)
{
	unsigned long pages_for_compaction;
	unsigned long inactive_lru_pages;
	int z;

	/* If not in reclaim/compaction mode, stop */
	if (!in_reclaim_compaction(sc))
		return false;

	/*
	 * Stop if we failed to reclaim any pages from the last SWAP_CLUSTER_MAX
	 * number of pages that were scanned. This will return to the caller
	 * with the risk reclaim/compaction and the resulting allocation attempt
	 * fails. In the past we have tried harder for __GFP_RETRY_MAYFAIL
	 * allocations through requiring that the full LRU list has been scanned
	 * first, by assuming that zero delta of sc->nr_scanned means full LRU
	 * scan, but that approximation was wrong, and there were corner cases
	 * where always a non-zero amount of pages were scanned.
	 */
	if (!nr_reclaimed)
		return false;

	/* If compaction would go ahead or the allocation would succeed, stop */
	for (z = 0; z <= sc->reclaim_idx; z++) {
		struct zone *zone = &pgdat->node_zones[z];
		if (!managed_zone(zone))
			continue;

		switch (compaction_suitable(zone, sc->order, 0, sc->reclaim_idx)) {
		case COMPACT_SUCCESS:
		case COMPACT_CONTINUE:
			return false;
		default:
			/* check next zone */
			;
		}
	}

	/*
	 * If we have not reclaimed enough pages for compaction and the
	 * inactive lists are large enough, continue reclaiming
	 */
	pages_for_compaction = compact_gap(sc->order);
	inactive_lru_pages = node_page_state(pgdat, NR_INACTIVE_FILE);
	if (can_reclaim_anon_pages(NULL, pgdat->node_id, sc))
		inactive_lru_pages += node_page_state(pgdat, NR_INACTIVE_ANON);

	return inactive_lru_pages > pages_for_compaction;
}

static void shrink_node_memcgs(pg_data_t *pgdat, struct scan_control *sc)
{
	struct mem_cgroup *target_memcg = sc->target_mem_cgroup;
	struct mem_cgroup *memcg;

	memcg = mem_cgroup_iter(target_memcg, NULL, NULL);
	do {
		struct lruvec *lruvec = mem_cgroup_lruvec(memcg, pgdat);
		unsigned long reclaimed;
		unsigned long scanned;

		/*
		 * This loop can become CPU-bound when target memcgs
		 * aren't eligible for reclaim - either because they
		 * don't have any reclaimable pages, or because their
		 * memory is explicitly protected. Avoid soft lockups.
		 */
		cond_resched();

		mem_cgroup_calculate_protection(target_memcg, memcg);

		if (mem_cgroup_below_min(memcg)) {
			/*
			 * Hard protection.
			 * If there is no reclaimable memory, OOM.
			 */
			continue;
		} else if (mem_cgroup_below_low(memcg)) {
			/*
			 * Soft protection.
			 * Respect the protection only as long as
			 * there is an unprotected supply
			 * of reclaimable memory from other cgroups.
			 */
			if (!sc->memcg_low_reclaim) {
				sc->memcg_low_skipped = 1;
				continue;
			}
			memcg_memory_event(memcg, MEMCG_LOW);
		}

		reclaimed = sc->nr_reclaimed;
		scanned = sc->nr_scanned;

		shrink_lruvec(lruvec, sc);

		shrink_slab(sc->gfp_mask, pgdat->node_id, memcg,
			    sc->priority);

		/* Record the group's reclaim efficiency */
		vmpressure(sc->gfp_mask, memcg, false,
			   sc->nr_scanned - scanned,
			   sc->nr_reclaimed - reclaimed);

	} while ((memcg = mem_cgroup_iter(target_memcg, memcg, NULL)));
}

static void shrink_node(pg_data_t *pgdat, struct scan_control *sc)
{
	struct reclaim_state *reclaim_state = current->reclaim_state;
	unsigned long nr_reclaimed, nr_scanned;
	struct lruvec *target_lruvec;
	bool reclaimable = false;
	unsigned long file;

	target_lruvec = mem_cgroup_lruvec(sc->target_mem_cgroup, pgdat);

again:
	/*
	 * Flush the memory cgroup stats, so that we read accurate per-memcg
	 * lruvec stats for heuristics.
	 */
	mem_cgroup_flush_stats();

	memset(&sc->nr, 0, sizeof(sc->nr));

	nr_reclaimed = sc->nr_reclaimed;
	nr_scanned = sc->nr_scanned;

	/*
	 * Determine the scan balance between anon and file LRUs.
	 */
	spin_lock_irq(&target_lruvec->lru_lock);
	sc->anon_cost = target_lruvec->anon_cost;
	sc->file_cost = target_lruvec->file_cost;
	spin_unlock_irq(&target_lruvec->lru_lock);

	/*
	 * Target desirable inactive:active list ratios for the anon
	 * and file LRU lists.
	 */
	if (!sc->force_deactivate) {
		unsigned long refaults;

		refaults = lruvec_page_state(target_lruvec,
				WORKINGSET_ACTIVATE_ANON);
		if (refaults != target_lruvec->refaults[0] ||
			inactive_is_low(target_lruvec, LRU_INACTIVE_ANON))
			sc->may_deactivate |= DEACTIVATE_ANON;
		else
			sc->may_deactivate &= ~DEACTIVATE_ANON;

		/*
		 * When refaults are being observed, it means a new
		 * workingset is being established. Deactivate to get
		 * rid of any stale active pages quickly.
		 */
		refaults = lruvec_page_state(target_lruvec,
				WORKINGSET_ACTIVATE_FILE);
		if (refaults != target_lruvec->refaults[1] ||
		    inactive_is_low(target_lruvec, LRU_INACTIVE_FILE))
			sc->may_deactivate |= DEACTIVATE_FILE;
		else
			sc->may_deactivate &= ~DEACTIVATE_FILE;
	} else
		sc->may_deactivate = DEACTIVATE_ANON | DEACTIVATE_FILE;

	/*
	 * If we have plenty of inactive file pages that aren't
	 * thrashing, try to reclaim those first before touching
	 * anonymous pages.
	 */
	file = lruvec_page_state(target_lruvec, NR_INACTIVE_FILE);
	if (file >> sc->priority && !(sc->may_deactivate & DEACTIVATE_FILE))
		sc->cache_trim_mode = 1;
	else
		sc->cache_trim_mode = 0;

	/*
	 * Prevent the reclaimer from falling into the cache trap: as
	 * cache pages start out inactive, every cache fault will tip
	 * the scan balance towards the file LRU.  And as the file LRU
	 * shrinks, so does the window for rotation from references.
	 * This means we have a runaway feedback loop where a tiny
	 * thrashing file LRU becomes infinitely more attractive than
	 * anon pages.  Try to detect this based on file LRU size.
	 */
	if (!cgroup_reclaim(sc)) {
		unsigned long total_high_wmark = 0;
		unsigned long free, anon;
		int z;

		free = sum_zone_node_page_state(pgdat->node_id, NR_FREE_PAGES);
		file = node_page_state(pgdat, NR_ACTIVE_FILE) +
			   node_page_state(pgdat, NR_INACTIVE_FILE);

		for (z = 0; z < MAX_NR_ZONES; z++) {
			struct zone *zone = &pgdat->node_zones[z];
			if (!managed_zone(zone))
				continue;

			total_high_wmark += high_wmark_pages(zone);
		}

		/*
		 * Consider anon: if that's low too, this isn't a
		 * runaway file reclaim problem, but rather just
		 * extreme pressure. Reclaim as per usual then.
		 */
		anon = node_page_state(pgdat, NR_INACTIVE_ANON);

		sc->file_is_tiny =
			file + free <= total_high_wmark &&
			!(sc->may_deactivate & DEACTIVATE_ANON) &&
			anon >> sc->priority;
	}

	shrink_node_memcgs(pgdat, sc);

	if (reclaim_state) {
		sc->nr_reclaimed += reclaim_state->reclaimed_slab;
		reclaim_state->reclaimed_slab = 0;
	}

	/* Record the subtree's reclaim efficiency */
	vmpressure(sc->gfp_mask, sc->target_mem_cgroup, true,
		   sc->nr_scanned - nr_scanned,
		   sc->nr_reclaimed - nr_reclaimed);

	if (sc->nr_reclaimed - nr_reclaimed)
		reclaimable = true;

	if (current_is_kswapd()) {
		/*
		 * If reclaim is isolating dirty pages under writeback,
		 * it implies that the long-lived page allocation rate
		 * is exceeding the page laundering rate. Either the
		 * global limits are not being effective at throttling
		 * processes due to the page distribution throughout
		 * zones or there is heavy usage of a slow backing
		 * device. The only option is to throttle from reclaim
		 * context which is not ideal as there is no guarantee
		 * the dirtying process is throttled in the same way
		 * balance_dirty_pages() manages.
		 *
		 * Once a node is flagged PGDAT_WRITEBACK, kswapd will
		 * count the number of pages under pages flagged for
		 * immediate reclaim and stall if any are encountered
		 * in the nr_immediate check below.
		 */
		if (sc->nr.writeback && sc->nr.writeback == sc->nr.taken)
			set_bit(PGDAT_WRITEBACK, &pgdat->flags);

		/* Allow kswapd to start writing pages during reclaim.*/
		if (sc->nr.unqueued_dirty == sc->nr.file_taken)
			set_bit(PGDAT_DIRTY, &pgdat->flags);

		/*
		 * If kswapd scans pages marked for immediate
		 * reclaim and under writeback (nr_immediate), it
		 * implies that pages are cycling through the LRU
		 * faster than they are written so forcibly stall
		 * until some pages complete writeback.
		 */
		if (sc->nr.immediate)
			reclaim_throttle(pgdat, VMSCAN_THROTTLE_WRITEBACK);
	}

	/*
	 * Tag a node/memcg as congested if all the dirty pages were marked
	 * for writeback and immediate reclaim (counted in nr.congested).
	 *
	 * Legacy memcg will stall in page writeback so avoid forcibly
	 * stalling in reclaim_throttle().
	 */
	if ((current_is_kswapd() ||
	     (cgroup_reclaim(sc) && writeback_throttling_sane(sc))) &&
	    sc->nr.dirty && sc->nr.dirty == sc->nr.congested)
		set_bit(LRUVEC_CONGESTED, &target_lruvec->flags);

	/*
	 * Stall direct reclaim for IO completions if the lruvec is
	 * node is congested. Allow kswapd to continue until it
	 * starts encountering unqueued dirty pages or cycling through
	 * the LRU too quickly.
	 */
	if (!current_is_kswapd() && current_may_throttle() &&
	    !sc->hibernation_mode &&
	    test_bit(LRUVEC_CONGESTED, &target_lruvec->flags))
		reclaim_throttle(pgdat, VMSCAN_THROTTLE_CONGESTED);

	if (should_continue_reclaim(pgdat, sc->nr_reclaimed - nr_reclaimed,
				    sc))
		goto again;

	/*
	 * Kswapd gives up on balancing particular nodes after too
	 * many failures to reclaim anything from them and goes to
	 * sleep. On reclaim progress, reset the failure counter. A
	 * successful direct reclaim run will revive a dormant kswapd.
	 */
	if (reclaimable)
		pgdat->kswapd_failures = 0;
}

/*
 * Returns true if compaction should go ahead for a costly-order request, or
 * the allocation would already succeed without compaction. Return false if we
 * should reclaim first.
 */
static inline bool compaction_ready(struct zone *zone, struct scan_control *sc)
{
	unsigned long watermark;
	enum compact_result suitable;

	suitable = compaction_suitable(zone, sc->order, 0, sc->reclaim_idx);
	if (suitable == COMPACT_SUCCESS)
		/* Allocation should succeed already. Don't reclaim. */
		return true;
	if (suitable == COMPACT_SKIPPED)
		/* Compaction cannot yet proceed. Do reclaim. */
		return false;

	/*
	 * Compaction is already possible, but it takes time to run and there
	 * are potentially other callers using the pages just freed. So proceed
	 * with reclaim to make a buffer of free pages available to give
	 * compaction a reasonable chance of completing and allocating the page.
	 * Note that we won't actually reclaim the whole buffer in one attempt
	 * as the target watermark in should_continue_reclaim() is lower. But if
	 * we are already above the high+gap watermark, don't reclaim at all.
	 */
	watermark = high_wmark_pages(zone) + compact_gap(sc->order);

	return zone_watermark_ok_safe(zone, 0, watermark, sc->reclaim_idx);
}

static void consider_reclaim_throttle(pg_data_t *pgdat, struct scan_control *sc)
{
	/*
	 * If reclaim is making progress greater than 12% efficiency then
	 * wake all the NOPROGRESS throttled tasks.
	 */
	if (sc->nr_reclaimed > (sc->nr_scanned >> 3)) {
		wait_queue_head_t *wqh;

		wqh = &pgdat->reclaim_wait[VMSCAN_THROTTLE_NOPROGRESS];
		if (waitqueue_active(wqh))
			wake_up(wqh);

		return;
	}

	/*
	 * Do not throttle kswapd or cgroup reclaim on NOPROGRESS as it will
	 * throttle on VMSCAN_THROTTLE_WRITEBACK if there are too many pages
	 * under writeback and marked for immediate reclaim at the tail of the
	 * LRU.
	 */
	if (current_is_kswapd() || cgroup_reclaim(sc))
		return;

	/* Throttle if making no progress at high prioities. */
	if (sc->priority == 1 && !sc->nr_reclaimed)
		reclaim_throttle(pgdat, VMSCAN_THROTTLE_NOPROGRESS);
}

/*
 * This is the direct reclaim path, for page-allocating processes.  We only
 * try to reclaim pages from zones which will satisfy the caller's allocation
 * request.
 *
 * If a zone is deemed to be full of pinned pages then just give it a light
 * scan then give up on it.
 */
static void shrink_zones(struct zonelist *zonelist, struct scan_control *sc)
{
	struct zoneref *z;
	struct zone *zone;
	unsigned long nr_soft_reclaimed;
	unsigned long nr_soft_scanned;
	gfp_t orig_mask;
	pg_data_t *last_pgdat = NULL;
	pg_data_t *first_pgdat = NULL;

	/*
	 * If the number of buffer_heads in the machine exceeds the maximum
	 * allowed level, force direct reclaim to scan the highmem zone as
	 * highmem pages could be pinning lowmem pages storing buffer_heads
	 */
	orig_mask = sc->gfp_mask;
	if (buffer_heads_over_limit) {
		sc->gfp_mask |= __GFP_HIGHMEM;
		sc->reclaim_idx = gfp_zone(sc->gfp_mask);
	}

	for_each_zone_zonelist_nodemask(zone, z, zonelist,
					sc->reclaim_idx, sc->nodemask) {
		/*
		 * Take care memory controller reclaiming has small influence
		 * to global LRU.
		 */
		if (!cgroup_reclaim(sc)) {
			if (!cpuset_zone_allowed(zone,
						 GFP_KERNEL | __GFP_HARDWALL))
				continue;

			/*
			 * If we already have plenty of memory free for
			 * compaction in this zone, don't free any more.
			 * Even though compaction is invoked for any
			 * non-zero order, only frequent costly order
			 * reclamation is disruptive enough to become a
			 * noticeable problem, like transparent huge
			 * page allocations.
			 */
			if (IS_ENABLED(CONFIG_COMPACTION) &&
			    sc->order > PAGE_ALLOC_COSTLY_ORDER &&
			    compaction_ready(zone, sc)) {
				sc->compaction_ready = true;
				continue;
			}

			/*
			 * Shrink each node in the zonelist once. If the
			 * zonelist is ordered by zone (not the default) then a
			 * node may be shrunk multiple times but in that case
			 * the user prefers lower zones being preserved.
			 */
			if (zone->zone_pgdat == last_pgdat)
				continue;

			/*
			 * This steals pages from memory cgroups over softlimit
			 * and returns the number of reclaimed pages and
			 * scanned pages. This works for global memory pressure
			 * and balancing, not for a memcg's limit.
			 */
			nr_soft_scanned = 0;
			nr_soft_reclaimed = mem_cgroup_soft_limit_reclaim(zone->zone_pgdat,
						sc->order, sc->gfp_mask,
						&nr_soft_scanned);
			sc->nr_reclaimed += nr_soft_reclaimed;
			sc->nr_scanned += nr_soft_scanned;
			/* need some check for avoid more shrink_zone() */
		}

		if (!first_pgdat)
			first_pgdat = zone->zone_pgdat;

		/* See comment about same check for global reclaim above */
		if (zone->zone_pgdat == last_pgdat)
			continue;
		last_pgdat = zone->zone_pgdat;
		shrink_node(zone->zone_pgdat, sc);
	}

	if (first_pgdat)
		consider_reclaim_throttle(first_pgdat, sc);

	/*
	 * Restore to original mask to avoid the impact on the caller if we
	 * promoted it to __GFP_HIGHMEM.
	 */
	sc->gfp_mask = orig_mask;
}

static void snapshot_refaults(struct mem_cgroup *target_memcg, pg_data_t *pgdat)
{
	struct lruvec *target_lruvec;
	unsigned long refaults;

	target_lruvec = mem_cgroup_lruvec(target_memcg, pgdat);
	refaults = lruvec_page_state(target_lruvec, WORKINGSET_ACTIVATE_ANON);
	target_lruvec->refaults[0] = refaults;
	refaults = lruvec_page_state(target_lruvec, WORKINGSET_ACTIVATE_FILE);
	target_lruvec->refaults[1] = refaults;
}

/*
 * This is the main entry point to direct page reclaim.
 *
 * If a full scan of the inactive list fails to free enough memory then we
 * are "out of memory" and something needs to be killed.
 *
 * If the caller is !__GFP_FS then the probability of a failure is reasonably
 * high - the zone may be full of dirty or under-writeback pages, which this
 * caller can't do much about.  We kick the writeback threads and take explicit
 * naps in the hope that some of these pages can be written.  But if the
 * allocating task holds filesystem locks which prevent writeout this might not
 * work, and the allocation attempt will fail.
 *
 * returns:	0, if no pages reclaimed
 * 		else, the number of pages reclaimed
 */
static unsigned long do_try_to_free_pages(struct zonelist *zonelist,
					  struct scan_control *sc)
{
	int initial_priority = sc->priority;
	pg_data_t *last_pgdat;
	struct zoneref *z;
	struct zone *zone;
retry:
	delayacct_freepages_start();

	if (!cgroup_reclaim(sc))
		__count_zid_vm_events(ALLOCSTALL, sc->reclaim_idx, 1);

	do {
		vmpressure_prio(sc->gfp_mask, sc->target_mem_cgroup,
				sc->priority);
		sc->nr_scanned = 0;
		shrink_zones(zonelist, sc);

		if (sc->nr_reclaimed >= sc->nr_to_reclaim)
			break;

		if (sc->compaction_ready)
			break;

		/*
		 * If we're getting trouble reclaiming, start doing
		 * writepage even in laptop mode.
		 */
		if (sc->priority < DEF_PRIORITY - 2)
			sc->may_writepage = 1;
	} while (--sc->priority >= 0);

	last_pgdat = NULL;
	for_each_zone_zonelist_nodemask(zone, z, zonelist, sc->reclaim_idx,
					sc->nodemask) {
		if (zone->zone_pgdat == last_pgdat)
			continue;
		last_pgdat = zone->zone_pgdat;

		snapshot_refaults(sc->target_mem_cgroup, zone->zone_pgdat);

		if (cgroup_reclaim(sc)) {
			struct lruvec *lruvec;

			lruvec = mem_cgroup_lruvec(sc->target_mem_cgroup,
						   zone->zone_pgdat);
			clear_bit(LRUVEC_CONGESTED, &lruvec->flags);
		}
	}

	delayacct_freepages_end();

	if (sc->nr_reclaimed)
		return sc->nr_reclaimed;

	/* Aborted reclaim to try compaction? don't OOM, then */
	if (sc->compaction_ready)
		return 1;

	/*
	 * We make inactive:active ratio decisions based on the node's
	 * composition of memory, but a restrictive reclaim_idx or a
	 * memory.low cgroup setting can exempt large amounts of
	 * memory from reclaim. Neither of which are very common, so
	 * instead of doing costly eligibility calculations of the
	 * entire cgroup subtree up front, we assume the estimates are
	 * good, and retry with forcible deactivation if that fails.
	 */
	if (sc->skipped_deactivate) {
		sc->priority = initial_priority;
		sc->force_deactivate = 1;
		sc->skipped_deactivate = 0;
		goto retry;
	}

	/* Untapped cgroup reserves?  Don't OOM, retry. */
	if (sc->memcg_low_skipped) {
		sc->priority = initial_priority;
		sc->force_deactivate = 0;
		sc->memcg_low_reclaim = 1;
		sc->memcg_low_skipped = 0;
		goto retry;
	}

	return 0;
}

static bool allow_direct_reclaim(pg_data_t *pgdat)
{
	struct zone *zone;
	unsigned long pfmemalloc_reserve = 0;
	unsigned long free_pages = 0;
	int i;
	bool wmark_ok;

	if (pgdat->kswapd_failures >= MAX_RECLAIM_RETRIES)
		return true;

	for (i = 0; i <= ZONE_NORMAL; i++) {
		zone = &pgdat->node_zones[i];
		if (!managed_zone(zone))
			continue;

		if (!zone_reclaimable_pages(zone))
			continue;

		pfmemalloc_reserve += min_wmark_pages(zone);
		free_pages += zone_page_state(zone, NR_FREE_PAGES);
	}

	/* If there are no reserves (unexpected config) then do not throttle */
	if (!pfmemalloc_reserve)
		return true;

	wmark_ok = free_pages > pfmemalloc_reserve / 2;

	/* kswapd must be awake if processes are being throttled */
	if (!wmark_ok && waitqueue_active(&pgdat->kswapd_wait)) {
		if (READ_ONCE(pgdat->kswapd_highest_zoneidx) > ZONE_NORMAL)
			WRITE_ONCE(pgdat->kswapd_highest_zoneidx, ZONE_NORMAL);

		wake_up_interruptible(&pgdat->kswapd_wait);
	}

	return wmark_ok;
}

/*
 * Throttle direct reclaimers if backing storage is backed by the network
 * and the PFMEMALLOC reserve for the preferred node is getting dangerously
 * depleted. kswapd will continue to make progress and wake the processes
 * when the low watermark is reached.
 *
 * Returns true if a fatal signal was delivered during throttling. If this
 * happens, the page allocator should not consider triggering the OOM killer.
 */
static bool throttle_direct_reclaim(gfp_t gfp_mask, struct zonelist *zonelist,
					nodemask_t *nodemask)
{
	struct zoneref *z;
	struct zone *zone;
	pg_data_t *pgdat = NULL;

	/*
	 * Kernel threads should not be throttled as they may be indirectly
	 * responsible for cleaning pages necessary for reclaim to make forward
	 * progress. kjournald for example may enter direct reclaim while
	 * committing a transaction where throttling it could forcing other
	 * processes to block on log_wait_commit().
	 */
	if (current->flags & PF_KTHREAD)
		goto out;

	/*
	 * If a fatal signal is pending, this process should not throttle.
	 * It should return quickly so it can exit and free its memory
	 */
	if (fatal_signal_pending(current))
		goto out;

	/*
	 * Check if the pfmemalloc reserves are ok by finding the first node
	 * with a usable ZONE_NORMAL or lower zone. The expectation is that
	 * GFP_KERNEL will be required for allocating network buffers when
	 * swapping over the network so ZONE_HIGHMEM is unusable.
	 *
	 * Throttling is based on the first usable node and throttled processes
	 * wait on a queue until kswapd makes progress and wakes them. There
	 * is an affinity then between processes waking up and where reclaim
	 * progress has been made assuming the process wakes on the same node.
	 * More importantly, processes running on remote nodes will not compete
	 * for remote pfmemalloc reserves and processes on different nodes
	 * should make reasonable progress.
	 */
	for_each_zone_zonelist_nodemask(zone, z, zonelist,
					gfp_zone(gfp_mask), nodemask) {
		if (zone_idx(zone) > ZONE_NORMAL)
			continue;

		/* Throttle based on the first usable node */
		pgdat = zone->zone_pgdat;
		if (allow_direct_reclaim(pgdat))
			goto out;
		break;
	}

	/* If no zone was usable by the allocation flags then do not throttle */
	if (!pgdat)
		goto out;

	/* Account for the throttling */
	count_vm_event(PGSCAN_DIRECT_THROTTLE);

	/*
	 * If the caller cannot enter the filesystem, it's possible that it
	 * is due to the caller holding an FS lock or performing a journal
	 * transaction in the case of a filesystem like ext[3|4]. In this case,
	 * it is not safe to block on pfmemalloc_wait as kswapd could be
	 * blocked waiting on the same lock. Instead, throttle for up to a
	 * second before continuing.
	 */
	if (!(gfp_mask & __GFP_FS))
		wait_event_interruptible_timeout(pgdat->pfmemalloc_wait,
			allow_direct_reclaim(pgdat), HZ);
	else
		/* Throttle until kswapd wakes the process */
		wait_event_killable(zone->zone_pgdat->pfmemalloc_wait,
			allow_direct_reclaim(pgdat));

	if (fatal_signal_pending(current))
		return true;

out:
	return false;
}

unsigned long try_to_free_pages(struct zonelist *zonelist, int order,
				gfp_t gfp_mask, nodemask_t *nodemask)
{
	unsigned long nr_reclaimed;
	struct scan_control sc = {
		.nr_to_reclaim = SWAP_CLUSTER_MAX,
		.gfp_mask = current_gfp_context(gfp_mask),
		.reclaim_idx = gfp_zone(gfp_mask),
		.order = order,
		.nodemask = nodemask,
		.priority = DEF_PRIORITY,
		.may_writepage = !laptop_mode,
		.may_unmap = 1,
		.may_swap = 1,
	};

	/*
	 * scan_control uses s8 fields for order, priority, and reclaim_idx.
	 * Confirm they are large enough for max values.
	 */
	BUILD_BUG_ON(MAX_ORDER > S8_MAX);
	BUILD_BUG_ON(DEF_PRIORITY > S8_MAX);
	BUILD_BUG_ON(MAX_NR_ZONES > S8_MAX);

	/*
	 * Do not enter reclaim if fatal signal was delivered while throttled.
	 * 1 is returned so that the page allocator does not OOM kill at this
	 * point.
	 */
	if (throttle_direct_reclaim(sc.gfp_mask, zonelist, nodemask))
		return 1;

	set_task_reclaim_state(current, &sc.reclaim_state);
	trace_mm_vmscan_direct_reclaim_begin(order, sc.gfp_mask);

	nr_reclaimed = do_try_to_free_pages(zonelist, &sc);

	trace_mm_vmscan_direct_reclaim_end(nr_reclaimed);
	set_task_reclaim_state(current, NULL);

	return nr_reclaimed;
}

#ifdef CONFIG_MEMCG

/* Only used by soft limit reclaim. Do not reuse for anything else. */
unsigned long mem_cgroup_shrink_node(struct mem_cgroup *memcg,
						gfp_t gfp_mask, bool noswap,
						pg_data_t *pgdat,
						unsigned long *nr_scanned)
{
	struct lruvec *lruvec = mem_cgroup_lruvec(memcg, pgdat);
	struct scan_control sc = {
		.nr_to_reclaim = SWAP_CLUSTER_MAX,
		.target_mem_cgroup = memcg,
		.may_writepage = !laptop_mode,
		.may_unmap = 1,
		.reclaim_idx = MAX_NR_ZONES - 1,
		.may_swap = !noswap,
	};

	WARN_ON_ONCE(!current->reclaim_state);

	sc.gfp_mask = (gfp_mask & GFP_RECLAIM_MASK) |
			(GFP_HIGHUSER_MOVABLE & ~GFP_RECLAIM_MASK);

	trace_mm_vmscan_memcg_softlimit_reclaim_begin(sc.order,
						      sc.gfp_mask);

	/*
	 * NOTE: Although we can get the priority field, using it
	 * here is not a good idea, since it limits the pages we can scan.
	 * if we don't reclaim here, the shrink_node from balance_pgdat
	 * will pick up pages from other mem cgroup's as well. We hack
	 * the priority and make it zero.
	 */
	shrink_lruvec(lruvec, &sc);

	trace_mm_vmscan_memcg_softlimit_reclaim_end(sc.nr_reclaimed);

	*nr_scanned = sc.nr_scanned;

	return sc.nr_reclaimed;
}

unsigned long try_to_free_mem_cgroup_pages(struct mem_cgroup *memcg,
					   unsigned long nr_pages,
					   gfp_t gfp_mask,
					   bool may_swap)
{
	unsigned long nr_reclaimed;
	unsigned int noreclaim_flag;
	struct scan_control sc = {
		.nr_to_reclaim = max(nr_pages, SWAP_CLUSTER_MAX),
		.gfp_mask = (current_gfp_context(gfp_mask) & GFP_RECLAIM_MASK) |
				(GFP_HIGHUSER_MOVABLE & ~GFP_RECLAIM_MASK),
		.reclaim_idx = MAX_NR_ZONES - 1,
		.target_mem_cgroup = memcg,
		.priority = DEF_PRIORITY,
		.may_writepage = !laptop_mode,
		.may_unmap = 1,
		.may_swap = may_swap,
	};
	/*
	 * Traverse the ZONELIST_FALLBACK zonelist of the current node to put
	 * equal pressure on all the nodes. This is based on the assumption that
	 * the reclaim does not bail out early.
	 */
	struct zonelist *zonelist = node_zonelist(numa_node_id(), sc.gfp_mask);

	set_task_reclaim_state(current, &sc.reclaim_state);
	trace_mm_vmscan_memcg_reclaim_begin(0, sc.gfp_mask);
	noreclaim_flag = memalloc_noreclaim_save();

	nr_reclaimed = do_try_to_free_pages(zonelist, &sc);

	memalloc_noreclaim_restore(noreclaim_flag);
	trace_mm_vmscan_memcg_reclaim_end(nr_reclaimed);
	set_task_reclaim_state(current, NULL);

	return nr_reclaimed;
}
#endif

static void age_active_anon(struct pglist_data *pgdat,
				struct scan_control *sc)
{
	struct mem_cgroup *memcg;
	struct lruvec *lruvec;

	if (!can_age_anon_pages(pgdat, sc))
		return;

	lruvec = mem_cgroup_lruvec(NULL, pgdat);
	if (!inactive_is_low(lruvec, LRU_INACTIVE_ANON))
		return;

	memcg = mem_cgroup_iter(NULL, NULL, NULL);
	do {
		lruvec = mem_cgroup_lruvec(memcg, pgdat);
		shrink_active_list(SWAP_CLUSTER_MAX, lruvec,
				   sc, LRU_ACTIVE_ANON);
		memcg = mem_cgroup_iter(NULL, memcg, NULL);
	} while (memcg);
}

static bool pgdat_watermark_boosted(pg_data_t *pgdat, int highest_zoneidx)
{
	int i;
	struct zone *zone;

	/*
	 * Check for watermark boosts top-down as the higher zones
	 * are more likely to be boosted. Both watermarks and boosts
	 * should not be checked at the same time as reclaim would
	 * start prematurely when there is no boosting and a lower
	 * zone is balanced.
	 */
	for (i = highest_zoneidx; i >= 0; i--) {
		zone = pgdat->node_zones + i;
		if (!managed_zone(zone))
			continue;

		if (zone->watermark_boost)
			return true;
	}

	return false;
}

/*
 * Returns true if there is an eligible zone balanced for the request order
 * and highest_zoneidx
 */
static bool pgdat_balanced(pg_data_t *pgdat, int order, int highest_zoneidx)
{
	int i;
	unsigned long mark = -1;
	struct zone *zone;

	/*
	 * Check watermarks bottom-up as lower zones are more likely to
	 * meet watermarks.
	 */
	for (i = 0; i <= highest_zoneidx; i++) {
		zone = pgdat->node_zones + i;

		if (!managed_zone(zone))
			continue;

		mark = high_wmark_pages(zone);
		if (zone_watermark_ok_safe(zone, order, mark, highest_zoneidx))
			return true;
	}

	/*
	 * If a node has no populated zone within highest_zoneidx, it does not
	 * need balancing by definition. This can happen if a zone-restricted
	 * allocation tries to wake a remote kswapd.
	 */
	if (mark == -1)
		return true;

	return false;
}

/* Clear pgdat state for congested, dirty or under writeback. */
static void clear_pgdat_congested(pg_data_t *pgdat)
{
	struct lruvec *lruvec = mem_cgroup_lruvec(NULL, pgdat);

	clear_bit(LRUVEC_CONGESTED, &lruvec->flags);
	clear_bit(PGDAT_DIRTY, &pgdat->flags);
	clear_bit(PGDAT_WRITEBACK, &pgdat->flags);
}

/*
 * Prepare kswapd for sleeping. This verifies that there are no processes
 * waiting in throttle_direct_reclaim() and that watermarks have been met.
 *
 * Returns true if kswapd is ready to sleep
 */
static bool prepare_kswapd_sleep(pg_data_t *pgdat, int order,
				int highest_zoneidx)
{
	/*
	 * The throttled processes are normally woken up in balance_pgdat() as
	 * soon as allow_direct_reclaim() is true. But there is a potential
	 * race between when kswapd checks the watermarks and a process gets
	 * throttled. There is also a potential race if processes get
	 * throttled, kswapd wakes, a large process exits thereby balancing the
	 * zones, which causes kswapd to exit balance_pgdat() before reaching
	 * the wake up checks. If kswapd is going to sleep, no process should
	 * be sleeping on pfmemalloc_wait, so wake them now if necessary. If
	 * the wake up is premature, processes will wake kswapd and get
	 * throttled again. The difference from wake ups in balance_pgdat() is
	 * that here we are under prepare_to_wait().
	 */
	if (waitqueue_active(&pgdat->pfmemalloc_wait))
		wake_up_all(&pgdat->pfmemalloc_wait);

	/* Hopeless node, leave it to direct reclaim */
	if (pgdat->kswapd_failures >= MAX_RECLAIM_RETRIES)
		return true;

	if (pgdat_balanced(pgdat, order, highest_zoneidx)) {
		clear_pgdat_congested(pgdat);
		return true;
	}

	return false;
}

/*
 * kswapd shrinks a node of pages that are at or below the highest usable
 * zone that is currently unbalanced.
 *
 * Returns true if kswapd scanned at least the requested number of pages to
 * reclaim or if the lack of progress was due to pages under writeback.
 * This is used to determine if the scanning priority needs to be raised.
 */
static bool kswapd_shrink_node(pg_data_t *pgdat,
			       struct scan_control *sc)
{
	struct zone *zone;
	int z;

	/* Reclaim a number of pages proportional to the number of zones */
	sc->nr_to_reclaim = 0;
	for (z = 0; z <= sc->reclaim_idx; z++) {
		zone = pgdat->node_zones + z;
		if (!managed_zone(zone))
			continue;

		sc->nr_to_reclaim += max(high_wmark_pages(zone), SWAP_CLUSTER_MAX);
	}

	/*
	 * Historically care was taken to put equal pressure on all zones but
	 * now pressure is applied based on node LRU order.
	 */
	shrink_node(pgdat, sc);

	/*
	 * Fragmentation may mean that the system cannot be rebalanced for
	 * high-order allocations. If twice the allocation size has been
	 * reclaimed then recheck watermarks only at order-0 to prevent
	 * excessive reclaim. Assume that a process requested a high-order
	 * can direct reclaim/compact.
	 */
	if (sc->order && sc->nr_reclaimed >= compact_gap(sc->order))
		sc->order = 0;

	return sc->nr_scanned >= sc->nr_to_reclaim;
}

/* Page allocator PCP high watermark is lowered if reclaim is active. */
static inline void
update_reclaim_active(pg_data_t *pgdat, int highest_zoneidx, bool active)
{
	int i;
	struct zone *zone;

	for (i = 0; i <= highest_zoneidx; i++) {
		zone = pgdat->node_zones + i;

		if (!managed_zone(zone))
			continue;

		if (active)
			set_bit(ZONE_RECLAIM_ACTIVE, &zone->flags);
		else
			clear_bit(ZONE_RECLAIM_ACTIVE, &zone->flags);
	}
}

static inline void
set_reclaim_active(pg_data_t *pgdat, int highest_zoneidx)
{
	update_reclaim_active(pgdat, highest_zoneidx, true);
}

static inline void
clear_reclaim_active(pg_data_t *pgdat, int highest_zoneidx)
{
	update_reclaim_active(pgdat, highest_zoneidx, false);
}

/*
 * For kswapd, balance_pgdat() will reclaim pages across a node from zones
 * that are eligible for use by the caller until at least one zone is
 * balanced.
 *
 * Returns the order kswapd finished reclaiming at.
 *
 * kswapd scans the zones in the highmem->normal->dma direction.  It skips
 * zones which have free_pages > high_wmark_pages(zone), but once a zone is
 * found to have free_pages <= high_wmark_pages(zone), any page in that zone
 * or lower is eligible for reclaim until at least one usable zone is
 * balanced.
 */
static int balance_pgdat(pg_data_t *pgdat, int order, int highest_zoneidx)
{
	int i;
	unsigned long nr_soft_reclaimed;
	unsigned long nr_soft_scanned;
	unsigned long pflags;
	unsigned long nr_boost_reclaim;
	unsigned long zone_boosts[MAX_NR_ZONES] = { 0, };
	bool boosted;
	struct zone *zone;
	struct scan_control sc = {
		.gfp_mask = GFP_KERNEL,
		.order = order,
		.may_unmap = 1,
	};

	set_task_reclaim_state(current, &sc.reclaim_state);
	psi_memstall_enter(&pflags);
	__fs_reclaim_acquire(_THIS_IP_);

	count_vm_event(PAGEOUTRUN);

	/*
	 * Account for the reclaim boost. Note that the zone boost is left in
	 * place so that parallel allocations that are near the watermark will
	 * stall or direct reclaim until kswapd is finished.
	 */
	nr_boost_reclaim = 0;
	for (i = 0; i <= highest_zoneidx; i++) {
		zone = pgdat->node_zones + i;
		if (!managed_zone(zone))
			continue;

		nr_boost_reclaim += zone->watermark_boost;
		zone_boosts[i] = zone->watermark_boost;
	}
	boosted = nr_boost_reclaim;

restart:
	set_reclaim_active(pgdat, highest_zoneidx);
	sc.priority = DEF_PRIORITY;
	do {
		unsigned long nr_reclaimed = sc.nr_reclaimed;
		bool raise_priority = true;
		bool balanced;
		bool ret;

		sc.reclaim_idx = highest_zoneidx;

		/*
		 * If the number of buffer_heads exceeds the maximum allowed
		 * then consider reclaiming from all zones. This has a dual
		 * purpose -- on 64-bit systems it is expected that
		 * buffer_heads are stripped during active rotation. On 32-bit
		 * systems, highmem pages can pin lowmem memory and shrinking
		 * buffers can relieve lowmem pressure. Reclaim may still not
		 * go ahead if all eligible zones for the original allocation
		 * request are balanced to avoid excessive reclaim from kswapd.
		 */
		if (buffer_heads_over_limit) {
			for (i = MAX_NR_ZONES - 1; i >= 0; i--) {
				zone = pgdat->node_zones + i;
				if (!managed_zone(zone))
					continue;

				sc.reclaim_idx = i;
				break;
			}
		}

		/*
		 * If the pgdat is imbalanced then ignore boosting and preserve
		 * the watermarks for a later time and restart. Note that the
		 * zone watermarks will be still reset at the end of balancing
		 * on the grounds that the normal reclaim should be enough to
		 * re-evaluate if boosting is required when kswapd next wakes.
		 */
		balanced = pgdat_balanced(pgdat, sc.order, highest_zoneidx);
		if (!balanced && nr_boost_reclaim) {
			nr_boost_reclaim = 0;
			goto restart;
		}

		/*
		 * If boosting is not active then only reclaim if there are no
		 * eligible zones. Note that sc.reclaim_idx is not used as
		 * buffer_heads_over_limit may have adjusted it.
		 */
		if (!nr_boost_reclaim && balanced)
			goto out;

		/* Limit the priority of boosting to avoid reclaim writeback */
		if (nr_boost_reclaim && sc.priority == DEF_PRIORITY - 2)
			raise_priority = false;

		/*
		 * Do not writeback or swap pages for boosted reclaim. The
		 * intent is to relieve pressure not issue sub-optimal IO
		 * from reclaim context. If no pages are reclaimed, the
		 * reclaim will be aborted.
		 */
		sc.may_writepage = !laptop_mode && !nr_boost_reclaim;
		sc.may_swap = !nr_boost_reclaim;

		/*
		 * Do some background aging of the anon list, to give
		 * pages a chance to be referenced before reclaiming. All
		 * pages are rotated regardless of classzone as this is
		 * about consistent aging.
		 */
		age_active_anon(pgdat, &sc);

		/*
		 * If we're getting trouble reclaiming, start doing writepage
		 * even in laptop mode.
		 */
		if (sc.priority < DEF_PRIORITY - 2)
			sc.may_writepage = 1;

		/* Call soft limit reclaim before calling shrink_node. */
		sc.nr_scanned = 0;
		nr_soft_scanned = 0;
		nr_soft_reclaimed = mem_cgroup_soft_limit_reclaim(pgdat, sc.order,
						sc.gfp_mask, &nr_soft_scanned);
		sc.nr_reclaimed += nr_soft_reclaimed;

		/*
		 * There should be no need to raise the scanning priority if
		 * enough pages are already being scanned that that high
		 * watermark would be met at 100% efficiency.
		 */
		if (kswapd_shrink_node(pgdat, &sc))
			raise_priority = false;

		/*
		 * If the low watermark is met there is no need for processes
		 * to be throttled on pfmemalloc_wait as they should not be
		 * able to safely make forward progress. Wake them
		 */
		if (waitqueue_active(&pgdat->pfmemalloc_wait) &&
				allow_direct_reclaim(pgdat))
			wake_up_all(&pgdat->pfmemalloc_wait);

		/* Check if kswapd should be suspending */
		__fs_reclaim_release(_THIS_IP_);
		ret = try_to_freeze();
		__fs_reclaim_acquire(_THIS_IP_);
		if (ret || kthread_should_stop())
			break;

		/*
		 * Raise priority if scanning rate is too low or there was no
		 * progress in reclaiming pages
		 */
		nr_reclaimed = sc.nr_reclaimed - nr_reclaimed;
		nr_boost_reclaim -= min(nr_boost_reclaim, nr_reclaimed);

		/*
		 * If reclaim made no progress for a boost, stop reclaim as
		 * IO cannot be queued and it could be an infinite loop in
		 * extreme circumstances.
		 */
		if (nr_boost_reclaim && !nr_reclaimed)
			break;

		if (raise_priority || !nr_reclaimed)
			sc.priority--;
	} while (sc.priority >= 1);

	if (!sc.nr_reclaimed)
		pgdat->kswapd_failures++;

out:
	clear_reclaim_active(pgdat, highest_zoneidx);

	/* If reclaim was boosted, account for the reclaim done in this pass */
	if (boosted) {
		unsigned long flags;

		for (i = 0; i <= highest_zoneidx; i++) {
			if (!zone_boosts[i])
				continue;

			/* Increments are under the zone lock */
			zone = pgdat->node_zones + i;
			spin_lock_irqsave(&zone->lock, flags);
			zone->watermark_boost -= min(zone->watermark_boost, zone_boosts[i]);
			spin_unlock_irqrestore(&zone->lock, flags);
		}

		/*
		 * As there is now likely space, wakeup kcompact to defragment
		 * pageblocks.
		 */
		wakeup_kcompactd(pgdat, pageblock_order, highest_zoneidx);
	}

	snapshot_refaults(NULL, pgdat);
	__fs_reclaim_release(_THIS_IP_);
	psi_memstall_leave(&pflags);
	set_task_reclaim_state(current, NULL);

	/*
	 * Return the order kswapd stopped reclaiming at as
	 * prepare_kswapd_sleep() takes it into account. If another caller
	 * entered the allocator slow path while kswapd was awake, order will
	 * remain at the higher level.
	 */
	return sc.order;
}

/*
 * The pgdat->kswapd_highest_zoneidx is used to pass the highest zone index to
 * be reclaimed by kswapd from the waker. If the value is MAX_NR_ZONES which is
 * not a valid index then either kswapd runs for first time or kswapd couldn't
 * sleep after previous reclaim attempt (node is still unbalanced). In that
 * case return the zone index of the previous kswapd reclaim cycle.
 */
static enum zone_type kswapd_highest_zoneidx(pg_data_t *pgdat,
					   enum zone_type prev_highest_zoneidx)
{
	enum zone_type curr_idx = READ_ONCE(pgdat->kswapd_highest_zoneidx);

	return curr_idx == MAX_NR_ZONES ? prev_highest_zoneidx : curr_idx;
}

static void kswapd_try_to_sleep(pg_data_t *pgdat, int alloc_order, int reclaim_order,
				unsigned int highest_zoneidx)
{
	long remaining = 0;
	DEFINE_WAIT(wait);

	if (freezing(current) || kthread_should_stop())
		return;

	prepare_to_wait(&pgdat->kswapd_wait, &wait, TASK_INTERRUPTIBLE);

	/*
	 * Try to sleep for a short interval. Note that kcompactd will only be
	 * woken if it is possible to sleep for a short interval. This is
	 * deliberate on the assumption that if reclaim cannot keep an
	 * eligible zone balanced that it's also unlikely that compaction will
	 * succeed.
	 */
	if (prepare_kswapd_sleep(pgdat, reclaim_order, highest_zoneidx)) {
		/*
		 * Compaction records what page blocks it recently failed to
		 * isolate pages from and skips them in the future scanning.
		 * When kswapd is going to sleep, it is reasonable to assume
		 * that pages and compaction may succeed so reset the cache.
		 */
		reset_isolation_suitable(pgdat);

		/*
		 * We have freed the memory, now we should compact it to make
		 * allocation of the requested order possible.
		 */
		wakeup_kcompactd(pgdat, alloc_order, highest_zoneidx);

		remaining = schedule_timeout(HZ/10);

		/*
		 * If woken prematurely then reset kswapd_highest_zoneidx and
		 * order. The values will either be from a wakeup request or
		 * the previous request that slept prematurely.
		 */
		if (remaining) {
			WRITE_ONCE(pgdat->kswapd_highest_zoneidx,
					kswapd_highest_zoneidx(pgdat,
							highest_zoneidx));

			if (READ_ONCE(pgdat->kswapd_order) < reclaim_order)
				WRITE_ONCE(pgdat->kswapd_order, reclaim_order);
		}

		finish_wait(&pgdat->kswapd_wait, &wait);
		prepare_to_wait(&pgdat->kswapd_wait, &wait, TASK_INTERRUPTIBLE);
	}

	/*
	 * After a short sleep, check if it was a premature sleep. If not, then
	 * go fully to sleep until explicitly woken up.
	 */
	if (!remaining &&
	    prepare_kswapd_sleep(pgdat, reclaim_order, highest_zoneidx)) {
		trace_mm_vmscan_kswapd_sleep(pgdat->node_id);

		/*
		 * vmstat counters are not perfectly accurate and the estimated
		 * value for counters such as NR_FREE_PAGES can deviate from the
		 * true value by nr_online_cpus * threshold. To avoid the zone
		 * watermarks being breached while under pressure, we reduce the
		 * per-cpu vmstat threshold while kswapd is awake and restore
		 * them before going back to sleep.
		 */
		set_pgdat_percpu_threshold(pgdat, calculate_normal_threshold);

		if (!kthread_should_stop())
			schedule();

		set_pgdat_percpu_threshold(pgdat, calculate_pressure_threshold);
	} else {
		if (remaining)
			count_vm_event(KSWAPD_LOW_WMARK_HIT_QUICKLY);
		else
			count_vm_event(KSWAPD_HIGH_WMARK_HIT_QUICKLY);
	}
	finish_wait(&pgdat->kswapd_wait, &wait);
}

/*
 * The background pageout daemon, started as a kernel thread
 * from the init process.
 *
 * This basically trickles out pages so that we have _some_
 * free memory available even if there is no other activity
 * that frees anything up. This is needed for things like routing
 * etc, where we otherwise might have all activity going on in
 * asynchronous contexts that cannot page things out.
 *
 * If there are applications that are active memory-allocators
 * (most normal use), this basically shouldn't matter.
 */
static int kswapd(void *p)
{
	unsigned int alloc_order, reclaim_order;
	unsigned int highest_zoneidx = MAX_NR_ZONES - 1;
	pg_data_t *pgdat = (pg_data_t *)p;
	struct task_struct *tsk = current;
	const struct cpumask *cpumask = cpumask_of_node(pgdat->node_id);

	if (!cpumask_empty(cpumask))
		set_cpus_allowed_ptr(tsk, cpumask);

	/*
	 * Tell the memory management that we're a "memory allocator",
	 * and that if we need more memory we should get access to it
	 * regardless (see "__alloc_pages()"). "kswapd" should
	 * never get caught in the normal page freeing logic.
	 *
	 * (Kswapd normally doesn't need memory anyway, but sometimes
	 * you need a small amount of memory in order to be able to
	 * page out something else, and this flag essentially protects
	 * us from recursively trying to free more memory as we're
	 * trying to free the first piece of memory in the first place).
	 */
	tsk->flags |= PF_MEMALLOC | PF_SWAPWRITE | PF_KSWAPD;
	set_freezable();

	WRITE_ONCE(pgdat->kswapd_order, 0);
	WRITE_ONCE(pgdat->kswapd_highest_zoneidx, MAX_NR_ZONES);
	atomic_set(&pgdat->nr_writeback_throttled, 0);
	for ( ; ; ) {
		bool ret;

		alloc_order = reclaim_order = READ_ONCE(pgdat->kswapd_order);
		highest_zoneidx = kswapd_highest_zoneidx(pgdat,
							highest_zoneidx);

kswapd_try_sleep:
		kswapd_try_to_sleep(pgdat, alloc_order, reclaim_order,
					highest_zoneidx);

		/* Read the new order and highest_zoneidx */
		alloc_order = READ_ONCE(pgdat->kswapd_order);
		highest_zoneidx = kswapd_highest_zoneidx(pgdat,
							highest_zoneidx);
		WRITE_ONCE(pgdat->kswapd_order, 0);
		WRITE_ONCE(pgdat->kswapd_highest_zoneidx, MAX_NR_ZONES);

		ret = try_to_freeze();
		if (kthread_should_stop())
			break;

		/*
		 * We can speed up thawing tasks if we don't call balance_pgdat
		 * after returning from the refrigerator
		 */
		if (ret)
			continue;

		/*
		 * Reclaim begins at the requested order but if a high-order
		 * reclaim fails then kswapd falls back to reclaiming for
		 * order-0. If that happens, kswapd will consider sleeping
		 * for the order it finished reclaiming at (reclaim_order)
		 * but kcompactd is woken to compact for the original
		 * request (alloc_order).
		 */
		trace_mm_vmscan_kswapd_wake(pgdat->node_id, highest_zoneidx,
						alloc_order);
		reclaim_order = balance_pgdat(pgdat, alloc_order,
						highest_zoneidx);
		if (reclaim_order < alloc_order)
			goto kswapd_try_sleep;
	}

	tsk->flags &= ~(PF_MEMALLOC | PF_SWAPWRITE | PF_KSWAPD);

	return 0;
}

/*
 * A zone is low on free memory or too fragmented for high-order memory.  If
 * kswapd should reclaim (direct reclaim is deferred), wake it up for the zone's
 * pgdat.  It will wake up kcompactd after reclaiming memory.  If kswapd reclaim
 * has failed or is not needed, still wake up kcompactd if only compaction is
 * needed.
 */
void wakeup_kswapd(struct zone *zone, gfp_t gfp_flags, int order,
		   enum zone_type highest_zoneidx)
{
	pg_data_t *pgdat;
	enum zone_type curr_idx;

	if (!managed_zone(zone))
		return;

	if (!cpuset_zone_allowed(zone, gfp_flags))
		return;

	pgdat = zone->zone_pgdat;
	curr_idx = READ_ONCE(pgdat->kswapd_highest_zoneidx);

	if (curr_idx == MAX_NR_ZONES || curr_idx < highest_zoneidx)
		WRITE_ONCE(pgdat->kswapd_highest_zoneidx, highest_zoneidx);

	if (READ_ONCE(pgdat->kswapd_order) < order)
		WRITE_ONCE(pgdat->kswapd_order, order);

	if (!waitqueue_active(&pgdat->kswapd_wait))
		return;

	/* Hopeless node, leave it to direct reclaim if possible */
	if (pgdat->kswapd_failures >= MAX_RECLAIM_RETRIES ||
	    (pgdat_balanced(pgdat, order, highest_zoneidx) &&
	     !pgdat_watermark_boosted(pgdat, highest_zoneidx))) {
		/*
		 * There may be plenty of free memory available, but it's too
		 * fragmented for high-order allocations.  Wake up kcompactd
		 * and rely on compaction_suitable() to determine if it's
		 * needed.  If it fails, it will defer subsequent attempts to
		 * ratelimit its work.
		 */
		if (!(gfp_flags & __GFP_DIRECT_RECLAIM))
			wakeup_kcompactd(pgdat, order, highest_zoneidx);
		return;
	}

	trace_mm_vmscan_wakeup_kswapd(pgdat->node_id, highest_zoneidx, order,
				      gfp_flags);
	wake_up_interruptible(&pgdat->kswapd_wait);
}

#ifdef CONFIG_HIBERNATION
/*
 * Try to free `nr_to_reclaim' of memory, system-wide, and return the number of
 * freed pages.
 *
 * Rather than trying to age LRUs the aim is to preserve the overall
 * LRU order by reclaiming preferentially
 * inactive > active > active referenced > active mapped
 */
unsigned long shrink_all_memory(unsigned long nr_to_reclaim)
{
	struct scan_control sc = {
		.nr_to_reclaim = nr_to_reclaim,
		.gfp_mask = GFP_HIGHUSER_MOVABLE,
		.reclaim_idx = MAX_NR_ZONES - 1,
		.priority = DEF_PRIORITY,
		.may_writepage = 1,
		.may_unmap = 1,
		.may_swap = 1,
		.hibernation_mode = 1,
	};
	struct zonelist *zonelist = node_zonelist(numa_node_id(), sc.gfp_mask);
	unsigned long nr_reclaimed;
	unsigned int noreclaim_flag;

	fs_reclaim_acquire(sc.gfp_mask);
	noreclaim_flag = memalloc_noreclaim_save();
	set_task_reclaim_state(current, &sc.reclaim_state);

	nr_reclaimed = do_try_to_free_pages(zonelist, &sc);

	set_task_reclaim_state(current, NULL);
	memalloc_noreclaim_restore(noreclaim_flag);
	fs_reclaim_release(sc.gfp_mask);

	return nr_reclaimed;
}
#endif /* CONFIG_HIBERNATION */

/*
 * This kswapd start function will be called by init and node-hot-add.
 * On node-hot-add, kswapd will moved to proper cpus if cpus are hot-added.
 */
void kswapd_run(int nid)
{
	pg_data_t *pgdat = NODE_DATA(nid);

	if (pgdat->kswapd)
		return;

	pgdat->kswapd = kthread_run(kswapd, pgdat, "kswapd%d", nid);
	if (IS_ERR(pgdat->kswapd)) {
		/* failure at boot is fatal */
		BUG_ON(system_state < SYSTEM_RUNNING);
		pr_err("Failed to start kswapd on node %d\n", nid);
		pgdat->kswapd = NULL;
	}
}

/*
 * Called by memory hotplug when all memory in a node is offlined.  Caller must
 * hold mem_hotplug_begin/end().
 */
void kswapd_stop(int nid)
{
	struct task_struct *kswapd = NODE_DATA(nid)->kswapd;

	if (kswapd) {
		kthread_stop(kswapd);
		NODE_DATA(nid)->kswapd = NULL;
	}
}

static int __init kswapd_init(void)
{
	int nid;

	swap_setup();
	for_each_node_state(nid, N_MEMORY)
 		kswapd_run(nid);
	return 0;
}

module_init(kswapd_init)

#ifdef CONFIG_NUMA
/*
 * Node reclaim mode
 *
 * If non-zero call node_reclaim when the number of free pages falls below
 * the watermarks.
 */
int node_reclaim_mode __read_mostly;

/*
 * Priority for NODE_RECLAIM. This determines the fraction of pages
 * of a node considered for each zone_reclaim. 4 scans 1/16th of
 * a zone.
 */
#define NODE_RECLAIM_PRIORITY 4

/*
 * Percentage of pages in a zone that must be unmapped for node_reclaim to
 * occur.
 */
int sysctl_min_unmapped_ratio = 1;

/*
 * If the number of slab pages in a zone grows beyond this percentage then
 * slab reclaim needs to occur.
 */
int sysctl_min_slab_ratio = 5;

static inline unsigned long node_unmapped_file_pages(struct pglist_data *pgdat)
{
	unsigned long file_mapped = node_page_state(pgdat, NR_FILE_MAPPED);
	unsigned long file_lru = node_page_state(pgdat, NR_INACTIVE_FILE) +
		node_page_state(pgdat, NR_ACTIVE_FILE);

	/*
	 * It's possible for there to be more file mapped pages than
	 * accounted for by the pages on the file LRU lists because
	 * tmpfs pages accounted for as ANON can also be FILE_MAPPED
	 */
	return (file_lru > file_mapped) ? (file_lru - file_mapped) : 0;
}

/* Work out how many page cache pages we can reclaim in this reclaim_mode */
static unsigned long node_pagecache_reclaimable(struct pglist_data *pgdat)
{
	unsigned long nr_pagecache_reclaimable;
	unsigned long delta = 0;

	/*
	 * If RECLAIM_UNMAP is set, then all file pages are considered
	 * potentially reclaimable. Otherwise, we have to worry about
	 * pages like swapcache and node_unmapped_file_pages() provides
	 * a better estimate
	 */
	if (node_reclaim_mode & RECLAIM_UNMAP)
		nr_pagecache_reclaimable = node_page_state(pgdat, NR_FILE_PAGES);
	else
		nr_pagecache_reclaimable = node_unmapped_file_pages(pgdat);

	/* If we can't clean pages, remove dirty pages from consideration */
	if (!(node_reclaim_mode & RECLAIM_WRITE))
		delta += node_page_state(pgdat, NR_FILE_DIRTY);

	/* Watch for any possible underflows due to delta */
	if (unlikely(delta > nr_pagecache_reclaimable))
		delta = nr_pagecache_reclaimable;

	return nr_pagecache_reclaimable - delta;
}

/*
 * Try to free up some pages from this node through reclaim.
 */
static int __node_reclaim(struct pglist_data *pgdat, gfp_t gfp_mask, unsigned int order)
{
	/* Minimum pages needed in order to stay on node */
	const unsigned long nr_pages = 1 << order;
	struct task_struct *p = current;
	unsigned int noreclaim_flag;
	struct scan_control sc = {
		.nr_to_reclaim = max(nr_pages, SWAP_CLUSTER_MAX),
		.gfp_mask = current_gfp_context(gfp_mask),
		.order = order,
		.priority = NODE_RECLAIM_PRIORITY,
		.may_writepage = !!(node_reclaim_mode & RECLAIM_WRITE),
		.may_unmap = !!(node_reclaim_mode & RECLAIM_UNMAP),
		.may_swap = 1,
		.reclaim_idx = gfp_zone(gfp_mask),
	};
	unsigned long pflags;

	trace_mm_vmscan_node_reclaim_begin(pgdat->node_id, order,
					   sc.gfp_mask);

	cond_resched();
	psi_memstall_enter(&pflags);
	fs_reclaim_acquire(sc.gfp_mask);
	/*
	 * We need to be able to allocate from the reserves for RECLAIM_UNMAP
	 * and we also need to be able to write out pages for RECLAIM_WRITE
	 * and RECLAIM_UNMAP.
	 */
	noreclaim_flag = memalloc_noreclaim_save();
	p->flags |= PF_SWAPWRITE;
	set_task_reclaim_state(p, &sc.reclaim_state);

	if (node_pagecache_reclaimable(pgdat) > pgdat->min_unmapped_pages) {
		/*
		 * Free memory by calling shrink node with increasing
		 * priorities until we have enough memory freed.
		 */
		do {
			shrink_node(pgdat, &sc);
		} while (sc.nr_reclaimed < nr_pages && --sc.priority >= 0);
	}

	set_task_reclaim_state(p, NULL);
	current->flags &= ~PF_SWAPWRITE;
	memalloc_noreclaim_restore(noreclaim_flag);
	fs_reclaim_release(sc.gfp_mask);
	psi_memstall_leave(&pflags);

	trace_mm_vmscan_node_reclaim_end(sc.nr_reclaimed);

	return sc.nr_reclaimed >= nr_pages;
}

int node_reclaim(struct pglist_data *pgdat, gfp_t gfp_mask, unsigned int order)
{
	int ret;

	/*
	 * Node reclaim reclaims unmapped file backed pages and
	 * slab pages if we are over the defined limits.
	 *
	 * A small portion of unmapped file backed pages is needed for
	 * file I/O otherwise pages read by file I/O will be immediately
	 * thrown out if the node is overallocated. So we do not reclaim
	 * if less than a specified percentage of the node is used by
	 * unmapped file backed pages.
	 */
	if (node_pagecache_reclaimable(pgdat) <= pgdat->min_unmapped_pages &&
	    node_page_state_pages(pgdat, NR_SLAB_RECLAIMABLE_B) <=
	    pgdat->min_slab_pages)
		return NODE_RECLAIM_FULL;

	/*
	 * Do not scan if the allocation should not be delayed.
	 */
	if (!gfpflags_allow_blocking(gfp_mask) || (current->flags & PF_MEMALLOC))
		return NODE_RECLAIM_NOSCAN;

	/*
	 * Only run node reclaim on the local node or on nodes that do not
	 * have associated processors. This will favor the local processor
	 * over remote processors and spread off node memory allocations
	 * as wide as possible.
	 */
	if (node_state(pgdat->node_id, N_CPU) && pgdat->node_id != numa_node_id())
		return NODE_RECLAIM_NOSCAN;

	if (test_and_set_bit(PGDAT_RECLAIM_LOCKED, &pgdat->flags))
		return NODE_RECLAIM_NOSCAN;

	ret = __node_reclaim(pgdat, gfp_mask, order);
	clear_bit(PGDAT_RECLAIM_LOCKED, &pgdat->flags);

	if (!ret)
		count_vm_event(PGSCAN_ZONE_RECLAIM_FAILED);

	return ret;
}
#endif

/**
 * check_move_unevictable_pages - check pages for evictability and move to
 * appropriate zone lru list
 * @pvec: pagevec with lru pages to check
 *
 * Checks pages for evictability, if an evictable page is in the unevictable
 * lru list, moves it to the appropriate evictable lru list. This function
 * should be only used for lru pages.
 */
void check_move_unevictable_pages(struct pagevec *pvec)
{
	struct lruvec *lruvec = NULL;
	int pgscanned = 0;
	int pgrescued = 0;
	int i;

	for (i = 0; i < pvec->nr; i++) {
		struct page *page = pvec->pages[i];
		struct folio *folio = page_folio(page);
		int nr_pages;

		if (PageTransTail(page))
			continue;

		nr_pages = thp_nr_pages(page);
		pgscanned += nr_pages;

		/* block memcg migration during page moving between lru */
		if (!TestClearPageLRU(page))
			continue;

		lruvec = folio_lruvec_relock_irq(folio, lruvec);
		if (page_evictable(page) && PageUnevictable(page)) {
			del_page_from_lru_list(page, lruvec);
			ClearPageUnevictable(page);
			add_page_to_lru_list(page, lruvec);
			pgrescued += nr_pages;
		}
		SetPageLRU(page);
	}

	if (lruvec) {
		__count_vm_events(UNEVICTABLE_PGRESCUED, pgrescued);
		__count_vm_events(UNEVICTABLE_PGSCANNED, pgscanned);
		unlock_page_lruvec_irq(lruvec);
	} else if (pgscanned) {
		count_vm_events(UNEVICTABLE_PGSCANNED, pgscanned);
	}
}
EXPORT_SYMBOL_GPL(check_move_unevictable_pages);<|MERGE_RESOLUTION|>--- conflicted
+++ resolved
@@ -1066,15 +1066,10 @@
 	 * forward progress (e.g. journalling workqueues or kthreads).
 	 */
 	if (!current_is_kswapd() &&
-<<<<<<< HEAD
-	    current->flags & (PF_IO_WORKER|PF_KTHREAD))
-		return;
-=======
 	    current->flags & (PF_IO_WORKER|PF_KTHREAD)) {
 		cond_resched();
 		return;
 	}
->>>>>>> 754e0b0e
 
 	/*
 	 * These figures are pulled out of thin air.
