// SPDX-License-Identifier: GPL-2.0
/*
 * Device Tree Source for the R-Car M3-W+ (R8A77961) SoC
 *
 * Copyright (C) 2016-2017 Renesas Electronics Corp.
 */

#include <dt-bindings/clock/r8a77961-cpg-mssr.h>
#include <dt-bindings/interrupt-controller/arm-gic.h>
#include <dt-bindings/power/r8a77961-sysc.h>

#define CPG_AUDIO_CLK_I		R8A77961_CLK_S0D4

/ {
	compatible = "renesas,r8a77961";
	#address-cells = <2>;
	#size-cells = <2>;

	/*
	 * The external audio clocks are configured as 0 Hz fixed frequency
	 * clocks by default.
	 * Boards that provide audio clocks should override them.
	 */
	audio_clk_a: audio_clk_a {
		compatible = "fixed-clock";
		#clock-cells = <0>;
		clock-frequency = <0>;
	};

	audio_clk_b: audio_clk_b {
		compatible = "fixed-clock";
		#clock-cells = <0>;
		clock-frequency = <0>;
	};

	audio_clk_c: audio_clk_c {
		compatible = "fixed-clock";
		#clock-cells = <0>;
		clock-frequency = <0>;
	};

	/* External CAN clock - to be overridden by boards that provide it */
	can_clk: can {
		compatible = "fixed-clock";
		#clock-cells = <0>;
		clock-frequency = <0>;
	};

	cluster0_opp: opp-table-0 {
		compatible = "operating-points-v2";
		opp-shared;

		opp-500000000 {
			opp-hz = /bits/ 64 <500000000>;
			opp-microvolt = <830000>;
			clock-latency-ns = <300000>;
		};
		opp-1000000000 {
			opp-hz = /bits/ 64 <1000000000>;
			opp-microvolt = <830000>;
			clock-latency-ns = <300000>;
		};
		opp-1500000000 {
			opp-hz = /bits/ 64 <1500000000>;
			opp-microvolt = <830000>;
			clock-latency-ns = <300000>;
			opp-suspend;
		};
		opp-1600000000 {
			opp-hz = /bits/ 64 <1600000000>;
			opp-microvolt = <900000>;
			clock-latency-ns = <300000>;
			turbo-mode;
		};
		opp-1700000000 {
			opp-hz = /bits/ 64 <1700000000>;
			opp-microvolt = <900000>;
			clock-latency-ns = <300000>;
			turbo-mode;
		};
		opp-1800000000 {
			opp-hz = /bits/ 64 <1800000000>;
			opp-microvolt = <960000>;
			clock-latency-ns = <300000>;
			turbo-mode;
		};
	};

	cluster1_opp: opp-table-1 {
		compatible = "operating-points-v2";
		opp-shared;

		opp-800000000 {
			opp-hz = /bits/ 64 <800000000>;
			opp-microvolt = <820000>;
			clock-latency-ns = <300000>;
		};
		opp-1000000000 {
			opp-hz = /bits/ 64 <1000000000>;
			opp-microvolt = <820000>;
			clock-latency-ns = <300000>;
		};
		opp-1200000000 {
			opp-hz = /bits/ 64 <1200000000>;
			opp-microvolt = <820000>;
			clock-latency-ns = <300000>;
		};
		opp-1300000000 {
			opp-hz = /bits/ 64 <1300000000>;
			opp-microvolt = <820000>;
			clock-latency-ns = <300000>;
			turbo-mode;
		};
	};

	cpus {
		#address-cells = <1>;
		#size-cells = <0>;

		cpu-map {
			cluster0 {
				core0 {
					cpu = <&a57_0>;
				};
				core1 {
					cpu = <&a57_1>;
				};
			};

			cluster1 {
				core0 {
					cpu = <&a53_0>;
				};
				core1 {
					cpu = <&a53_1>;
				};
				core2 {
					cpu = <&a53_2>;
				};
				core3 {
					cpu = <&a53_3>;
				};
			};
		};

		a57_0: cpu@0 {
			compatible = "arm,cortex-a57";
			reg = <0x0>;
			device_type = "cpu";
			power-domains = <&sysc R8A77961_PD_CA57_CPU0>;
			next-level-cache = <&L2_CA57>;
			enable-method = "psci";
			cpu-idle-states = <&CPU_SLEEP_0>;
			dynamic-power-coefficient = <854>;
			clocks = <&cpg CPG_CORE R8A77961_CLK_Z>;
			operating-points-v2 = <&cluster0_opp>;
			capacity-dmips-mhz = <1024>;
			#cooling-cells = <2>;
		};

		a57_1: cpu@1 {
			compatible = "arm,cortex-a57";
			reg = <0x1>;
			device_type = "cpu";
			power-domains = <&sysc R8A77961_PD_CA57_CPU1>;
			next-level-cache = <&L2_CA57>;
			enable-method = "psci";
			cpu-idle-states = <&CPU_SLEEP_0>;
			clocks = <&cpg CPG_CORE R8A77961_CLK_Z>;
			operating-points-v2 = <&cluster0_opp>;
			capacity-dmips-mhz = <1024>;
			#cooling-cells = <2>;
		};

		a53_0: cpu@100 {
			compatible = "arm,cortex-a53";
			reg = <0x100>;
			device_type = "cpu";
			power-domains = <&sysc R8A77961_PD_CA53_CPU0>;
			next-level-cache = <&L2_CA53>;
			enable-method = "psci";
			cpu-idle-states = <&CPU_SLEEP_1>;
			#cooling-cells = <2>;
			dynamic-power-coefficient = <277>;
			clocks = <&cpg CPG_CORE R8A77961_CLK_Z2>;
			operating-points-v2 = <&cluster1_opp>;
			capacity-dmips-mhz = <535>;
		};

		a53_1: cpu@101 {
			compatible = "arm,cortex-a53";
			reg = <0x101>;
			device_type = "cpu";
			power-domains = <&sysc R8A77961_PD_CA53_CPU1>;
			next-level-cache = <&L2_CA53>;
			enable-method = "psci";
			cpu-idle-states = <&CPU_SLEEP_1>;
			clocks = <&cpg CPG_CORE R8A77961_CLK_Z2>;
			operating-points-v2 = <&cluster1_opp>;
			capacity-dmips-mhz = <535>;
		};

		a53_2: cpu@102 {
			compatible = "arm,cortex-a53";
			reg = <0x102>;
			device_type = "cpu";
			power-domains = <&sysc R8A77961_PD_CA53_CPU2>;
			next-level-cache = <&L2_CA53>;
			enable-method = "psci";
			cpu-idle-states = <&CPU_SLEEP_1>;
			clocks = <&cpg CPG_CORE R8A77961_CLK_Z2>;
			operating-points-v2 = <&cluster1_opp>;
			capacity-dmips-mhz = <535>;
		};

		a53_3: cpu@103 {
			compatible = "arm,cortex-a53";
			reg = <0x103>;
			device_type = "cpu";
			power-domains = <&sysc R8A77961_PD_CA53_CPU3>;
			next-level-cache = <&L2_CA53>;
			enable-method = "psci";
			cpu-idle-states = <&CPU_SLEEP_1>;
			clocks = <&cpg CPG_CORE R8A77961_CLK_Z2>;
			operating-points-v2 = <&cluster1_opp>;
			capacity-dmips-mhz = <535>;
		};

		L2_CA57: cache-controller-0 {
			compatible = "cache";
			power-domains = <&sysc R8A77961_PD_CA57_SCU>;
			cache-unified;
			cache-level = <2>;
		};

		L2_CA53: cache-controller-1 {
			compatible = "cache";
			power-domains = <&sysc R8A77961_PD_CA53_SCU>;
			cache-unified;
			cache-level = <2>;
		};

		idle-states {
			entry-method = "psci";

			CPU_SLEEP_0: cpu-sleep-0 {
				compatible = "arm,idle-state";
				arm,psci-suspend-param = <0x0010000>;
				local-timer-stop;
				entry-latency-us = <400>;
				exit-latency-us = <500>;
				min-residency-us = <4000>;
			};

			CPU_SLEEP_1: cpu-sleep-1 {
				compatible = "arm,idle-state";
				arm,psci-suspend-param = <0x0010000>;
				local-timer-stop;
				entry-latency-us = <700>;
				exit-latency-us = <700>;
				min-residency-us = <5000>;
			};
		};
	};

	extal_clk: extal {
		compatible = "fixed-clock";
		#clock-cells = <0>;
		/* This value must be overridden by the board */
		clock-frequency = <0>;
	};

	extalr_clk: extalr {
		compatible = "fixed-clock";
		#clock-cells = <0>;
		/* This value must be overridden by the board */
		clock-frequency = <0>;
	};

	/* External PCIe clock - can be overridden by the board */
	pcie_bus_clk: pcie_bus {
		compatible = "fixed-clock";
		#clock-cells = <0>;
		clock-frequency = <0>;
	};

	pmu_a53 {
		compatible = "arm,cortex-a53-pmu";
		interrupts-extended = <&gic GIC_SPI 84 IRQ_TYPE_LEVEL_HIGH>,
				      <&gic GIC_SPI 85 IRQ_TYPE_LEVEL_HIGH>,
				      <&gic GIC_SPI 86 IRQ_TYPE_LEVEL_HIGH>,
				      <&gic GIC_SPI 87 IRQ_TYPE_LEVEL_HIGH>;
		interrupt-affinity = <&a53_0>, <&a53_1>, <&a53_2>, <&a53_3>;
	};

	pmu_a57 {
		compatible = "arm,cortex-a57-pmu";
		interrupts-extended = <&gic GIC_SPI 72 IRQ_TYPE_LEVEL_HIGH>,
				      <&gic GIC_SPI 73 IRQ_TYPE_LEVEL_HIGH>;
		interrupt-affinity = <&a57_0>, <&a57_1>;
	};

	psci {
		compatible = "arm,psci-1.0", "arm,psci-0.2";
		method = "smc";
	};

	/* External SCIF clock - to be overridden by boards that provide it */
	scif_clk: scif {
		compatible = "fixed-clock";
		#clock-cells = <0>;
		clock-frequency = <0>;
	};

	soc {
		compatible = "simple-bus";
		interrupt-parent = <&gic>;
		#address-cells = <2>;
		#size-cells = <2>;
		ranges;

		rwdt: watchdog@e6020000 {
			compatible = "renesas,r8a77961-wdt",
				     "renesas,rcar-gen3-wdt";
			reg = <0 0xe6020000 0 0x0c>;
			interrupts = <GIC_SPI 140 IRQ_TYPE_LEVEL_HIGH>;
			clocks = <&cpg CPG_MOD 402>;
			power-domains = <&sysc R8A77961_PD_ALWAYS_ON>;
			resets = <&cpg 402>;
			status = "disabled";
		};

		gpio0: gpio@e6050000 {
			compatible = "renesas,gpio-r8a77961",
				     "renesas,rcar-gen3-gpio";
			reg = <0 0xe6050000 0 0x50>;
			interrupts = <GIC_SPI 4 IRQ_TYPE_LEVEL_HIGH>;
			#gpio-cells = <2>;
			gpio-controller;
			gpio-ranges = <&pfc 0 0 16>;
			#interrupt-cells = <2>;
			interrupt-controller;
			clocks = <&cpg CPG_MOD 912>;
			power-domains = <&sysc R8A77961_PD_ALWAYS_ON>;
			resets = <&cpg 912>;
		};

		gpio1: gpio@e6051000 {
			compatible = "renesas,gpio-r8a77961",
				     "renesas,rcar-gen3-gpio";
			reg = <0 0xe6051000 0 0x50>;
			interrupts = <GIC_SPI 5 IRQ_TYPE_LEVEL_HIGH>;
			#gpio-cells = <2>;
			gpio-controller;
			gpio-ranges = <&pfc 0 32 29>;
			#interrupt-cells = <2>;
			interrupt-controller;
			clocks = <&cpg CPG_MOD 911>;
			power-domains = <&sysc R8A77961_PD_ALWAYS_ON>;
			resets = <&cpg 911>;
		};

		gpio2: gpio@e6052000 {
			compatible = "renesas,gpio-r8a77961",
				     "renesas,rcar-gen3-gpio";
			reg = <0 0xe6052000 0 0x50>;
			interrupts = <GIC_SPI 6 IRQ_TYPE_LEVEL_HIGH>;
			#gpio-cells = <2>;
			gpio-controller;
			gpio-ranges = <&pfc 0 64 15>;
			#interrupt-cells = <2>;
			interrupt-controller;
			clocks = <&cpg CPG_MOD 910>;
			power-domains = <&sysc R8A77961_PD_ALWAYS_ON>;
			resets = <&cpg 910>;
		};

		gpio3: gpio@e6053000 {
			compatible = "renesas,gpio-r8a77961",
				     "renesas,rcar-gen3-gpio";
			reg = <0 0xe6053000 0 0x50>;
			interrupts = <GIC_SPI 7 IRQ_TYPE_LEVEL_HIGH>;
			#gpio-cells = <2>;
			gpio-controller;
			gpio-ranges = <&pfc 0 96 16>;
			#interrupt-cells = <2>;
			interrupt-controller;
			clocks = <&cpg CPG_MOD 909>;
			power-domains = <&sysc R8A77961_PD_ALWAYS_ON>;
			resets = <&cpg 909>;
		};

		gpio4: gpio@e6054000 {
			compatible = "renesas,gpio-r8a77961",
				     "renesas,rcar-gen3-gpio";
			reg = <0 0xe6054000 0 0x50>;
			interrupts = <GIC_SPI 8 IRQ_TYPE_LEVEL_HIGH>;
			#gpio-cells = <2>;
			gpio-controller;
			gpio-ranges = <&pfc 0 128 18>;
			#interrupt-cells = <2>;
			interrupt-controller;
			clocks = <&cpg CPG_MOD 908>;
			power-domains = <&sysc R8A77961_PD_ALWAYS_ON>;
			resets = <&cpg 908>;
		};

		gpio5: gpio@e6055000 {
			compatible = "renesas,gpio-r8a77961",
				     "renesas,rcar-gen3-gpio";
			reg = <0 0xe6055000 0 0x50>;
			interrupts = <GIC_SPI 9 IRQ_TYPE_LEVEL_HIGH>;
			#gpio-cells = <2>;
			gpio-controller;
			gpio-ranges = <&pfc 0 160 26>;
			#interrupt-cells = <2>;
			interrupt-controller;
			clocks = <&cpg CPG_MOD 907>;
			power-domains = <&sysc R8A77961_PD_ALWAYS_ON>;
			resets = <&cpg 907>;
		};

		gpio6: gpio@e6055400 {
			compatible = "renesas,gpio-r8a77961",
				     "renesas,rcar-gen3-gpio";
			reg = <0 0xe6055400 0 0x50>;
			interrupts = <GIC_SPI 10 IRQ_TYPE_LEVEL_HIGH>;
			#gpio-cells = <2>;
			gpio-controller;
			gpio-ranges = <&pfc 0 192 32>;
			#interrupt-cells = <2>;
			interrupt-controller;
			clocks = <&cpg CPG_MOD 906>;
			power-domains = <&sysc R8A77961_PD_ALWAYS_ON>;
			resets = <&cpg 906>;
		};

		gpio7: gpio@e6055800 {
			compatible = "renesas,gpio-r8a77961",
				     "renesas,rcar-gen3-gpio";
			reg = <0 0xe6055800 0 0x50>;
			interrupts = <GIC_SPI 11 IRQ_TYPE_LEVEL_HIGH>;
			#gpio-cells = <2>;
			gpio-controller;
			gpio-ranges = <&pfc 0 224 4>;
			#interrupt-cells = <2>;
			interrupt-controller;
			clocks = <&cpg CPG_MOD 905>;
			power-domains = <&sysc R8A77961_PD_ALWAYS_ON>;
			resets = <&cpg 905>;
		};

		pfc: pinctrl@e6060000 {
			compatible = "renesas,pfc-r8a77961";
			reg = <0 0xe6060000 0 0x50c>;
		};

		cmt0: timer@e60f0000 {
			compatible = "renesas,r8a77961-cmt0",
				     "renesas,rcar-gen3-cmt0";
			reg = <0 0xe60f0000 0 0x1004>;
			interrupts = <GIC_SPI 142 IRQ_TYPE_LEVEL_HIGH>,
				     <GIC_SPI 143 IRQ_TYPE_LEVEL_HIGH>;
			clocks = <&cpg CPG_MOD 303>;
			clock-names = "fck";
			power-domains = <&sysc R8A77961_PD_ALWAYS_ON>;
			resets = <&cpg 303>;
			status = "disabled";
		};

		cmt1: timer@e6130000 {
			compatible = "renesas,r8a77961-cmt1",
				     "renesas,rcar-gen3-cmt1";
			reg = <0 0xe6130000 0 0x1004>;
			interrupts = <GIC_SPI 120 IRQ_TYPE_LEVEL_HIGH>,
				     <GIC_SPI 121 IRQ_TYPE_LEVEL_HIGH>,
				     <GIC_SPI 122 IRQ_TYPE_LEVEL_HIGH>,
				     <GIC_SPI 123 IRQ_TYPE_LEVEL_HIGH>,
				     <GIC_SPI 124 IRQ_TYPE_LEVEL_HIGH>,
				     <GIC_SPI 125 IRQ_TYPE_LEVEL_HIGH>,
				     <GIC_SPI 126 IRQ_TYPE_LEVEL_HIGH>,
				     <GIC_SPI 127 IRQ_TYPE_LEVEL_HIGH>;
			clocks = <&cpg CPG_MOD 302>;
			clock-names = "fck";
			power-domains = <&sysc R8A77961_PD_ALWAYS_ON>;
			resets = <&cpg 302>;
			status = "disabled";
		};

		cmt2: timer@e6140000 {
			compatible = "renesas,r8a77961-cmt1",
				     "renesas,rcar-gen3-cmt1";
			reg = <0 0xe6140000 0 0x1004>;
			interrupts = <GIC_SPI 398 IRQ_TYPE_LEVEL_HIGH>,
				     <GIC_SPI 399 IRQ_TYPE_LEVEL_HIGH>,
				     <GIC_SPI 400 IRQ_TYPE_LEVEL_HIGH>,
				     <GIC_SPI 401 IRQ_TYPE_LEVEL_HIGH>,
				     <GIC_SPI 402 IRQ_TYPE_LEVEL_HIGH>,
				     <GIC_SPI 403 IRQ_TYPE_LEVEL_HIGH>,
				     <GIC_SPI 404 IRQ_TYPE_LEVEL_HIGH>,
				     <GIC_SPI 405 IRQ_TYPE_LEVEL_HIGH>;
			clocks = <&cpg CPG_MOD 301>;
			clock-names = "fck";
			power-domains = <&sysc R8A77961_PD_ALWAYS_ON>;
			resets = <&cpg 301>;
			status = "disabled";
		};

		cmt3: timer@e6148000 {
			compatible = "renesas,r8a77961-cmt1",
				     "renesas,rcar-gen3-cmt1";
			reg = <0 0xe6148000 0 0x1004>;
			interrupts = <GIC_SPI 470 IRQ_TYPE_LEVEL_HIGH>,
				     <GIC_SPI 471 IRQ_TYPE_LEVEL_HIGH>,
				     <GIC_SPI 472 IRQ_TYPE_LEVEL_HIGH>,
				     <GIC_SPI 473 IRQ_TYPE_LEVEL_HIGH>,
				     <GIC_SPI 474 IRQ_TYPE_LEVEL_HIGH>,
				     <GIC_SPI 475 IRQ_TYPE_LEVEL_HIGH>,
				     <GIC_SPI 476 IRQ_TYPE_LEVEL_HIGH>,
				     <GIC_SPI 477 IRQ_TYPE_LEVEL_HIGH>;
			clocks = <&cpg CPG_MOD 300>;
			clock-names = "fck";
			power-domains = <&sysc R8A77961_PD_ALWAYS_ON>;
			resets = <&cpg 300>;
			status = "disabled";
		};

		cpg: clock-controller@e6150000 {
			compatible = "renesas,r8a77961-cpg-mssr";
			reg = <0 0xe6150000 0 0x1000>;
			clocks = <&extal_clk>, <&extalr_clk>;
			clock-names = "extal", "extalr";
			#clock-cells = <2>;
			#power-domain-cells = <0>;
			#reset-cells = <1>;
		};

		rst: reset-controller@e6160000 {
			compatible = "renesas,r8a77961-rst";
			reg = <0 0xe6160000 0 0x0200>;
		};

		sysc: system-controller@e6180000 {
			compatible = "renesas,r8a77961-sysc";
			reg = <0 0xe6180000 0 0x0400>;
			#power-domain-cells = <1>;
		};

		tsc: thermal@e6198000 {
			compatible = "renesas,r8a77961-thermal";
			reg = <0 0xe6198000 0 0x100>,
			      <0 0xe61a0000 0 0x100>,
			      <0 0xe61a8000 0 0x100>;
			interrupts = <GIC_SPI 67 IRQ_TYPE_LEVEL_HIGH>,
				     <GIC_SPI 68 IRQ_TYPE_LEVEL_HIGH>,
				     <GIC_SPI 69 IRQ_TYPE_LEVEL_HIGH>;
			clocks = <&cpg CPG_MOD 522>;
			power-domains = <&sysc R8A77961_PD_ALWAYS_ON>;
			resets = <&cpg 522>;
			#thermal-sensor-cells = <1>;
		};

		intc_ex: interrupt-controller@e61c0000 {
			compatible = "renesas,intc-ex-r8a77961", "renesas,irqc";
			#interrupt-cells = <2>;
			interrupt-controller;
			reg = <0 0xe61c0000 0 0x200>;
			interrupts = <GIC_SPI 0 IRQ_TYPE_LEVEL_HIGH>,
				     <GIC_SPI 1 IRQ_TYPE_LEVEL_HIGH>,
				     <GIC_SPI 2 IRQ_TYPE_LEVEL_HIGH>,
				     <GIC_SPI 3 IRQ_TYPE_LEVEL_HIGH>,
				     <GIC_SPI 18 IRQ_TYPE_LEVEL_HIGH>,
				     <GIC_SPI 161 IRQ_TYPE_LEVEL_HIGH>;
			clocks = <&cpg CPG_MOD 407>;
			power-domains = <&sysc R8A77961_PD_ALWAYS_ON>;
			resets = <&cpg 407>;
		};

		tmu0: timer@e61e0000 {
			compatible = "renesas,tmu-r8a77961", "renesas,tmu";
			reg = <0 0xe61e0000 0 0x30>;
			interrupts = <GIC_SPI 136 IRQ_TYPE_LEVEL_HIGH>,
				     <GIC_SPI 137 IRQ_TYPE_LEVEL_HIGH>,
				     <GIC_SPI 138 IRQ_TYPE_LEVEL_HIGH>;
			clocks = <&cpg CPG_MOD 125>;
			clock-names = "fck";
			power-domains = <&sysc R8A77961_PD_ALWAYS_ON>;
			resets = <&cpg 125>;
			status = "disabled";
		};

		tmu1: timer@e6fc0000 {
			compatible = "renesas,tmu-r8a77961", "renesas,tmu";
			reg = <0 0xe6fc0000 0 0x30>;
			interrupts = <GIC_SPI 128 IRQ_TYPE_LEVEL_HIGH>,
				     <GIC_SPI 129 IRQ_TYPE_LEVEL_HIGH>,
				     <GIC_SPI 130 IRQ_TYPE_LEVEL_HIGH>;
			clocks = <&cpg CPG_MOD 124>;
			clock-names = "fck";
			power-domains = <&sysc R8A77961_PD_ALWAYS_ON>;
			resets = <&cpg 124>;
			status = "disabled";
		};

		tmu2: timer@e6fd0000 {
			compatible = "renesas,tmu-r8a77961", "renesas,tmu";
			reg = <0 0xe6fd0000 0 0x30>;
			interrupts = <GIC_SPI 303 IRQ_TYPE_LEVEL_HIGH>,
				     <GIC_SPI 304 IRQ_TYPE_LEVEL_HIGH>,
				     <GIC_SPI 305 IRQ_TYPE_LEVEL_HIGH>;
			clocks = <&cpg CPG_MOD 123>;
			clock-names = "fck";
			power-domains = <&sysc R8A77961_PD_ALWAYS_ON>;
			resets = <&cpg 123>;
			status = "disabled";
		};

		tmu3: timer@e6fe0000 {
			compatible = "renesas,tmu-r8a77961", "renesas,tmu";
			reg = <0 0xe6fe0000 0 0x30>;
			interrupts = <GIC_SPI 131 IRQ_TYPE_LEVEL_HIGH>,
				     <GIC_SPI 132 IRQ_TYPE_LEVEL_HIGH>,
				     <GIC_SPI 133 IRQ_TYPE_LEVEL_HIGH>;
			clocks = <&cpg CPG_MOD 122>;
			clock-names = "fck";
			power-domains = <&sysc R8A77961_PD_ALWAYS_ON>;
			resets = <&cpg 122>;
			status = "disabled";
		};

		tmu4: timer@ffc00000 {
			compatible = "renesas,tmu-r8a77961", "renesas,tmu";
			reg = <0 0xffc00000 0 0x30>;
			interrupts = <GIC_SPI 406 IRQ_TYPE_LEVEL_HIGH>,
				     <GIC_SPI 407 IRQ_TYPE_LEVEL_HIGH>,
				     <GIC_SPI 408 IRQ_TYPE_LEVEL_HIGH>;
			clocks = <&cpg CPG_MOD 121>;
			clock-names = "fck";
			power-domains = <&sysc R8A77961_PD_ALWAYS_ON>;
			resets = <&cpg 121>;
			status = "disabled";
		};

		i2c0: i2c@e6500000 {
			#address-cells = <1>;
			#size-cells = <0>;
			compatible = "renesas,i2c-r8a77961",
				     "renesas,rcar-gen3-i2c";
			reg = <0 0xe6500000 0 0x40>;
			interrupts = <GIC_SPI 287 IRQ_TYPE_LEVEL_HIGH>;
			clocks = <&cpg CPG_MOD 931>;
			power-domains = <&sysc R8A77961_PD_ALWAYS_ON>;
			resets = <&cpg 931>;
			dmas = <&dmac1 0x91>, <&dmac1 0x90>,
			       <&dmac2 0x91>, <&dmac2 0x90>;
			dma-names = "tx", "rx", "tx", "rx";
			i2c-scl-internal-delay-ns = <110>;
			status = "disabled";
		};

		i2c1: i2c@e6508000 {
			#address-cells = <1>;
			#size-cells = <0>;
			compatible = "renesas,i2c-r8a77961",
				     "renesas,rcar-gen3-i2c";
			reg = <0 0xe6508000 0 0x40>;
			interrupts = <GIC_SPI 288 IRQ_TYPE_LEVEL_HIGH>;
			clocks = <&cpg CPG_MOD 930>;
			power-domains = <&sysc R8A77961_PD_ALWAYS_ON>;
			resets = <&cpg 930>;
			dmas = <&dmac1 0x93>, <&dmac1 0x92>,
			       <&dmac2 0x93>, <&dmac2 0x92>;
			dma-names = "tx", "rx", "tx", "rx";
			i2c-scl-internal-delay-ns = <6>;
			status = "disabled";
		};

		i2c2: i2c@e6510000 {
			#address-cells = <1>;
			#size-cells = <0>;
			compatible = "renesas,i2c-r8a77961",
				     "renesas,rcar-gen3-i2c";
			reg = <0 0xe6510000 0 0x40>;
			interrupts = <GIC_SPI 286 IRQ_TYPE_LEVEL_HIGH>;
			clocks = <&cpg CPG_MOD 929>;
			power-domains = <&sysc R8A77961_PD_ALWAYS_ON>;
			resets = <&cpg 929>;
			dmas = <&dmac1 0x95>, <&dmac1 0x94>,
			       <&dmac2 0x95>, <&dmac2 0x94>;
			dma-names = "tx", "rx", "tx", "rx";
			i2c-scl-internal-delay-ns = <6>;
			status = "disabled";
		};

		i2c3: i2c@e66d0000 {
			#address-cells = <1>;
			#size-cells = <0>;
			compatible = "renesas,i2c-r8a77961",
				     "renesas,rcar-gen3-i2c";
			reg = <0 0xe66d0000 0 0x40>;
			interrupts = <GIC_SPI 290 IRQ_TYPE_LEVEL_HIGH>;
			clocks = <&cpg CPG_MOD 928>;
			power-domains = <&sysc R8A77961_PD_ALWAYS_ON>;
			resets = <&cpg 928>;
			dmas = <&dmac0 0x97>, <&dmac0 0x96>;
			dma-names = "tx", "rx";
			i2c-scl-internal-delay-ns = <110>;
			status = "disabled";
		};

		i2c4: i2c@e66d8000 {
			#address-cells = <1>;
			#size-cells = <0>;
			compatible = "renesas,i2c-r8a77961",
				     "renesas,rcar-gen3-i2c";
			reg = <0 0xe66d8000 0 0x40>;
			interrupts = <GIC_SPI 19 IRQ_TYPE_LEVEL_HIGH>;
			clocks = <&cpg CPG_MOD 927>;
			power-domains = <&sysc R8A77961_PD_ALWAYS_ON>;
			resets = <&cpg 927>;
			dmas = <&dmac0 0x99>, <&dmac0 0x98>;
			dma-names = "tx", "rx";
			i2c-scl-internal-delay-ns = <110>;
			status = "disabled";
		};

		i2c5: i2c@e66e0000 {
			#address-cells = <1>;
			#size-cells = <0>;
			compatible = "renesas,i2c-r8a77961",
				     "renesas,rcar-gen3-i2c";
			reg = <0 0xe66e0000 0 0x40>;
			interrupts = <GIC_SPI 20 IRQ_TYPE_LEVEL_HIGH>;
			clocks = <&cpg CPG_MOD 919>;
			power-domains = <&sysc R8A77961_PD_ALWAYS_ON>;
			resets = <&cpg 919>;
			dmas = <&dmac0 0x9b>, <&dmac0 0x9a>;
			dma-names = "tx", "rx";
			i2c-scl-internal-delay-ns = <110>;
			status = "disabled";
		};

		i2c6: i2c@e66e8000 {
			#address-cells = <1>;
			#size-cells = <0>;
			compatible = "renesas,i2c-r8a77961",
				     "renesas,rcar-gen3-i2c";
			reg = <0 0xe66e8000 0 0x40>;
			interrupts = <GIC_SPI 21 IRQ_TYPE_LEVEL_HIGH>;
			clocks = <&cpg CPG_MOD 918>;
			power-domains = <&sysc R8A77961_PD_ALWAYS_ON>;
			resets = <&cpg 918>;
			dmas = <&dmac0 0x9d>, <&dmac0 0x9c>;
			dma-names = "tx", "rx";
			i2c-scl-internal-delay-ns = <6>;
			status = "disabled";
		};

		i2c_dvfs: i2c@e60b0000 {
			#address-cells = <1>;
			#size-cells = <0>;
			compatible = "renesas,iic-r8a77961",
				     "renesas,rcar-gen3-iic",
				     "renesas,rmobile-iic";
			reg = <0 0xe60b0000 0 0x425>;
			interrupts = <GIC_SPI 173 IRQ_TYPE_LEVEL_HIGH>;
			clocks = <&cpg CPG_MOD 926>;
			power-domains = <&sysc R8A77961_PD_ALWAYS_ON>;
			resets = <&cpg 926>;
			dmas = <&dmac0 0x11>, <&dmac0 0x10>;
			dma-names = "tx", "rx";
			status = "disabled";
		};

		hscif0: serial@e6540000 {
			compatible = "renesas,hscif-r8a77961",
				     "renesas,rcar-gen3-hscif",
				     "renesas,hscif";
			reg = <0 0xe6540000 0 0x60>;
			interrupts = <GIC_SPI 154 IRQ_TYPE_LEVEL_HIGH>;
			clocks = <&cpg CPG_MOD 520>,
				 <&cpg CPG_CORE R8A77961_CLK_S3D1>,
				 <&scif_clk>;
			clock-names = "fck", "brg_int", "scif_clk";
			dmas = <&dmac1 0x31>, <&dmac1 0x30>,
			       <&dmac2 0x31>, <&dmac2 0x30>;
			dma-names = "tx", "rx", "tx", "rx";
			power-domains = <&sysc R8A77961_PD_ALWAYS_ON>;
			resets = <&cpg 520>;
			status = "disabled";
		};

		hscif1: serial@e6550000 {
			compatible = "renesas,hscif-r8a77961",
				     "renesas,rcar-gen3-hscif",
				     "renesas,hscif";
			reg = <0 0xe6550000 0 0x60>;
			interrupts = <GIC_SPI 155 IRQ_TYPE_LEVEL_HIGH>;
			clocks = <&cpg CPG_MOD 519>,
				 <&cpg CPG_CORE R8A77961_CLK_S3D1>,
				 <&scif_clk>;
			clock-names = "fck", "brg_int", "scif_clk";
			dmas = <&dmac1 0x33>, <&dmac1 0x32>,
			       <&dmac2 0x33>, <&dmac2 0x32>;
			dma-names = "tx", "rx", "tx", "rx";
			power-domains = <&sysc R8A77961_PD_ALWAYS_ON>;
			resets = <&cpg 519>;
			status = "disabled";
		};

		hscif2: serial@e6560000 {
			compatible = "renesas,hscif-r8a77961",
				     "renesas,rcar-gen3-hscif",
				     "renesas,hscif";
			reg = <0 0xe6560000 0 0x60>;
			interrupts = <GIC_SPI 144 IRQ_TYPE_LEVEL_HIGH>;
			clocks = <&cpg CPG_MOD 518>,
				 <&cpg CPG_CORE R8A77961_CLK_S3D1>,
				 <&scif_clk>;
			clock-names = "fck", "brg_int", "scif_clk";
			dmas = <&dmac1 0x35>, <&dmac1 0x34>,
			       <&dmac2 0x35>, <&dmac2 0x34>;
			dma-names = "tx", "rx", "tx", "rx";
			power-domains = <&sysc R8A77961_PD_ALWAYS_ON>;
			resets = <&cpg 518>;
			status = "disabled";
		};

		hscif3: serial@e66a0000 {
			compatible = "renesas,hscif-r8a77961",
				     "renesas,rcar-gen3-hscif",
				     "renesas,hscif";
			reg = <0 0xe66a0000 0 0x60>;
			interrupts = <GIC_SPI 145 IRQ_TYPE_LEVEL_HIGH>;
			clocks = <&cpg CPG_MOD 517>,
				 <&cpg CPG_CORE R8A77961_CLK_S3D1>,
				 <&scif_clk>;
			clock-names = "fck", "brg_int", "scif_clk";
			dmas = <&dmac0 0x37>, <&dmac0 0x36>;
			dma-names = "tx", "rx";
			power-domains = <&sysc R8A77961_PD_ALWAYS_ON>;
			resets = <&cpg 517>;
			status = "disabled";
		};

		hscif4: serial@e66b0000 {
			compatible = "renesas,hscif-r8a77961",
				     "renesas,rcar-gen3-hscif",
				     "renesas,hscif";
			reg = <0 0xe66b0000 0 0x60>;
			interrupts = <GIC_SPI 146 IRQ_TYPE_LEVEL_HIGH>;
			clocks = <&cpg CPG_MOD 516>,
				 <&cpg CPG_CORE R8A77961_CLK_S3D1>,
				 <&scif_clk>;
			clock-names = "fck", "brg_int", "scif_clk";
			dmas = <&dmac0 0x39>, <&dmac0 0x38>;
			dma-names = "tx", "rx";
			power-domains = <&sysc R8A77961_PD_ALWAYS_ON>;
			resets = <&cpg 516>;
			status = "disabled";
		};

		hsusb: usb@e6590000 {
			compatible = "renesas,usbhs-r8a77961",
				     "renesas,rcar-gen3-usbhs";
			reg = <0 0xe6590000 0 0x200>;
			interrupts = <GIC_SPI 107 IRQ_TYPE_LEVEL_HIGH>;
			clocks = <&cpg CPG_MOD 704>, <&cpg CPG_MOD 703>;
			dmas = <&usb_dmac0 0>, <&usb_dmac0 1>,
			       <&usb_dmac1 0>, <&usb_dmac1 1>;
			dma-names = "ch0", "ch1", "ch2", "ch3";
			renesas,buswait = <11>;
			phys = <&usb2_phy0 3>;
			phy-names = "usb";
			power-domains = <&sysc R8A77961_PD_ALWAYS_ON>;
			resets = <&cpg 704>, <&cpg 703>;
			status = "disabled";
		};

		usb_dmac0: dma-controller@e65a0000 {
			compatible = "renesas,r8a77961-usb-dmac",
				     "renesas,usb-dmac";
			reg = <0 0xe65a0000 0 0x100>;
			interrupts = <GIC_SPI 109 IRQ_TYPE_LEVEL_HIGH>,
				     <GIC_SPI 109 IRQ_TYPE_LEVEL_HIGH>;
			interrupt-names = "ch0", "ch1";
			clocks = <&cpg CPG_MOD 330>;
			power-domains = <&sysc R8A77961_PD_ALWAYS_ON>;
			resets = <&cpg 330>;
			#dma-cells = <1>;
			dma-channels = <2>;
		};

		usb_dmac1: dma-controller@e65b0000 {
			compatible = "renesas,r8a77961-usb-dmac",
				     "renesas,usb-dmac";
			reg = <0 0xe65b0000 0 0x100>;
			interrupts = <GIC_SPI 110 IRQ_TYPE_LEVEL_HIGH>,
				     <GIC_SPI 110 IRQ_TYPE_LEVEL_HIGH>;
			interrupt-names = "ch0", "ch1";
			clocks = <&cpg CPG_MOD 331>;
			power-domains = <&sysc R8A77961_PD_ALWAYS_ON>;
			resets = <&cpg 331>;
			#dma-cells = <1>;
			dma-channels = <2>;
		};

		usb3_phy0: usb-phy@e65ee000 {
			compatible = "renesas,r8a77961-usb3-phy",
				     "renesas,rcar-gen3-usb3-phy";
			reg = <0 0xe65ee000 0 0x90>;
			clocks = <&cpg CPG_MOD 328>, <&usb3s0_clk>,
				 <&usb_extal_clk>;
			clock-names = "usb3-if", "usb3s_clk", "usb_extal";
			power-domains = <&sysc R8A77961_PD_ALWAYS_ON>;
			resets = <&cpg 328>;
			#phy-cells = <0>;
			status = "disabled";
		};

		arm_cc630p: crypto@e6601000 {
			compatible = "arm,cryptocell-630p-ree";
			interrupts = <GIC_SPI 71 IRQ_TYPE_LEVEL_HIGH>;
			reg = <0x0 0xe6601000 0 0x1000>;
			clocks = <&cpg CPG_MOD 229>;
			resets = <&cpg 229>;
			power-domains = <&sysc R8A77961_PD_ALWAYS_ON>;
		};

		dmac0: dma-controller@e6700000 {
			compatible = "renesas,dmac-r8a77961",
				     "renesas,rcar-dmac";
			reg = <0 0xe6700000 0 0x10000>;
			interrupts = <GIC_SPI 199 IRQ_TYPE_LEVEL_HIGH>,
				     <GIC_SPI 200 IRQ_TYPE_LEVEL_HIGH>,
				     <GIC_SPI 201 IRQ_TYPE_LEVEL_HIGH>,
				     <GIC_SPI 202 IRQ_TYPE_LEVEL_HIGH>,
				     <GIC_SPI 203 IRQ_TYPE_LEVEL_HIGH>,
				     <GIC_SPI 204 IRQ_TYPE_LEVEL_HIGH>,
				     <GIC_SPI 205 IRQ_TYPE_LEVEL_HIGH>,
				     <GIC_SPI 206 IRQ_TYPE_LEVEL_HIGH>,
				     <GIC_SPI 207 IRQ_TYPE_LEVEL_HIGH>,
				     <GIC_SPI 208 IRQ_TYPE_LEVEL_HIGH>,
				     <GIC_SPI 209 IRQ_TYPE_LEVEL_HIGH>,
				     <GIC_SPI 210 IRQ_TYPE_LEVEL_HIGH>,
				     <GIC_SPI 211 IRQ_TYPE_LEVEL_HIGH>,
				     <GIC_SPI 212 IRQ_TYPE_LEVEL_HIGH>,
				     <GIC_SPI 213 IRQ_TYPE_LEVEL_HIGH>,
				     <GIC_SPI 214 IRQ_TYPE_LEVEL_HIGH>,
				     <GIC_SPI 215 IRQ_TYPE_LEVEL_HIGH>;
			interrupt-names = "error",
					"ch0", "ch1", "ch2", "ch3",
					"ch4", "ch5", "ch6", "ch7",
					"ch8", "ch9", "ch10", "ch11",
					"ch12", "ch13", "ch14", "ch15";
			clocks = <&cpg CPG_MOD 219>;
			clock-names = "fck";
			power-domains = <&sysc R8A77961_PD_ALWAYS_ON>;
			resets = <&cpg 219>;
			#dma-cells = <1>;
			dma-channels = <16>;
			iommus = <&ipmmu_ds0 0>, <&ipmmu_ds0 1>,
			       <&ipmmu_ds0 2>, <&ipmmu_ds0 3>,
			       <&ipmmu_ds0 4>, <&ipmmu_ds0 5>,
			       <&ipmmu_ds0 6>, <&ipmmu_ds0 7>,
			       <&ipmmu_ds0 8>, <&ipmmu_ds0 9>,
			       <&ipmmu_ds0 10>, <&ipmmu_ds0 11>,
			       <&ipmmu_ds0 12>, <&ipmmu_ds0 13>,
			       <&ipmmu_ds0 14>, <&ipmmu_ds0 15>;
		};

		dmac1: dma-controller@e7300000 {
			compatible = "renesas,dmac-r8a77961",
				     "renesas,rcar-dmac";
			reg = <0 0xe7300000 0 0x10000>;
			interrupts = <GIC_SPI 220 IRQ_TYPE_LEVEL_HIGH>,
				     <GIC_SPI 216 IRQ_TYPE_LEVEL_HIGH>,
				     <GIC_SPI 217 IRQ_TYPE_LEVEL_HIGH>,
				     <GIC_SPI 218 IRQ_TYPE_LEVEL_HIGH>,
				     <GIC_SPI 219 IRQ_TYPE_LEVEL_HIGH>,
				     <GIC_SPI 308 IRQ_TYPE_LEVEL_HIGH>,
				     <GIC_SPI 309 IRQ_TYPE_LEVEL_HIGH>,
				     <GIC_SPI 310 IRQ_TYPE_LEVEL_HIGH>,
				     <GIC_SPI 311 IRQ_TYPE_LEVEL_HIGH>,
				     <GIC_SPI 312 IRQ_TYPE_LEVEL_HIGH>,
				     <GIC_SPI 313 IRQ_TYPE_LEVEL_HIGH>,
				     <GIC_SPI 314 IRQ_TYPE_LEVEL_HIGH>,
				     <GIC_SPI 315 IRQ_TYPE_LEVEL_HIGH>,
				     <GIC_SPI 316 IRQ_TYPE_LEVEL_HIGH>,
				     <GIC_SPI 317 IRQ_TYPE_LEVEL_HIGH>,
				     <GIC_SPI 318 IRQ_TYPE_LEVEL_HIGH>,
				     <GIC_SPI 319 IRQ_TYPE_LEVEL_HIGH>;
			interrupt-names = "error",
					"ch0", "ch1", "ch2", "ch3",
					"ch4", "ch5", "ch6", "ch7",
					"ch8", "ch9", "ch10", "ch11",
					"ch12", "ch13", "ch14", "ch15";
			clocks = <&cpg CPG_MOD 218>;
			clock-names = "fck";
			power-domains = <&sysc R8A77961_PD_ALWAYS_ON>;
			resets = <&cpg 218>;
			#dma-cells = <1>;
			dma-channels = <16>;
			iommus = <&ipmmu_ds1 0>, <&ipmmu_ds1 1>,
			       <&ipmmu_ds1 2>, <&ipmmu_ds1 3>,
			       <&ipmmu_ds1 4>, <&ipmmu_ds1 5>,
			       <&ipmmu_ds1 6>, <&ipmmu_ds1 7>,
			       <&ipmmu_ds1 8>, <&ipmmu_ds1 9>,
			       <&ipmmu_ds1 10>, <&ipmmu_ds1 11>,
			       <&ipmmu_ds1 12>, <&ipmmu_ds1 13>,
			       <&ipmmu_ds1 14>, <&ipmmu_ds1 15>;
		};

		dmac2: dma-controller@e7310000 {
			compatible = "renesas,dmac-r8a77961",
				     "renesas,rcar-dmac";
			reg = <0 0xe7310000 0 0x10000>;
			interrupts = <GIC_SPI 416 IRQ_TYPE_LEVEL_HIGH>,
				     <GIC_SPI 417 IRQ_TYPE_LEVEL_HIGH>,
				     <GIC_SPI 418 IRQ_TYPE_LEVEL_HIGH>,
				     <GIC_SPI 419 IRQ_TYPE_LEVEL_HIGH>,
				     <GIC_SPI 420 IRQ_TYPE_LEVEL_HIGH>,
				     <GIC_SPI 421 IRQ_TYPE_LEVEL_HIGH>,
				     <GIC_SPI 422 IRQ_TYPE_LEVEL_HIGH>,
				     <GIC_SPI 423 IRQ_TYPE_LEVEL_HIGH>,
				     <GIC_SPI 424 IRQ_TYPE_LEVEL_HIGH>,
				     <GIC_SPI 425 IRQ_TYPE_LEVEL_HIGH>,
				     <GIC_SPI 426 IRQ_TYPE_LEVEL_HIGH>,
				     <GIC_SPI 427 IRQ_TYPE_LEVEL_HIGH>,
				     <GIC_SPI 428 IRQ_TYPE_LEVEL_HIGH>,
				     <GIC_SPI 429 IRQ_TYPE_LEVEL_HIGH>,
				     <GIC_SPI 430 IRQ_TYPE_LEVEL_HIGH>,
				     <GIC_SPI 431 IRQ_TYPE_LEVEL_HIGH>,
				     <GIC_SPI 397 IRQ_TYPE_LEVEL_HIGH>;
			interrupt-names = "error",
					"ch0", "ch1", "ch2", "ch3",
					"ch4", "ch5", "ch6", "ch7",
					"ch8", "ch9", "ch10", "ch11",
					"ch12", "ch13", "ch14", "ch15";
			clocks = <&cpg CPG_MOD 217>;
			clock-names = "fck";
			power-domains = <&sysc R8A77961_PD_ALWAYS_ON>;
			resets = <&cpg 217>;
			#dma-cells = <1>;
			dma-channels = <16>;
			iommus = <&ipmmu_ds1 16>, <&ipmmu_ds1 17>,
			       <&ipmmu_ds1 18>, <&ipmmu_ds1 19>,
			       <&ipmmu_ds1 20>, <&ipmmu_ds1 21>,
			       <&ipmmu_ds1 22>, <&ipmmu_ds1 23>,
			       <&ipmmu_ds1 24>, <&ipmmu_ds1 25>,
			       <&ipmmu_ds1 26>, <&ipmmu_ds1 27>,
			       <&ipmmu_ds1 28>, <&ipmmu_ds1 29>,
			       <&ipmmu_ds1 30>, <&ipmmu_ds1 31>;
		};

		ipmmu_ds0: iommu@e6740000 {
			compatible = "renesas,ipmmu-r8a77961";
			reg = <0 0xe6740000 0 0x1000>;
			renesas,ipmmu-main = <&ipmmu_mm 0>;
			power-domains = <&sysc R8A77961_PD_ALWAYS_ON>;
			#iommu-cells = <1>;
		};

		ipmmu_ds1: iommu@e7740000 {
			compatible = "renesas,ipmmu-r8a77961";
			reg = <0 0xe7740000 0 0x1000>;
			renesas,ipmmu-main = <&ipmmu_mm 1>;
			power-domains = <&sysc R8A77961_PD_ALWAYS_ON>;
			#iommu-cells = <1>;
		};

		ipmmu_hc: iommu@e6570000 {
			compatible = "renesas,ipmmu-r8a77961";
			reg = <0 0xe6570000 0 0x1000>;
			renesas,ipmmu-main = <&ipmmu_mm 2>;
			power-domains = <&sysc R8A77961_PD_ALWAYS_ON>;
			#iommu-cells = <1>;
		};

		ipmmu_ir: iommu@ff8b0000 {
			compatible = "renesas,ipmmu-r8a77961";
			reg = <0 0xff8b0000 0 0x1000>;
			renesas,ipmmu-main = <&ipmmu_mm 3>;
			power-domains = <&sysc R8A77961_PD_A3IR>;
			#iommu-cells = <1>;
		};

		ipmmu_mm: iommu@e67b0000 {
			compatible = "renesas,ipmmu-r8a77961";
			reg = <0 0xe67b0000 0 0x1000>;
			interrupts = <GIC_SPI 196 IRQ_TYPE_LEVEL_HIGH>,
				     <GIC_SPI 197 IRQ_TYPE_LEVEL_HIGH>;
			power-domains = <&sysc R8A77961_PD_ALWAYS_ON>;
			#iommu-cells = <1>;
		};

		ipmmu_mp: iommu@ec670000 {
			compatible = "renesas,ipmmu-r8a77961";
			reg = <0 0xec670000 0 0x1000>;
			renesas,ipmmu-main = <&ipmmu_mm 4>;
			power-domains = <&sysc R8A77961_PD_ALWAYS_ON>;
			#iommu-cells = <1>;
		};

		ipmmu_pv0: iommu@fd800000 {
			compatible = "renesas,ipmmu-r8a77961";
			reg = <0 0xfd800000 0 0x1000>;
			renesas,ipmmu-main = <&ipmmu_mm 5>;
			power-domains = <&sysc R8A77961_PD_ALWAYS_ON>;
			#iommu-cells = <1>;
		};

		ipmmu_pv1: iommu@fd950000 {
			compatible = "renesas,ipmmu-r8a77961";
			reg = <0 0xfd950000 0 0x1000>;
			renesas,ipmmu-main = <&ipmmu_mm 6>;
			power-domains = <&sysc R8A77961_PD_ALWAYS_ON>;
			#iommu-cells = <1>;
		};

		ipmmu_rt: iommu@ffc80000 {
			compatible = "renesas,ipmmu-r8a77961";
			reg = <0 0xffc80000 0 0x1000>;
			renesas,ipmmu-main = <&ipmmu_mm 7>;
			power-domains = <&sysc R8A77961_PD_ALWAYS_ON>;
			#iommu-cells = <1>;
		};

		ipmmu_vc0: iommu@fe6b0000 {
			compatible = "renesas,ipmmu-r8a77961";
			reg = <0 0xfe6b0000 0 0x1000>;
			renesas,ipmmu-main = <&ipmmu_mm 8>;
			power-domains = <&sysc R8A77961_PD_A3VC>;
			#iommu-cells = <1>;
		};

		ipmmu_vi0: iommu@febd0000 {
			compatible = "renesas,ipmmu-r8a77961";
			reg = <0 0xfebd0000 0 0x1000>;
			renesas,ipmmu-main = <&ipmmu_mm 9>;
			power-domains = <&sysc R8A77961_PD_ALWAYS_ON>;
			#iommu-cells = <1>;
		};

		avb: ethernet@e6800000 {
			compatible = "renesas,etheravb-r8a77961",
				     "renesas,etheravb-rcar-gen3";
			reg = <0 0xe6800000 0 0x800>, <0 0xe6a00000 0 0x10000>;
			interrupts = <GIC_SPI 39 IRQ_TYPE_LEVEL_HIGH>,
				     <GIC_SPI 40 IRQ_TYPE_LEVEL_HIGH>,
				     <GIC_SPI 41 IRQ_TYPE_LEVEL_HIGH>,
				     <GIC_SPI 42 IRQ_TYPE_LEVEL_HIGH>,
				     <GIC_SPI 43 IRQ_TYPE_LEVEL_HIGH>,
				     <GIC_SPI 44 IRQ_TYPE_LEVEL_HIGH>,
				     <GIC_SPI 45 IRQ_TYPE_LEVEL_HIGH>,
				     <GIC_SPI 46 IRQ_TYPE_LEVEL_HIGH>,
				     <GIC_SPI 47 IRQ_TYPE_LEVEL_HIGH>,
				     <GIC_SPI 48 IRQ_TYPE_LEVEL_HIGH>,
				     <GIC_SPI 49 IRQ_TYPE_LEVEL_HIGH>,
				     <GIC_SPI 50 IRQ_TYPE_LEVEL_HIGH>,
				     <GIC_SPI 51 IRQ_TYPE_LEVEL_HIGH>,
				     <GIC_SPI 52 IRQ_TYPE_LEVEL_HIGH>,
				     <GIC_SPI 53 IRQ_TYPE_LEVEL_HIGH>,
				     <GIC_SPI 54 IRQ_TYPE_LEVEL_HIGH>,
				     <GIC_SPI 55 IRQ_TYPE_LEVEL_HIGH>,
				     <GIC_SPI 56 IRQ_TYPE_LEVEL_HIGH>,
				     <GIC_SPI 57 IRQ_TYPE_LEVEL_HIGH>,
				     <GIC_SPI 58 IRQ_TYPE_LEVEL_HIGH>,
				     <GIC_SPI 59 IRQ_TYPE_LEVEL_HIGH>,
				     <GIC_SPI 60 IRQ_TYPE_LEVEL_HIGH>,
				     <GIC_SPI 61 IRQ_TYPE_LEVEL_HIGH>,
				     <GIC_SPI 62 IRQ_TYPE_LEVEL_HIGH>,
				     <GIC_SPI 63 IRQ_TYPE_LEVEL_HIGH>;
			interrupt-names = "ch0", "ch1", "ch2", "ch3",
					  "ch4", "ch5", "ch6", "ch7",
					  "ch8", "ch9", "ch10", "ch11",
					  "ch12", "ch13", "ch14", "ch15",
					  "ch16", "ch17", "ch18", "ch19",
					  "ch20", "ch21", "ch22", "ch23",
					  "ch24";
			clocks = <&cpg CPG_MOD 812>;
			clock-names = "fck";
			power-domains = <&sysc R8A77961_PD_ALWAYS_ON>;
			resets = <&cpg 812>;
			phy-mode = "rgmii";
			rx-internal-delay-ps = <0>;
			tx-internal-delay-ps = <0>;
			iommus = <&ipmmu_ds0 16>;
			#address-cells = <1>;
			#size-cells = <0>;
			status = "disabled";
		};

		can0: can@e6c30000 {
			compatible = "renesas,can-r8a77961",
				     "renesas,rcar-gen3-can";
			reg = <0 0xe6c30000 0 0x1000>;
			interrupts = <GIC_SPI 186 IRQ_TYPE_LEVEL_HIGH>;
			clocks = <&cpg CPG_MOD 916>,
			       <&cpg CPG_CORE R8A77961_CLK_CANFD>,
			       <&can_clk>;
			clock-names = "clkp1", "clkp2", "can_clk";
			assigned-clocks = <&cpg CPG_CORE R8A77961_CLK_CANFD>;
			assigned-clock-rates = <40000000>;
			power-domains = <&sysc R8A77961_PD_ALWAYS_ON>;
			resets = <&cpg 916>;
			status = "disabled";
		};

		can1: can@e6c38000 {
			compatible = "renesas,can-r8a77961",
				     "renesas,rcar-gen3-can";
			reg = <0 0xe6c38000 0 0x1000>;
			interrupts = <GIC_SPI 187 IRQ_TYPE_LEVEL_HIGH>;
			clocks = <&cpg CPG_MOD 915>,
			       <&cpg CPG_CORE R8A77961_CLK_CANFD>,
			       <&can_clk>;
			clock-names = "clkp1", "clkp2", "can_clk";
			assigned-clocks = <&cpg CPG_CORE R8A77961_CLK_CANFD>;
			assigned-clock-rates = <40000000>;
			power-domains = <&sysc R8A77961_PD_ALWAYS_ON>;
			resets = <&cpg 915>;
			status = "disabled";
		};

		canfd: can@e66c0000 {
			compatible = "renesas,r8a77961-canfd",
				     "renesas,rcar-gen3-canfd";
			reg = <0 0xe66c0000 0 0x8000>;
			interrupts = <GIC_SPI 29 IRQ_TYPE_LEVEL_HIGH>,
				   <GIC_SPI 30 IRQ_TYPE_LEVEL_HIGH>;
			interrupt-names = "ch_int", "g_int";
			clocks = <&cpg CPG_MOD 914>,
			       <&cpg CPG_CORE R8A77961_CLK_CANFD>,
			       <&can_clk>;
			clock-names = "fck", "canfd", "can_clk";
			assigned-clocks = <&cpg CPG_CORE R8A77961_CLK_CANFD>;
			assigned-clock-rates = <40000000>;
			power-domains = <&sysc R8A77961_PD_ALWAYS_ON>;
			resets = <&cpg 914>;
			status = "disabled";

			channel0 {
				status = "disabled";
			};

			channel1 {
				status = "disabled";
			};
		};

		pwm0: pwm@e6e30000 {
			compatible = "renesas,pwm-r8a77961", "renesas,pwm-rcar";
			reg = <0 0xe6e30000 0 8>;
			#pwm-cells = <2>;
			clocks = <&cpg CPG_MOD 523>;
			resets = <&cpg 523>;
			power-domains = <&sysc R8A77961_PD_ALWAYS_ON>;
			status = "disabled";
		};

		pwm1: pwm@e6e31000 {
			compatible = "renesas,pwm-r8a77961", "renesas,pwm-rcar";
			reg = <0 0xe6e31000 0 8>;
			#pwm-cells = <2>;
			clocks = <&cpg CPG_MOD 523>;
			resets = <&cpg 523>;
			power-domains = <&sysc R8A77961_PD_ALWAYS_ON>;
			status = "disabled";
		};

		pwm2: pwm@e6e32000 {
			compatible = "renesas,pwm-r8a77961", "renesas,pwm-rcar";
			reg = <0 0xe6e32000 0 8>;
			#pwm-cells = <2>;
			clocks = <&cpg CPG_MOD 523>;
			resets = <&cpg 523>;
			power-domains = <&sysc R8A77961_PD_ALWAYS_ON>;
			status = "disabled";
		};

		pwm3: pwm@e6e33000 {
			compatible = "renesas,pwm-r8a77961", "renesas,pwm-rcar";
			reg = <0 0xe6e33000 0 8>;
			#pwm-cells = <2>;
			clocks = <&cpg CPG_MOD 523>;
			resets = <&cpg 523>;
			power-domains = <&sysc R8A77961_PD_ALWAYS_ON>;
			status = "disabled";
		};

		pwm4: pwm@e6e34000 {
			compatible = "renesas,pwm-r8a77961", "renesas,pwm-rcar";
			reg = <0 0xe6e34000 0 8>;
			#pwm-cells = <2>;
			clocks = <&cpg CPG_MOD 523>;
			resets = <&cpg 523>;
			power-domains = <&sysc R8A77961_PD_ALWAYS_ON>;
			status = "disabled";
		};

		pwm5: pwm@e6e35000 {
			compatible = "renesas,pwm-r8a77961", "renesas,pwm-rcar";
			reg = <0 0xe6e35000 0 8>;
			#pwm-cells = <2>;
			clocks = <&cpg CPG_MOD 523>;
			resets = <&cpg 523>;
			power-domains = <&sysc R8A77961_PD_ALWAYS_ON>;
			status = "disabled";
		};

		pwm6: pwm@e6e36000 {
			compatible = "renesas,pwm-r8a77961", "renesas,pwm-rcar";
			reg = <0 0xe6e36000 0 8>;
			#pwm-cells = <2>;
			clocks = <&cpg CPG_MOD 523>;
			resets = <&cpg 523>;
			power-domains = <&sysc R8A77961_PD_ALWAYS_ON>;
			status = "disabled";
		};

		scif0: serial@e6e60000 {
			compatible = "renesas,scif-r8a77961",
				     "renesas,rcar-gen3-scif", "renesas,scif";
			reg = <0 0xe6e60000 0 64>;
			interrupts = <GIC_SPI 152 IRQ_TYPE_LEVEL_HIGH>;
			clocks = <&cpg CPG_MOD 207>,
				 <&cpg CPG_CORE R8A77961_CLK_S3D1>,
				 <&scif_clk>;
			clock-names = "fck", "brg_int", "scif_clk";
			dmas = <&dmac1 0x51>, <&dmac1 0x50>,
			       <&dmac2 0x51>, <&dmac2 0x50>;
			dma-names = "tx", "rx", "tx", "rx";
			power-domains = <&sysc R8A77961_PD_ALWAYS_ON>;
			resets = <&cpg 207>;
			status = "disabled";
		};

		scif1: serial@e6e68000 {
			compatible = "renesas,scif-r8a77961",
				     "renesas,rcar-gen3-scif", "renesas,scif";
			reg = <0 0xe6e68000 0 64>;
			interrupts = <GIC_SPI 153 IRQ_TYPE_LEVEL_HIGH>;
			clocks = <&cpg CPG_MOD 206>,
				 <&cpg CPG_CORE R8A77961_CLK_S3D1>,
				 <&scif_clk>;
			clock-names = "fck", "brg_int", "scif_clk";
			dmas = <&dmac1 0x53>, <&dmac1 0x52>,
			       <&dmac2 0x53>, <&dmac2 0x52>;
			dma-names = "tx", "rx", "tx", "rx";
			power-domains = <&sysc R8A77961_PD_ALWAYS_ON>;
			resets = <&cpg 206>;
			status = "disabled";
		};

		scif2: serial@e6e88000 {
			compatible = "renesas,scif-r8a77961",
				     "renesas,rcar-gen3-scif", "renesas,scif";
			reg = <0 0xe6e88000 0 64>;
			interrupts = <GIC_SPI 164 IRQ_TYPE_LEVEL_HIGH>;
			clocks = <&cpg CPG_MOD 310>,
				 <&cpg CPG_CORE R8A77961_CLK_S3D1>,
				 <&scif_clk>;
			clock-names = "fck", "brg_int", "scif_clk";
			dmas = <&dmac1 0x13>, <&dmac1 0x12>,
			       <&dmac2 0x13>, <&dmac2 0x12>;
			dma-names = "tx", "rx", "tx", "rx";
			power-domains = <&sysc R8A77961_PD_ALWAYS_ON>;
			resets = <&cpg 310>;
			status = "disabled";
		};

		scif3: serial@e6c50000 {
			compatible = "renesas,scif-r8a77961",
				     "renesas,rcar-gen3-scif", "renesas,scif";
			reg = <0 0xe6c50000 0 64>;
			interrupts = <GIC_SPI 23 IRQ_TYPE_LEVEL_HIGH>;
			clocks = <&cpg CPG_MOD 204>,
				 <&cpg CPG_CORE R8A77961_CLK_S3D1>,
				 <&scif_clk>;
			clock-names = "fck", "brg_int", "scif_clk";
			dmas = <&dmac0 0x57>, <&dmac0 0x56>;
			dma-names = "tx", "rx";
			power-domains = <&sysc R8A77961_PD_ALWAYS_ON>;
			resets = <&cpg 204>;
			status = "disabled";
		};

		scif4: serial@e6c40000 {
			compatible = "renesas,scif-r8a77961",
				     "renesas,rcar-gen3-scif", "renesas,scif";
			reg = <0 0xe6c40000 0 64>;
			interrupts = <GIC_SPI 16 IRQ_TYPE_LEVEL_HIGH>;
			clocks = <&cpg CPG_MOD 203>,
				 <&cpg CPG_CORE R8A77961_CLK_S3D1>,
				 <&scif_clk>;
			clock-names = "fck", "brg_int", "scif_clk";
			dmas = <&dmac0 0x59>, <&dmac0 0x58>;
			dma-names = "tx", "rx";
			power-domains = <&sysc R8A77961_PD_ALWAYS_ON>;
			resets = <&cpg 203>;
			status = "disabled";
		};

		scif5: serial@e6f30000 {
			compatible = "renesas,scif-r8a77961",
				     "renesas,rcar-gen3-scif", "renesas,scif";
			reg = <0 0xe6f30000 0 64>;
			interrupts = <GIC_SPI 17 IRQ_TYPE_LEVEL_HIGH>;
			clocks = <&cpg CPG_MOD 202>,
				 <&cpg CPG_CORE R8A77961_CLK_S3D1>,
				 <&scif_clk>;
			clock-names = "fck", "brg_int", "scif_clk";
			dmas = <&dmac1 0x5b>, <&dmac1 0x5a>,
			       <&dmac2 0x5b>, <&dmac2 0x5a>;
			dma-names = "tx", "rx", "tx", "rx";
			power-domains = <&sysc R8A77961_PD_ALWAYS_ON>;
			resets = <&cpg 202>;
			status = "disabled";
		};

		tpu: pwm@e6e80000 {
			compatible = "renesas,tpu-r8a77961", "renesas,tpu";
			reg = <0 0xe6e80000 0 0x148>;
			interrupts = <GIC_SPI 135 IRQ_TYPE_LEVEL_HIGH>;
			clocks = <&cpg CPG_MOD 304>;
			power-domains = <&sysc R8A77961_PD_ALWAYS_ON>;
			resets = <&cpg 304>;
			#pwm-cells = <3>;
			status = "disabled";
		};

		msiof0: spi@e6e90000 {
			compatible = "renesas,msiof-r8a77961",
				     "renesas,rcar-gen3-msiof";
			reg = <0 0xe6e90000 0 0x0064>;
			interrupts = <GIC_SPI 156 IRQ_TYPE_LEVEL_HIGH>;
			clocks = <&cpg CPG_MOD 211>;
			dmas = <&dmac1 0x41>, <&dmac1 0x40>,
			       <&dmac2 0x41>, <&dmac2 0x40>;
			dma-names = "tx", "rx", "tx", "rx";
			power-domains = <&sysc R8A77961_PD_ALWAYS_ON>;
			resets = <&cpg 211>;
			#address-cells = <1>;
			#size-cells = <0>;
			status = "disabled";
		};

		msiof1: spi@e6ea0000 {
			compatible = "renesas,msiof-r8a77961",
				     "renesas,rcar-gen3-msiof";
			reg = <0 0xe6ea0000 0 0x0064>;
			interrupts = <GIC_SPI 157 IRQ_TYPE_LEVEL_HIGH>;
			clocks = <&cpg CPG_MOD 210>;
			dmas = <&dmac1 0x43>, <&dmac1 0x42>,
			       <&dmac2 0x43>, <&dmac2 0x42>;
			dma-names = "tx", "rx", "tx", "rx";
			power-domains = <&sysc R8A77961_PD_ALWAYS_ON>;
			resets = <&cpg 210>;
			#address-cells = <1>;
			#size-cells = <0>;
			status = "disabled";
		};

		msiof2: spi@e6c00000 {
			compatible = "renesas,msiof-r8a77961",
				     "renesas,rcar-gen3-msiof";
			reg = <0 0xe6c00000 0 0x0064>;
			interrupts = <GIC_SPI 158 IRQ_TYPE_LEVEL_HIGH>;
			clocks = <&cpg CPG_MOD 209>;
			dmas = <&dmac0 0x45>, <&dmac0 0x44>;
			dma-names = "tx", "rx";
			power-domains = <&sysc R8A77961_PD_ALWAYS_ON>;
			resets = <&cpg 209>;
			#address-cells = <1>;
			#size-cells = <0>;
			status = "disabled";
		};

		msiof3: spi@e6c10000 {
			compatible = "renesas,msiof-r8a77961",
				     "renesas,rcar-gen3-msiof";
			reg = <0 0xe6c10000 0 0x0064>;
			interrupts = <GIC_SPI 159 IRQ_TYPE_LEVEL_HIGH>;
			clocks = <&cpg CPG_MOD 208>;
			dmas = <&dmac0 0x47>, <&dmac0 0x46>;
			dma-names = "tx", "rx";
			power-domains = <&sysc R8A77961_PD_ALWAYS_ON>;
			resets = <&cpg 208>;
			#address-cells = <1>;
			#size-cells = <0>;
			status = "disabled";
		};

		vin0: video@e6ef0000 {
			compatible = "renesas,vin-r8a77961";
			reg = <0 0xe6ef0000 0 0x1000>;
			interrupts = <GIC_SPI 188 IRQ_TYPE_LEVEL_HIGH>;
			clocks = <&cpg CPG_MOD 811>;
			power-domains = <&sysc R8A77961_PD_ALWAYS_ON>;
			resets = <&cpg 811>;
			renesas,id = <0>;
			status = "disabled";

			ports {
				#address-cells = <1>;
				#size-cells = <0>;

				port@1 {
					#address-cells = <1>;
					#size-cells = <0>;

					reg = <1>;

					vin0csi20: endpoint@0 {
						reg = <0>;
						remote-endpoint = <&csi20vin0>;
					};
					vin0csi40: endpoint@2 {
						reg = <2>;
						remote-endpoint = <&csi40vin0>;
					};
				};
			};
		};

		vin1: video@e6ef1000 {
			compatible = "renesas,vin-r8a77961";
			reg = <0 0xe6ef1000 0 0x1000>;
			interrupts = <GIC_SPI 189 IRQ_TYPE_LEVEL_HIGH>;
			clocks = <&cpg CPG_MOD 810>;
			power-domains = <&sysc R8A77961_PD_ALWAYS_ON>;
			resets = <&cpg 810>;
			renesas,id = <1>;
			status = "disabled";

			ports {
				#address-cells = <1>;
				#size-cells = <0>;

				port@1 {
					#address-cells = <1>;
					#size-cells = <0>;

					reg = <1>;

					vin1csi20: endpoint@0 {
						reg = <0>;
						remote-endpoint = <&csi20vin1>;
					};
					vin1csi40: endpoint@2 {
						reg = <2>;
						remote-endpoint = <&csi40vin1>;
					};
				};
			};
		};

		vin2: video@e6ef2000 {
			compatible = "renesas,vin-r8a77961";
			reg = <0 0xe6ef2000 0 0x1000>;
			interrupts = <GIC_SPI 190 IRQ_TYPE_LEVEL_HIGH>;
			clocks = <&cpg CPG_MOD 809>;
			power-domains = <&sysc R8A77961_PD_ALWAYS_ON>;
			resets = <&cpg 809>;
			renesas,id = <2>;
			status = "disabled";

			ports {
				#address-cells = <1>;
				#size-cells = <0>;

				port@1 {
					#address-cells = <1>;
					#size-cells = <0>;

					reg = <1>;

					vin2csi20: endpoint@0 {
						reg = <0>;
						remote-endpoint = <&csi20vin2>;
					};
					vin2csi40: endpoint@2 {
						reg = <2>;
						remote-endpoint = <&csi40vin2>;
					};
				};
			};
		};

		vin3: video@e6ef3000 {
			compatible = "renesas,vin-r8a77961";
			reg = <0 0xe6ef3000 0 0x1000>;
			interrupts = <GIC_SPI 191 IRQ_TYPE_LEVEL_HIGH>;
			clocks = <&cpg CPG_MOD 808>;
			power-domains = <&sysc R8A77961_PD_ALWAYS_ON>;
			resets = <&cpg 808>;
			renesas,id = <3>;
			status = "disabled";

			ports {
				#address-cells = <1>;
				#size-cells = <0>;

				port@1 {
					#address-cells = <1>;
					#size-cells = <0>;

					reg = <1>;

					vin3csi20: endpoint@0 {
						reg = <0>;
						remote-endpoint = <&csi20vin3>;
					};
					vin3csi40: endpoint@2 {
						reg = <2>;
						remote-endpoint = <&csi40vin3>;
					};
				};
			};
		};

		vin4: video@e6ef4000 {
			compatible = "renesas,vin-r8a77961";
			reg = <0 0xe6ef4000 0 0x1000>;
			interrupts = <GIC_SPI 174 IRQ_TYPE_LEVEL_HIGH>;
			clocks = <&cpg CPG_MOD 807>;
			power-domains = <&sysc R8A77961_PD_ALWAYS_ON>;
			resets = <&cpg 807>;
			renesas,id = <4>;
			status = "disabled";

			ports {
				#address-cells = <1>;
				#size-cells = <0>;

				port@1 {
					#address-cells = <1>;
					#size-cells = <0>;

					reg = <1>;

					vin4csi20: endpoint@0 {
						reg = <0>;
						remote-endpoint = <&csi20vin4>;
					};
					vin4csi40: endpoint@2 {
						reg = <2>;
						remote-endpoint = <&csi40vin4>;
					};
				};
			};
		};

		vin5: video@e6ef5000 {
			compatible = "renesas,vin-r8a77961";
			reg = <0 0xe6ef5000 0 0x1000>;
			interrupts = <GIC_SPI 175 IRQ_TYPE_LEVEL_HIGH>;
			clocks = <&cpg CPG_MOD 806>;
			power-domains = <&sysc R8A77961_PD_ALWAYS_ON>;
			resets = <&cpg 806>;
			renesas,id = <5>;
			status = "disabled";

			ports {
				#address-cells = <1>;
				#size-cells = <0>;

				port@1 {
					#address-cells = <1>;
					#size-cells = <0>;

					reg = <1>;

					vin5csi20: endpoint@0 {
						reg = <0>;
						remote-endpoint = <&csi20vin5>;
					};
					vin5csi40: endpoint@2 {
						reg = <2>;
						remote-endpoint = <&csi40vin5>;
					};
				};
			};
		};

		vin6: video@e6ef6000 {
			compatible = "renesas,vin-r8a77961";
			reg = <0 0xe6ef6000 0 0x1000>;
			interrupts = <GIC_SPI 176 IRQ_TYPE_LEVEL_HIGH>;
			clocks = <&cpg CPG_MOD 805>;
			power-domains = <&sysc R8A77961_PD_ALWAYS_ON>;
			resets = <&cpg 805>;
			renesas,id = <6>;
			status = "disabled";

			ports {
				#address-cells = <1>;
				#size-cells = <0>;

				port@1 {
					#address-cells = <1>;
					#size-cells = <0>;

					reg = <1>;

					vin6csi20: endpoint@0 {
						reg = <0>;
						remote-endpoint = <&csi20vin6>;
					};
					vin6csi40: endpoint@2 {
						reg = <2>;
						remote-endpoint = <&csi40vin6>;
					};
				};
			};
		};

		vin7: video@e6ef7000 {
			compatible = "renesas,vin-r8a77961";
			reg = <0 0xe6ef7000 0 0x1000>;
			interrupts = <GIC_SPI 171 IRQ_TYPE_LEVEL_HIGH>;
			clocks = <&cpg CPG_MOD 804>;
			power-domains = <&sysc R8A77961_PD_ALWAYS_ON>;
			resets = <&cpg 804>;
			renesas,id = <7>;
			status = "disabled";

			ports {
				#address-cells = <1>;
				#size-cells = <0>;

				port@1 {
					#address-cells = <1>;
					#size-cells = <0>;

					reg = <1>;

					vin7csi20: endpoint@0 {
						reg = <0>;
						remote-endpoint = <&csi20vin7>;
					};
					vin7csi40: endpoint@2 {
						reg = <2>;
						remote-endpoint = <&csi40vin7>;
					};
				};
			};
		};

		rcar_sound: sound@ec500000 {
			/*
			 * #sound-dai-cells is required
			 *
			 * Single DAI : #sound-dai-cells = <0>;	<&rcar_sound>;
			 * Multi  DAI : #sound-dai-cells = <1>;	<&rcar_sound N>;
			 */
			/*
			 * #clock-cells is required for audio_clkout0/1/2/3
			 *
			 * clkout	: #clock-cells = <0>;	<&rcar_sound>;
			 * clkout0/1/2/3: #clock-cells = <1>;	<&rcar_sound N>;
			 */
			compatible = "renesas,rcar_sound-r8a77961", "renesas,rcar_sound-gen3";
			reg = <0 0xec500000 0 0x1000>, /* SCU */
			      <0 0xec5a0000 0 0x100>,  /* ADG */
			      <0 0xec540000 0 0x1000>, /* SSIU */
			      <0 0xec541000 0 0x280>,  /* SSI */
			      <0 0xec760000 0 0x200>;  /* Audio DMAC peri peri*/
			reg-names = "scu", "adg", "ssiu", "ssi", "audmapp";

			clocks = <&cpg CPG_MOD 1005>,
				 <&cpg CPG_MOD 1006>, <&cpg CPG_MOD 1007>,
				 <&cpg CPG_MOD 1008>, <&cpg CPG_MOD 1009>,
				 <&cpg CPG_MOD 1010>, <&cpg CPG_MOD 1011>,
				 <&cpg CPG_MOD 1012>, <&cpg CPG_MOD 1013>,
				 <&cpg CPG_MOD 1014>, <&cpg CPG_MOD 1015>,
				 <&cpg CPG_MOD 1022>, <&cpg CPG_MOD 1023>,
				 <&cpg CPG_MOD 1024>, <&cpg CPG_MOD 1025>,
				 <&cpg CPG_MOD 1026>, <&cpg CPG_MOD 1027>,
				 <&cpg CPG_MOD 1028>, <&cpg CPG_MOD 1029>,
				 <&cpg CPG_MOD 1030>, <&cpg CPG_MOD 1031>,
				 <&cpg CPG_MOD 1020>, <&cpg CPG_MOD 1021>,
				 <&cpg CPG_MOD 1020>, <&cpg CPG_MOD 1021>,
				 <&cpg CPG_MOD 1019>, <&cpg CPG_MOD 1018>,
				 <&audio_clk_a>, <&audio_clk_b>,
				 <&audio_clk_c>,
				 <&cpg CPG_CORE R8A77961_CLK_S0D4>;
			clock-names = "ssi-all",
				      "ssi.9", "ssi.8", "ssi.7", "ssi.6",
				      "ssi.5", "ssi.4", "ssi.3", "ssi.2",
				      "ssi.1", "ssi.0",
				      "src.9", "src.8", "src.7", "src.6",
				      "src.5", "src.4", "src.3", "src.2",
				      "src.1", "src.0",
				      "mix.1", "mix.0",
				      "ctu.1", "ctu.0",
				      "dvc.0", "dvc.1",
				      "clk_a", "clk_b", "clk_c", "clk_i";
			power-domains = <&sysc R8A77961_PD_ALWAYS_ON>;
			resets = <&cpg 1005>,
				 <&cpg 1006>, <&cpg 1007>,
				 <&cpg 1008>, <&cpg 1009>,
				 <&cpg 1010>, <&cpg 1011>,
				 <&cpg 1012>, <&cpg 1013>,
				 <&cpg 1014>, <&cpg 1015>;
			reset-names = "ssi-all",
				      "ssi.9", "ssi.8", "ssi.7", "ssi.6",
				      "ssi.5", "ssi.4", "ssi.3", "ssi.2",
				      "ssi.1", "ssi.0";
			status = "disabled";

			rcar_sound,ctu {
				ctu00: ctu-0 { };
				ctu01: ctu-1 { };
				ctu02: ctu-2 { };
				ctu03: ctu-3 { };
				ctu10: ctu-4 { };
				ctu11: ctu-5 { };
				ctu12: ctu-6 { };
				ctu13: ctu-7 { };
			};

			rcar_sound,dvc {
				dvc0: dvc-0 {
					dmas = <&audma1 0xbc>;
					dma-names = "tx";
				};
				dvc1: dvc-1 {
					dmas = <&audma1 0xbe>;
					dma-names = "tx";
				};
			};

			rcar_sound,mix {
				mix0: mix-0 { };
				mix1: mix-1 { };
			};

			rcar_sound,src {
				src0: src-0 {
					interrupts = <GIC_SPI 352 IRQ_TYPE_LEVEL_HIGH>;
					dmas = <&audma0 0x85>, <&audma1 0x9a>;
					dma-names = "rx", "tx";
				};
				src1: src-1 {
					interrupts = <GIC_SPI 353 IRQ_TYPE_LEVEL_HIGH>;
					dmas = <&audma0 0x87>, <&audma1 0x9c>;
					dma-names = "rx", "tx";
				};
				src2: src-2 {
					interrupts = <GIC_SPI 354 IRQ_TYPE_LEVEL_HIGH>;
					dmas = <&audma0 0x89>, <&audma1 0x9e>;
					dma-names = "rx", "tx";
				};
				src3: src-3 {
					interrupts = <GIC_SPI 355 IRQ_TYPE_LEVEL_HIGH>;
					dmas = <&audma0 0x8b>, <&audma1 0xa0>;
					dma-names = "rx", "tx";
				};
				src4: src-4 {
					interrupts = <GIC_SPI 356 IRQ_TYPE_LEVEL_HIGH>;
					dmas = <&audma0 0x8d>, <&audma1 0xb0>;
					dma-names = "rx", "tx";
				};
				src5: src-5 {
					interrupts = <GIC_SPI 357 IRQ_TYPE_LEVEL_HIGH>;
					dmas = <&audma0 0x8f>, <&audma1 0xb2>;
					dma-names = "rx", "tx";
				};
				src6: src-6 {
					interrupts = <GIC_SPI 358 IRQ_TYPE_LEVEL_HIGH>;
					dmas = <&audma0 0x91>, <&audma1 0xb4>;
					dma-names = "rx", "tx";
				};
				src7: src-7 {
					interrupts = <GIC_SPI 359 IRQ_TYPE_LEVEL_HIGH>;
					dmas = <&audma0 0x93>, <&audma1 0xb6>;
					dma-names = "rx", "tx";
				};
				src8: src-8 {
					interrupts = <GIC_SPI 360 IRQ_TYPE_LEVEL_HIGH>;
					dmas = <&audma0 0x95>, <&audma1 0xb8>;
					dma-names = "rx", "tx";
				};
				src9: src-9 {
					interrupts = <GIC_SPI 361 IRQ_TYPE_LEVEL_HIGH>;
					dmas = <&audma0 0x97>, <&audma1 0xba>;
					dma-names = "rx", "tx";
				};
			};

			rcar_sound,ssi {
				ssi0: ssi-0 {
					interrupts = <GIC_SPI 370 IRQ_TYPE_LEVEL_HIGH>;
					dmas = <&audma0 0x01>, <&audma1 0x02>;
					dma-names = "rx", "tx";
				};
				ssi1: ssi-1 {
					interrupts = <GIC_SPI 371 IRQ_TYPE_LEVEL_HIGH>;
					dmas = <&audma0 0x03>, <&audma1 0x04>;
					dma-names = "rx", "tx";
				};
				ssi2: ssi-2 {
					interrupts = <GIC_SPI 372 IRQ_TYPE_LEVEL_HIGH>;
					dmas = <&audma0 0x05>, <&audma1 0x06>;
					dma-names = "rx", "tx";
				};
				ssi3: ssi-3 {
					interrupts = <GIC_SPI 373 IRQ_TYPE_LEVEL_HIGH>;
					dmas = <&audma0 0x07>, <&audma1 0x08>;
					dma-names = "rx", "tx";
				};
				ssi4: ssi-4 {
					interrupts = <GIC_SPI 374 IRQ_TYPE_LEVEL_HIGH>;
					dmas = <&audma0 0x09>, <&audma1 0x0a>;
					dma-names = "rx", "tx";
				};
				ssi5: ssi-5 {
					interrupts = <GIC_SPI 375 IRQ_TYPE_LEVEL_HIGH>;
					dmas = <&audma0 0x0b>, <&audma1 0x0c>;
					dma-names = "rx", "tx";
				};
				ssi6: ssi-6 {
					interrupts = <GIC_SPI 376 IRQ_TYPE_LEVEL_HIGH>;
					dmas = <&audma0 0x0d>, <&audma1 0x0e>;
					dma-names = "rx", "tx";
				};
				ssi7: ssi-7 {
					interrupts = <GIC_SPI 377 IRQ_TYPE_LEVEL_HIGH>;
					dmas = <&audma0 0x0f>, <&audma1 0x10>;
					dma-names = "rx", "tx";
				};
				ssi8: ssi-8 {
					interrupts = <GIC_SPI 378 IRQ_TYPE_LEVEL_HIGH>;
					dmas = <&audma0 0x11>, <&audma1 0x12>;
					dma-names = "rx", "tx";
				};
				ssi9: ssi-9 {
					interrupts = <GIC_SPI 379 IRQ_TYPE_LEVEL_HIGH>;
					dmas = <&audma0 0x13>, <&audma1 0x14>;
					dma-names = "rx", "tx";
				};
			};

			rcar_sound,ssiu {
				ssiu00: ssiu-0 {
					dmas = <&audma0 0x15>, <&audma1 0x16>;
					dma-names = "rx", "tx";
				};
				ssiu01: ssiu-1 {
					dmas = <&audma0 0x35>, <&audma1 0x36>;
					dma-names = "rx", "tx";
				};
				ssiu02: ssiu-2 {
					dmas = <&audma0 0x37>, <&audma1 0x38>;
					dma-names = "rx", "tx";
				};
				ssiu03: ssiu-3 {
					dmas = <&audma0 0x47>, <&audma1 0x48>;
					dma-names = "rx", "tx";
				};
				ssiu04: ssiu-4 {
					dmas = <&audma0 0x3F>, <&audma1 0x40>;
					dma-names = "rx", "tx";
				};
				ssiu05: ssiu-5 {
					dmas = <&audma0 0x43>, <&audma1 0x44>;
					dma-names = "rx", "tx";
				};
				ssiu06: ssiu-6 {
					dmas = <&audma0 0x4F>, <&audma1 0x50>;
					dma-names = "rx", "tx";
				};
				ssiu07: ssiu-7 {
					dmas = <&audma0 0x53>, <&audma1 0x54>;
					dma-names = "rx", "tx";
				};
				ssiu10: ssiu-8 {
					dmas = <&audma0 0x49>, <&audma1 0x4a>;
					dma-names = "rx", "tx";
				};
				ssiu11: ssiu-9 {
					dmas = <&audma0 0x4B>, <&audma1 0x4C>;
					dma-names = "rx", "tx";
				};
				ssiu12: ssiu-10 {
					dmas = <&audma0 0x57>, <&audma1 0x58>;
					dma-names = "rx", "tx";
				};
				ssiu13: ssiu-11 {
					dmas = <&audma0 0x59>, <&audma1 0x5A>;
					dma-names = "rx", "tx";
				};
				ssiu14: ssiu-12 {
					dmas = <&audma0 0x5F>, <&audma1 0x60>;
					dma-names = "rx", "tx";
				};
				ssiu15: ssiu-13 {
					dmas = <&audma0 0xC3>, <&audma1 0xC4>;
					dma-names = "rx", "tx";
				};
				ssiu16: ssiu-14 {
					dmas = <&audma0 0xC7>, <&audma1 0xC8>;
					dma-names = "rx", "tx";
				};
				ssiu17: ssiu-15 {
					dmas = <&audma0 0xCB>, <&audma1 0xCC>;
					dma-names = "rx", "tx";
				};
				ssiu20: ssiu-16 {
					dmas = <&audma0 0x63>, <&audma1 0x64>;
					dma-names = "rx", "tx";
				};
				ssiu21: ssiu-17 {
					dmas = <&audma0 0x67>, <&audma1 0x68>;
					dma-names = "rx", "tx";
				};
				ssiu22: ssiu-18 {
					dmas = <&audma0 0x6B>, <&audma1 0x6C>;
					dma-names = "rx", "tx";
				};
				ssiu23: ssiu-19 {
					dmas = <&audma0 0x6D>, <&audma1 0x6E>;
					dma-names = "rx", "tx";
				};
				ssiu24: ssiu-20 {
					dmas = <&audma0 0xCF>, <&audma1 0xCE>;
					dma-names = "rx", "tx";
				};
				ssiu25: ssiu-21 {
					dmas = <&audma0 0xEB>, <&audma1 0xEC>;
					dma-names = "rx", "tx";
				};
				ssiu26: ssiu-22 {
					dmas = <&audma0 0xED>, <&audma1 0xEE>;
					dma-names = "rx", "tx";
				};
				ssiu27: ssiu-23 {
					dmas = <&audma0 0xEF>, <&audma1 0xF0>;
					dma-names = "rx", "tx";
				};
				ssiu30: ssiu-24 {
					dmas = <&audma0 0x6f>, <&audma1 0x70>;
					dma-names = "rx", "tx";
				};
				ssiu31: ssiu-25 {
					dmas = <&audma0 0x21>, <&audma1 0x22>;
					dma-names = "rx", "tx";
				};
				ssiu32: ssiu-26 {
					dmas = <&audma0 0x23>, <&audma1 0x24>;
					dma-names = "rx", "tx";
				};
				ssiu33: ssiu-27 {
					dmas = <&audma0 0x25>, <&audma1 0x26>;
					dma-names = "rx", "tx";
				};
				ssiu34: ssiu-28 {
					dmas = <&audma0 0x27>, <&audma1 0x28>;
					dma-names = "rx", "tx";
				};
				ssiu35: ssiu-29 {
					dmas = <&audma0 0x29>, <&audma1 0x2A>;
					dma-names = "rx", "tx";
				};
				ssiu36: ssiu-30 {
					dmas = <&audma0 0x2B>, <&audma1 0x2C>;
					dma-names = "rx", "tx";
				};
				ssiu37: ssiu-31 {
					dmas = <&audma0 0x2D>, <&audma1 0x2E>;
					dma-names = "rx", "tx";
				};
				ssiu40: ssiu-32 {
					dmas = <&audma0 0x71>, <&audma1 0x72>;
					dma-names = "rx", "tx";
				};
				ssiu41: ssiu-33 {
					dmas = <&audma0 0x17>, <&audma1 0x18>;
					dma-names = "rx", "tx";
				};
				ssiu42: ssiu-34 {
					dmas = <&audma0 0x19>, <&audma1 0x1A>;
					dma-names = "rx", "tx";
				};
				ssiu43: ssiu-35 {
					dmas = <&audma0 0x1B>, <&audma1 0x1C>;
					dma-names = "rx", "tx";
				};
				ssiu44: ssiu-36 {
					dmas = <&audma0 0x1D>, <&audma1 0x1E>;
					dma-names = "rx", "tx";
				};
				ssiu45: ssiu-37 {
					dmas = <&audma0 0x1F>, <&audma1 0x20>;
					dma-names = "rx", "tx";
				};
				ssiu46: ssiu-38 {
					dmas = <&audma0 0x31>, <&audma1 0x32>;
					dma-names = "rx", "tx";
				};
				ssiu47: ssiu-39 {
					dmas = <&audma0 0x33>, <&audma1 0x34>;
					dma-names = "rx", "tx";
				};
				ssiu50: ssiu-40 {
					dmas = <&audma0 0x73>, <&audma1 0x74>;
					dma-names = "rx", "tx";
				};
				ssiu60: ssiu-41 {
					dmas = <&audma0 0x75>, <&audma1 0x76>;
					dma-names = "rx", "tx";
				};
				ssiu70: ssiu-42 {
					dmas = <&audma0 0x79>, <&audma1 0x7a>;
					dma-names = "rx", "tx";
				};
				ssiu80: ssiu-43 {
					dmas = <&audma0 0x7b>, <&audma1 0x7c>;
					dma-names = "rx", "tx";
				};
				ssiu90: ssiu-44 {
					dmas = <&audma0 0x7d>, <&audma1 0x7e>;
					dma-names = "rx", "tx";
				};
				ssiu91: ssiu-45 {
					dmas = <&audma0 0x7F>, <&audma1 0x80>;
					dma-names = "rx", "tx";
				};
				ssiu92: ssiu-46 {
					dmas = <&audma0 0x81>, <&audma1 0x82>;
					dma-names = "rx", "tx";
				};
				ssiu93: ssiu-47 {
					dmas = <&audma0 0x83>, <&audma1 0x84>;
					dma-names = "rx", "tx";
				};
				ssiu94: ssiu-48 {
					dmas = <&audma0 0xA3>, <&audma1 0xA4>;
					dma-names = "rx", "tx";
				};
				ssiu95: ssiu-49 {
					dmas = <&audma0 0xA5>, <&audma1 0xA6>;
					dma-names = "rx", "tx";
				};
				ssiu96: ssiu-50 {
					dmas = <&audma0 0xA7>, <&audma1 0xA8>;
					dma-names = "rx", "tx";
				};
				ssiu97: ssiu-51 {
					dmas = <&audma0 0xA9>, <&audma1 0xAA>;
					dma-names = "rx", "tx";
				};
			};
		};

		mlp: mlp@ec520000 {
			compatible = "renesas,r8a77961-mlp",
				     "renesas,rcar-gen3-mlp";
			reg = <0 0xec520000 0 0x800>;
			interrupts = <GIC_SPI 384 IRQ_TYPE_LEVEL_HIGH>,
				<GIC_SPI 385 IRQ_TYPE_LEVEL_HIGH>;
			clocks = <&cpg CPG_MOD 802>;
			power-domains = <&sysc R8A77961_PD_ALWAYS_ON>;
			resets = <&cpg 802>;
			status = "disabled";
		};

		audma0: dma-controller@ec700000 {
			compatible = "renesas,dmac-r8a77961",
				     "renesas,rcar-dmac";
			reg = <0 0xec700000 0 0x10000>;
			interrupts = <GIC_SPI 350 IRQ_TYPE_LEVEL_HIGH>,
				     <GIC_SPI 320 IRQ_TYPE_LEVEL_HIGH>,
				     <GIC_SPI 321 IRQ_TYPE_LEVEL_HIGH>,
				     <GIC_SPI 322 IRQ_TYPE_LEVEL_HIGH>,
				     <GIC_SPI 323 IRQ_TYPE_LEVEL_HIGH>,
				     <GIC_SPI 324 IRQ_TYPE_LEVEL_HIGH>,
				     <GIC_SPI 325 IRQ_TYPE_LEVEL_HIGH>,
				     <GIC_SPI 326 IRQ_TYPE_LEVEL_HIGH>,
				     <GIC_SPI 327 IRQ_TYPE_LEVEL_HIGH>,
				     <GIC_SPI 328 IRQ_TYPE_LEVEL_HIGH>,
				     <GIC_SPI 329 IRQ_TYPE_LEVEL_HIGH>,
				     <GIC_SPI 330 IRQ_TYPE_LEVEL_HIGH>,
				     <GIC_SPI 331 IRQ_TYPE_LEVEL_HIGH>,
				     <GIC_SPI 332 IRQ_TYPE_LEVEL_HIGH>,
				     <GIC_SPI 333 IRQ_TYPE_LEVEL_HIGH>,
				     <GIC_SPI 334 IRQ_TYPE_LEVEL_HIGH>,
				     <GIC_SPI 335 IRQ_TYPE_LEVEL_HIGH>;
			interrupt-names = "error",
					"ch0", "ch1", "ch2", "ch3",
					"ch4", "ch5", "ch6", "ch7",
					"ch8", "ch9", "ch10", "ch11",
					"ch12", "ch13", "ch14", "ch15";
			clocks = <&cpg CPG_MOD 502>;
			clock-names = "fck";
			power-domains = <&sysc R8A77961_PD_ALWAYS_ON>;
			resets = <&cpg 502>;
			#dma-cells = <1>;
			dma-channels = <16>;
			iommus = <&ipmmu_mp 0>, <&ipmmu_mp 1>,
			       <&ipmmu_mp 2>, <&ipmmu_mp 3>,
			       <&ipmmu_mp 4>, <&ipmmu_mp 5>,
			       <&ipmmu_mp 6>, <&ipmmu_mp 7>,
			       <&ipmmu_mp 8>, <&ipmmu_mp 9>,
			       <&ipmmu_mp 10>, <&ipmmu_mp 11>,
			       <&ipmmu_mp 12>, <&ipmmu_mp 13>,
			       <&ipmmu_mp 14>, <&ipmmu_mp 15>;
		};

		audma1: dma-controller@ec720000 {
			compatible = "renesas,dmac-r8a77961",
				     "renesas,rcar-dmac";
			reg = <0 0xec720000 0 0x10000>;
			interrupts = <GIC_SPI 351 IRQ_TYPE_LEVEL_HIGH>,
				     <GIC_SPI 336 IRQ_TYPE_LEVEL_HIGH>,
				     <GIC_SPI 337 IRQ_TYPE_LEVEL_HIGH>,
				     <GIC_SPI 338 IRQ_TYPE_LEVEL_HIGH>,
				     <GIC_SPI 339 IRQ_TYPE_LEVEL_HIGH>,
				     <GIC_SPI 340 IRQ_TYPE_LEVEL_HIGH>,
				     <GIC_SPI 341 IRQ_TYPE_LEVEL_HIGH>,
				     <GIC_SPI 342 IRQ_TYPE_LEVEL_HIGH>,
				     <GIC_SPI 343 IRQ_TYPE_LEVEL_HIGH>,
				     <GIC_SPI 344 IRQ_TYPE_LEVEL_HIGH>,
				     <GIC_SPI 345 IRQ_TYPE_LEVEL_HIGH>,
				     <GIC_SPI 346 IRQ_TYPE_LEVEL_HIGH>,
				     <GIC_SPI 347 IRQ_TYPE_LEVEL_HIGH>,
				     <GIC_SPI 348 IRQ_TYPE_LEVEL_HIGH>,
				     <GIC_SPI 349 IRQ_TYPE_LEVEL_HIGH>,
				     <GIC_SPI 382 IRQ_TYPE_LEVEL_HIGH>,
				     <GIC_SPI 383 IRQ_TYPE_LEVEL_HIGH>;
			interrupt-names = "error",
					"ch0", "ch1", "ch2", "ch3",
					"ch4", "ch5", "ch6", "ch7",
					"ch8", "ch9", "ch10", "ch11",
					"ch12", "ch13", "ch14", "ch15";
			clocks = <&cpg CPG_MOD 501>;
			clock-names = "fck";
			power-domains = <&sysc R8A77961_PD_ALWAYS_ON>;
			resets = <&cpg 501>;
			#dma-cells = <1>;
			dma-channels = <16>;
			iommus = <&ipmmu_mp 16>, <&ipmmu_mp 17>,
			       <&ipmmu_mp 18>, <&ipmmu_mp 19>,
			       <&ipmmu_mp 20>, <&ipmmu_mp 21>,
			       <&ipmmu_mp 22>, <&ipmmu_mp 23>,
			       <&ipmmu_mp 24>, <&ipmmu_mp 25>,
			       <&ipmmu_mp 26>, <&ipmmu_mp 27>,
			       <&ipmmu_mp 28>, <&ipmmu_mp 29>,
			       <&ipmmu_mp 30>, <&ipmmu_mp 31>;
		};

		xhci0: usb@ee000000 {
			compatible = "renesas,xhci-r8a77961",
				     "renesas,rcar-gen3-xhci";
			reg = <0 0xee000000 0 0xc00>;
			interrupts = <GIC_SPI 102 IRQ_TYPE_LEVEL_HIGH>;
			clocks = <&cpg CPG_MOD 328>;
			power-domains = <&sysc R8A77961_PD_ALWAYS_ON>;
			resets = <&cpg 328>;
			status = "disabled";
		};

		usb3_peri0: usb@ee020000 {
			compatible = "renesas,r8a77961-usb3-peri",
				     "renesas,rcar-gen3-usb3-peri";
			reg = <0 0xee020000 0 0x400>;
			interrupts = <GIC_SPI 104 IRQ_TYPE_LEVEL_HIGH>;
			clocks = <&cpg CPG_MOD 328>;
			power-domains = <&sysc R8A77961_PD_ALWAYS_ON>;
			resets = <&cpg 328>;
			status = "disabled";
		};

		ohci0: usb@ee080000 {
			compatible = "generic-ohci";
			reg = <0 0xee080000 0 0x100>;
			interrupts = <GIC_SPI 108 IRQ_TYPE_LEVEL_HIGH>;
			clocks = <&cpg CPG_MOD 703>, <&cpg CPG_MOD 704>;
			phys = <&usb2_phy0 1>;
			phy-names = "usb";
			power-domains = <&sysc R8A77961_PD_ALWAYS_ON>;
			resets = <&cpg 703>, <&cpg 704>;
			status = "disabled";
		};

		ohci1: usb@ee0a0000 {
			compatible = "generic-ohci";
			reg = <0 0xee0a0000 0 0x100>;
			interrupts = <GIC_SPI 112 IRQ_TYPE_LEVEL_HIGH>;
			clocks = <&cpg CPG_MOD 702>;
			phys = <&usb2_phy1 1>;
			phy-names = "usb";
			power-domains = <&sysc R8A77961_PD_ALWAYS_ON>;
			resets = <&cpg 702>;
			status = "disabled";
		};

		ehci0: usb@ee080100 {
			compatible = "generic-ehci";
			reg = <0 0xee080100 0 0x100>;
			interrupts = <GIC_SPI 108 IRQ_TYPE_LEVEL_HIGH>;
			clocks = <&cpg CPG_MOD 703>, <&cpg CPG_MOD 704>;
			phys = <&usb2_phy0 2>;
			phy-names = "usb";
			companion = <&ohci0>;
			power-domains = <&sysc R8A77961_PD_ALWAYS_ON>;
			resets = <&cpg 703>, <&cpg 704>;
			status = "disabled";
		};

		ehci1: usb@ee0a0100 {
			compatible = "generic-ehci";
			reg = <0 0xee0a0100 0 0x100>;
			interrupts = <GIC_SPI 112 IRQ_TYPE_LEVEL_HIGH>;
			clocks = <&cpg CPG_MOD 702>;
			phys = <&usb2_phy1 2>;
			phy-names = "usb";
			companion = <&ohci1>;
			power-domains = <&sysc R8A77961_PD_ALWAYS_ON>;
			resets = <&cpg 702>;
			status = "disabled";
		};

		usb2_phy0: usb-phy@ee080200 {
			compatible = "renesas,usb2-phy-r8a77961",
				     "renesas,rcar-gen3-usb2-phy";
			reg = <0 0xee080200 0 0x700>;
			interrupts = <GIC_SPI 108 IRQ_TYPE_LEVEL_HIGH>;
			clocks = <&cpg CPG_MOD 703>, <&cpg CPG_MOD 704>;
			power-domains = <&sysc R8A77961_PD_ALWAYS_ON>;
			resets = <&cpg 703>, <&cpg 704>;
			#phy-cells = <1>;
			status = "disabled";
		};

		usb2_phy1: usb-phy@ee0a0200 {
			compatible = "renesas,usb2-phy-r8a77961",
				     "renesas,rcar-gen3-usb2-phy";
			reg = <0 0xee0a0200 0 0x700>;
			clocks = <&cpg CPG_MOD 702>;
			power-domains = <&sysc R8A77961_PD_ALWAYS_ON>;
			resets = <&cpg 702>;
			#phy-cells = <1>;
			status = "disabled";
		};

		sdhi0: mmc@ee100000 {
			compatible = "renesas,sdhi-r8a77961",
				     "renesas,rcar-gen3-sdhi";
			reg = <0 0xee100000 0 0x2000>;
			interrupts = <GIC_SPI 165 IRQ_TYPE_LEVEL_HIGH>;
			clocks = <&cpg CPG_MOD 314>, <&cpg CPG_CORE R8A77961_CLK_SD0H>;
			clock-names = "core", "clkh";
			max-frequency = <200000000>;
			power-domains = <&sysc R8A77961_PD_ALWAYS_ON>;
			resets = <&cpg 314>;
			iommus = <&ipmmu_ds1 32>;
			status = "disabled";
		};

		sdhi1: mmc@ee120000 {
			compatible = "renesas,sdhi-r8a77961",
				     "renesas,rcar-gen3-sdhi";
			reg = <0 0xee120000 0 0x2000>;
			interrupts = <GIC_SPI 166 IRQ_TYPE_LEVEL_HIGH>;
			clocks = <&cpg CPG_MOD 313>, <&cpg CPG_CORE R8A77961_CLK_SD1H>;
			clock-names = "core", "clkh";
			max-frequency = <200000000>;
			power-domains = <&sysc R8A77961_PD_ALWAYS_ON>;
			resets = <&cpg 313>;
			iommus = <&ipmmu_ds1 33>;
			status = "disabled";
		};

		sdhi2: mmc@ee140000 {
			compatible = "renesas,sdhi-r8a77961",
				     "renesas,rcar-gen3-sdhi";
			reg = <0 0xee140000 0 0x2000>;
			interrupts = <GIC_SPI 167 IRQ_TYPE_LEVEL_HIGH>;
			clocks = <&cpg CPG_MOD 312>, <&cpg CPG_CORE R8A77961_CLK_SD2H>;
			clock-names = "core", "clkh";
			max-frequency = <200000000>;
			power-domains = <&sysc R8A77961_PD_ALWAYS_ON>;
			resets = <&cpg 312>;
			iommus = <&ipmmu_ds1 34>;
			status = "disabled";
		};

		sdhi3: mmc@ee160000 {
			compatible = "renesas,sdhi-r8a77961",
				     "renesas,rcar-gen3-sdhi";
			reg = <0 0xee160000 0 0x2000>;
			interrupts = <GIC_SPI 168 IRQ_TYPE_LEVEL_HIGH>;
			clocks = <&cpg CPG_MOD 311>, <&cpg CPG_CORE R8A77961_CLK_SD3H>;
			clock-names = "core", "clkh";
			max-frequency = <200000000>;
			power-domains = <&sysc R8A77961_PD_ALWAYS_ON>;
			resets = <&cpg 311>;
			iommus = <&ipmmu_ds1 35>;
			status = "disabled";
		};

		rpc: spi@ee200000 {
			compatible = "renesas,r8a77961-rpc-if",
				     "renesas,rcar-gen3-rpc-if";
			reg = <0 0xee200000 0 0x200>,
			      <0 0x08000000 0 0x04000000>,
			      <0 0xee208000 0 0x100>;
			reg-names = "regs", "dirmap", "wbuf";
			interrupts = <GIC_SPI 38 IRQ_TYPE_LEVEL_HIGH>;
			clocks = <&cpg CPG_MOD 917>;
			power-domains = <&sysc R8A77961_PD_ALWAYS_ON>;
			resets = <&cpg 917>;
			#address-cells = <1>;
			#size-cells = <0>;
			status = "disabled";
		};

		gic: interrupt-controller@f1010000 {
			compatible = "arm,gic-400";
			#interrupt-cells = <3>;
			#address-cells = <0>;
			interrupt-controller;
			reg = <0x0 0xf1010000 0 0x1000>,
			      <0x0 0xf1020000 0 0x20000>,
			      <0x0 0xf1040000 0 0x20000>,
			      <0x0 0xf1060000 0 0x20000>;
			interrupts = <GIC_PPI 9
					(GIC_CPU_MASK_SIMPLE(6) | IRQ_TYPE_LEVEL_HIGH)>;
			clocks = <&cpg CPG_MOD 408>;
			clock-names = "clk";
			power-domains = <&sysc R8A77961_PD_ALWAYS_ON>;
			resets = <&cpg 408>;
		};

		pciec0: pcie@fe000000 {
			compatible = "renesas,pcie-r8a77961",
				     "renesas,pcie-rcar-gen3";
			reg = <0 0xfe000000 0 0x80000>;
			#address-cells = <3>;
			#size-cells = <2>;
			bus-range = <0x00 0xff>;
			device_type = "pci";
			ranges = <0x01000000 0 0x00000000 0 0xfe100000 0 0x00100000>,
				 <0x02000000 0 0xfe200000 0 0xfe200000 0 0x00200000>,
				 <0x02000000 0 0x30000000 0 0x30000000 0 0x08000000>,
				 <0x42000000 0 0x38000000 0 0x38000000 0 0x08000000>;
			/* Map all possible DDR as inbound ranges */
			dma-ranges = <0x42000000 0 0x40000000 0 0x40000000 0 0x80000000>;
			interrupts = <GIC_SPI 116 IRQ_TYPE_LEVEL_HIGH>,
				<GIC_SPI 117 IRQ_TYPE_LEVEL_HIGH>,
				<GIC_SPI 118 IRQ_TYPE_LEVEL_HIGH>;
			#interrupt-cells = <1>;
			interrupt-map-mask = <0 0 0 0>;
			interrupt-map = <0 0 0 0 &gic GIC_SPI 116 IRQ_TYPE_LEVEL_HIGH>;
			clocks = <&cpg CPG_MOD 319>, <&pcie_bus_clk>;
			clock-names = "pcie", "pcie_bus";
			power-domains = <&sysc R8A77961_PD_ALWAYS_ON>;
			resets = <&cpg 319>;
			status = "disabled";
		};

		pciec1: pcie@ee800000 {
			compatible = "renesas,pcie-r8a77961",
				     "renesas,pcie-rcar-gen3";
			reg = <0 0xee800000 0 0x80000>;
			#address-cells = <3>;
			#size-cells = <2>;
			bus-range = <0x00 0xff>;
			device_type = "pci";
			ranges = <0x01000000 0 0x00000000 0 0xee900000 0 0x00100000>,
				 <0x02000000 0 0xeea00000 0 0xeea00000 0 0x00200000>,
				 <0x02000000 0 0xc0000000 0 0xc0000000 0 0x08000000>,
				 <0x42000000 0 0xc8000000 0 0xc8000000 0 0x08000000>;
			/* Map all possible DDR as inbound ranges */
			dma-ranges = <0x42000000 0 0x40000000 0 0x40000000 0 0x80000000>;
			interrupts = <GIC_SPI 148 IRQ_TYPE_LEVEL_HIGH>,
				<GIC_SPI 149 IRQ_TYPE_LEVEL_HIGH>,
				<GIC_SPI 150 IRQ_TYPE_LEVEL_HIGH>;
			#interrupt-cells = <1>;
			interrupt-map-mask = <0 0 0 0>;
			interrupt-map = <0 0 0 0 &gic GIC_SPI 148 IRQ_TYPE_LEVEL_HIGH>;
			clocks = <&cpg CPG_MOD 318>, <&pcie_bus_clk>;
			clock-names = "pcie", "pcie_bus";
			power-domains = <&sysc R8A77961_PD_ALWAYS_ON>;
			resets = <&cpg 318>;
			status = "disabled";
		};

		fcpf0: fcp@fe950000 {
			compatible = "renesas,fcpf";
			reg = <0 0xfe950000 0 0x200>;
			clocks = <&cpg CPG_MOD 615>;
			power-domains = <&sysc R8A77961_PD_A3VC>;
			resets = <&cpg 615>;
		};

		fcpvb0: fcp@fe96f000 {
			compatible = "renesas,fcpv";
			reg = <0 0xfe96f000 0 0x200>;
			clocks = <&cpg CPG_MOD 607>;
			power-domains = <&sysc R8A77961_PD_A3VC>;
			resets = <&cpg 607>;
		};

		fcpvi0: fcp@fe9af000 {
			compatible = "renesas,fcpv";
			reg = <0 0xfe9af000 0 0x200>;
			clocks = <&cpg CPG_MOD 611>;
			power-domains = <&sysc R8A77961_PD_A3VC>;
			resets = <&cpg 611>;
			iommus = <&ipmmu_vc0 19>;
		};

		fcpvd0: fcp@fea27000 {
			compatible = "renesas,fcpv";
			reg = <0 0xfea27000 0 0x200>;
			clocks = <&cpg CPG_MOD 603>;
			power-domains = <&sysc R8A77961_PD_ALWAYS_ON>;
			resets = <&cpg 603>;
			iommus = <&ipmmu_vi0 8>;
		};

		fcpvd1: fcp@fea2f000 {
			compatible = "renesas,fcpv";
			reg = <0 0xfea2f000 0 0x200>;
			clocks = <&cpg CPG_MOD 602>;
			power-domains = <&sysc R8A77961_PD_ALWAYS_ON>;
			resets = <&cpg 602>;
			iommus = <&ipmmu_vi0 9>;
		};

		fcpvd2: fcp@fea37000 {
			compatible = "renesas,fcpv";
			reg = <0 0xfea37000 0 0x200>;
			clocks = <&cpg CPG_MOD 601>;
			power-domains = <&sysc R8A77961_PD_ALWAYS_ON>;
			resets = <&cpg 601>;
			iommus = <&ipmmu_vi0 10>;
		};

		vspb: vsp@fe960000 {
			compatible = "renesas,vsp2";
			reg = <0 0xfe960000 0 0x8000>;
			interrupts = <GIC_SPI 266 IRQ_TYPE_LEVEL_HIGH>;
			clocks = <&cpg CPG_MOD 626>;
			power-domains = <&sysc R8A77961_PD_A3VC>;
			resets = <&cpg 626>;

			renesas,fcp = <&fcpvb0>;
		};

		vspd0: vsp@fea20000 {
			compatible = "renesas,vsp2";
			reg = <0 0xfea20000 0 0x5000>;
			interrupts = <GIC_SPI 466 IRQ_TYPE_LEVEL_HIGH>;
			clocks = <&cpg CPG_MOD 623>;
			power-domains = <&sysc R8A77961_PD_ALWAYS_ON>;
			resets = <&cpg 623>;

			renesas,fcp = <&fcpvd0>;
		};

		vspd1: vsp@fea28000 {
			compatible = "renesas,vsp2";
			reg = <0 0xfea28000 0 0x5000>;
			interrupts = <GIC_SPI 467 IRQ_TYPE_LEVEL_HIGH>;
			clocks = <&cpg CPG_MOD 622>;
			power-domains = <&sysc R8A77961_PD_ALWAYS_ON>;
			resets = <&cpg 622>;

			renesas,fcp = <&fcpvd1>;
		};

		vspd2: vsp@fea30000 {
			compatible = "renesas,vsp2";
			reg = <0 0xfea30000 0 0x5000>;
			interrupts = <GIC_SPI 468 IRQ_TYPE_LEVEL_HIGH>;
			clocks = <&cpg CPG_MOD 621>;
			power-domains = <&sysc R8A77961_PD_ALWAYS_ON>;
			resets = <&cpg 621>;

			renesas,fcp = <&fcpvd2>;
		};

		vspi0: vsp@fe9a0000 {
			compatible = "renesas,vsp2";
			reg = <0 0xfe9a0000 0 0x8000>;
			interrupts = <GIC_SPI 444 IRQ_TYPE_LEVEL_HIGH>;
			clocks = <&cpg CPG_MOD 631>;
			power-domains = <&sysc R8A77961_PD_A3VC>;
			resets = <&cpg 631>;

			renesas,fcp = <&fcpvi0>;
		};

		csi20: csi2@fea80000 {
			compatible = "renesas,r8a77961-csi2";
			reg = <0 0xfea80000 0 0x10000>;
			interrupts = <GIC_SPI 184 IRQ_TYPE_LEVEL_HIGH>;
			clocks = <&cpg CPG_MOD 714>;
			power-domains = <&sysc R8A77961_PD_ALWAYS_ON>;
			resets = <&cpg 714>;
			status = "disabled";

			ports {
				#address-cells = <1>;
				#size-cells = <0>;

				port@0 {
					reg = <0>;
				};

				port@1 {
					#address-cells = <1>;
					#size-cells = <0>;

					reg = <1>;

					csi20vin0: endpoint@0 {
						reg = <0>;
						remote-endpoint = <&vin0csi20>;
					};
					csi20vin1: endpoint@1 {
						reg = <1>;
						remote-endpoint = <&vin1csi20>;
					};
					csi20vin2: endpoint@2 {
						reg = <2>;
						remote-endpoint = <&vin2csi20>;
					};
					csi20vin3: endpoint@3 {
						reg = <3>;
						remote-endpoint = <&vin3csi20>;
					};
					csi20vin4: endpoint@4 {
						reg = <4>;
						remote-endpoint = <&vin4csi20>;
					};
					csi20vin5: endpoint@5 {
						reg = <5>;
						remote-endpoint = <&vin5csi20>;
					};
					csi20vin6: endpoint@6 {
						reg = <6>;
						remote-endpoint = <&vin6csi20>;
					};
					csi20vin7: endpoint@7 {
						reg = <7>;
						remote-endpoint = <&vin7csi20>;
					};
				};
			};
		};

		csi40: csi2@feaa0000 {
			compatible = "renesas,r8a77961-csi2";
			reg = <0 0xfeaa0000 0 0x10000>;
			interrupts = <GIC_SPI 246 IRQ_TYPE_LEVEL_HIGH>;
			clocks = <&cpg CPG_MOD 716>;
			power-domains = <&sysc R8A77961_PD_ALWAYS_ON>;
			resets = <&cpg 716>;
			status = "disabled";

			ports {
				#address-cells = <1>;
				#size-cells = <0>;

				port@0 {
					reg = <0>;
				};

				port@1 {
					#address-cells = <1>;
					#size-cells = <0>;

					reg = <1>;

					csi40vin0: endpoint@0 {
						reg = <0>;
						remote-endpoint = <&vin0csi40>;
					};
					csi40vin1: endpoint@1 {
						reg = <1>;
						remote-endpoint = <&vin1csi40>;
					};
					csi40vin2: endpoint@2 {
						reg = <2>;
						remote-endpoint = <&vin2csi40>;
					};
					csi40vin3: endpoint@3 {
						reg = <3>;
						remote-endpoint = <&vin3csi40>;
					};
					csi40vin4: endpoint@4 {
						reg = <4>;
						remote-endpoint = <&vin4csi40>;
					};
					csi40vin5: endpoint@5 {
						reg = <5>;
						remote-endpoint = <&vin5csi40>;
					};
					csi40vin6: endpoint@6 {
						reg = <6>;
						remote-endpoint = <&vin6csi40>;
					};
					csi40vin7: endpoint@7 {
						reg = <7>;
						remote-endpoint = <&vin7csi40>;
					};
				};

			};
		};

		hdmi0: hdmi@fead0000 {
			compatible = "renesas,r8a77961-hdmi", "renesas,rcar-gen3-hdmi";
			reg = <0 0xfead0000 0 0x10000>;
			interrupts = <GIC_SPI 389 IRQ_TYPE_LEVEL_HIGH>;
			clocks = <&cpg CPG_MOD 729>, <&cpg CPG_CORE R8A77961_CLK_HDMI>;
			clock-names = "iahb", "isfr";
			power-domains = <&sysc R8A77961_PD_ALWAYS_ON>;
			resets = <&cpg 729>;
			status = "disabled";

			ports {
				#address-cells = <1>;
				#size-cells = <0>;
				port@0 {
					reg = <0>;
					dw_hdmi0_in: endpoint {
						remote-endpoint = <&du_out_hdmi0>;
					};
				};
				port@1 {
					reg = <1>;
				};
				port@2 {
					/* HDMI sound */
					reg = <2>;
				};
			};
		};

		du: display@feb00000 {
			compatible = "renesas,du-r8a77961";
			reg = <0 0xfeb00000 0 0x70000>;
			interrupts = <GIC_SPI 256 IRQ_TYPE_LEVEL_HIGH>,
				     <GIC_SPI 268 IRQ_TYPE_LEVEL_HIGH>,
				     <GIC_SPI 269 IRQ_TYPE_LEVEL_HIGH>;
			clocks = <&cpg CPG_MOD 724>, <&cpg CPG_MOD 723>,
				 <&cpg CPG_MOD 722>;
			clock-names = "du.0", "du.1", "du.2";
			resets = <&cpg 724>, <&cpg 722>;
			reset-names = "du.0", "du.2";

			renesas,vsps = <&vspd0 0>, <&vspd1 0>, <&vspd2 0>;
			status = "disabled";

			ports {
				#address-cells = <1>;
				#size-cells = <0>;

				port@0 {
					reg = <0>;
				};
				port@1 {
					reg = <1>;
					du_out_hdmi0: endpoint {
						remote-endpoint = <&dw_hdmi0_in>;
					};
				};
				port@2 {
					reg = <2>;
					du_out_lvds0: endpoint {
						remote-endpoint = <&lvds0_in>;
					};
				};
			};
		};

		lvds0: lvds@feb90000 {
			compatible = "renesas,r8a77961-lvds";
			reg = <0 0xfeb90000 0 0x14>;
			clocks = <&cpg CPG_MOD 727>;
			power-domains = <&sysc R8A77961_PD_ALWAYS_ON>;
			resets = <&cpg 727>;
			status = "disabled";

			ports {
				#address-cells = <1>;
				#size-cells = <0>;

				port@0 {
					reg = <0>;
					lvds0_in: endpoint {
						remote-endpoint = <&du_out_lvds0>;
<<<<<<< HEAD
					};
				};
				port@1 {
					reg = <1>;
					lvds0_out: endpoint {
=======
>>>>>>> 88084a3d
					};
				};
				port@1 {
					reg = <1>;
				};
			};
		};

		prr: chipid@fff00044 {
			compatible = "renesas,prr";
			reg = <0 0xfff00044 0 4>;
		};
	};

	thermal-zones {
		sensor1_thermal: sensor1-thermal {
			polling-delay-passive = <250>;
			polling-delay = <1000>;
			thermal-sensors = <&tsc 0>;
			sustainable-power = <3874>;

			trips {
				sensor1_crit: sensor1-crit {
					temperature = <120000>;
					hysteresis = <1000>;
					type = "critical";
				};
			};
		};

		sensor2_thermal: sensor2-thermal {
			polling-delay-passive = <250>;
			polling-delay = <1000>;
			thermal-sensors = <&tsc 1>;
			sustainable-power = <3874>;

			trips {
				sensor2_crit: sensor2-crit {
					temperature = <120000>;
					hysteresis = <1000>;
					type = "critical";
				};
			};
		};

		sensor3_thermal: sensor3-thermal {
			polling-delay-passive = <250>;
			polling-delay = <1000>;
			thermal-sensors = <&tsc 2>;
			sustainable-power = <3874>;

			cooling-maps {
				map0 {
					trip = <&target>;
					cooling-device = <&a57_0 2 4>;
					contribution = <1024>;
				};
				map1 {
					trip = <&target>;
					cooling-device = <&a53_0 0 2>;
					contribution = <1024>;
				};
			};
			trips {
				target: trip-point1 {
					temperature = <100000>;
					hysteresis = <1000>;
					type = "passive";
				};

				sensor3_crit: sensor3-crit {
					temperature = <120000>;
					hysteresis = <1000>;
					type = "critical";
				};
			};
		};
	};

	timer {
		compatible = "arm,armv8-timer";
		interrupts-extended = <&gic GIC_PPI 13 (GIC_CPU_MASK_SIMPLE(6) | IRQ_TYPE_LEVEL_LOW)>,
				      <&gic GIC_PPI 14 (GIC_CPU_MASK_SIMPLE(6) | IRQ_TYPE_LEVEL_LOW)>,
				      <&gic GIC_PPI 11 (GIC_CPU_MASK_SIMPLE(6) | IRQ_TYPE_LEVEL_LOW)>,
				      <&gic GIC_PPI 10 (GIC_CPU_MASK_SIMPLE(6) | IRQ_TYPE_LEVEL_LOW)>;
	};

	/* External USB clocks - can be overridden by the board */
	usb3s0_clk: usb3s0 {
		compatible = "fixed-clock";
		#clock-cells = <0>;
		clock-frequency = <0>;
	};

	usb_extal_clk: usb_extal {
		compatible = "fixed-clock";
		#clock-cells = <0>;
		clock-frequency = <0>;
	};
};<|MERGE_RESOLUTION|>--- conflicted
+++ resolved
@@ -2797,14 +2797,6 @@
 					reg = <0>;
 					lvds0_in: endpoint {
 						remote-endpoint = <&du_out_lvds0>;
-<<<<<<< HEAD
-					};
-				};
-				port@1 {
-					reg = <1>;
-					lvds0_out: endpoint {
-=======
->>>>>>> 88084a3d
 					};
 				};
 				port@1 {
